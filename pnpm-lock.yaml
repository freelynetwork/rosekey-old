--- conflicted
+++ resolved
@@ -236,11 +236,7 @@
       '@tensorflow/tfjs': 4.2.0_seedrandom@3.0.5
       ajv: 8.11.2
       archiver: 5.3.1
-<<<<<<< HEAD
-=======
-      autobind-decorator: 2.4.0
       autolinker: 4.0.0
->>>>>>> c422fb61
       autwh: 0.1.0
       aws-sdk: 2.1277.0
       axios: 1.3.2
