--- conflicted
+++ resolved
@@ -459,7 +459,6 @@
       '@rollup/plugin-json': 4.1.0_rollup@3.9.1
       '@rollup/pluginutils': 4.2.1
       '@syuilo/aiscript': 0.11.1
-<<<<<<< HEAD
       '@types/escape-regexp': 0.0.1
       '@types/glob': 8.0.0
       '@types/gulp': 4.0.10
@@ -472,9 +471,6 @@
       '@types/tinycolor2': 1.4.3
       '@types/uuid': 8.3.4
       '@vitejs/plugin-vue': 4.0.0_vite@4.0.4+vue@3.2.45
-=======
-      '@vitejs/plugin-vue': 4.0.0_f7f773kp2g3xbdt2psqzr7g57m
->>>>>>> bb0fe936
       '@vue/compiler-sfc': 3.2.45
       autobind-decorator: 2.4.0
       autosize: 5.0.2
