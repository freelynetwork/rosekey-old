_lang_: "Українська"
headlineMisskey: "Мережа об'єднана записами"
introMisskey: "Ласкаво просимо! Firefish - децентралізована служба мікроблогів з відкритим
  кодом.\nСтворюйте \"нотатки\", щоб поділитися тим, що відбувається, і розповісти
  всім про себе 📡\nЗа допомогою \"реакцій\" ви також можете швидко висловити свої
  почуття щодо нотаток інших 👍\nДосліджуймо новий світ! 🚀"
monthAndDay: "{month}/{day}"
search: "Пошук"
notifications: "Сповіщення"
username: "Ім'я користувача"
password: "Пароль"
forgotPassword: "Я забув пароль"
fetchingAsApObject: "Отримуємо з федіверсу"
ok: "OK"
gotIt: "Зрозуміло!"
cancel: "Скасувати"
enterUsername: "Введіть ім'я користувача"
renotedBy: "Поширено {user}"
noNotes: "Немає записів"
noNotifications: "Немає сповіщень"
instance: "Сервер"
settings: "Налаштування"
basicSettings: "Основні налаштування"
otherSettings: "Інші налаштування"
openInWindow: "Відкрити у вікні"
profile: "Профіль"
timeline: "Стрічка"
noAccountDescription: "Цей користувач ще нічого не написав про себе."
login: "Увійти"
loggingIn: "Здійснюємо вхід..."
logout: "Вийти"
signup: "Реєстрація"
uploading: "Завантаження..."
save: "Зберегти"
users: "Користувачі"
addUser: "Додати користувача"
favorite: "Обране"
favorites: "Обране"
unfavorite: "Видалити з обраного"
favorited: "Додано до вподобаних."
alreadyFavorited: "Вже додано до вподобаних."
cantFavorite: "Неможливо вподобати."
pin: "Закріпити"
unpin: "Відкріпити"
copyContent: "Скопіювати контент"
copyLink: "Скопіювати посилання"
delete: "Видалити"
deleteAndEdit: "Видалити й редагувати"
deleteAndEditConfirm: "Ви впевнені, що хочете видалити цей запис та відредагувати
  його? Ви втратите всі реакції, поширення та відповіді на нього."
addToList: "Додати до списку"
sendMessage: "Надіслати повідомлення"
copyUsername: "Скопіювати ім’я користувача"
searchUser: "Пошук користувачів"
reply: "Відповісти"
loadMore: "Показати більше"
showMore: "Показати більше"
showLess: "Закрити"
youGotNewFollower: "Новий підписник"
receiveFollowRequest: "Отримано запит на підписку"
followRequestAccepted: "Підписка прийнята"
mention: "Згадка"
mentions: "Згадки"
directNotes: "Прямі повідомлення"
importAndExport: "Імпорт та експорт"
import: "Імпорт"
export: "Експорт"
files: "Файли"
download: "Завантажити"
driveFileDeleteConfirm: "Ви впевнені, що хочете видалити файл {name}? Його буде видалено
  з усіх записів які містили його."
unfollowConfirm: "Ви впевнені, що хочете відписатися від {name}?"
exportRequested: "Експортування розпочато. Це може зайняти деякий час. Після завершення
  експорту отриманий файл буде додано на диск."
importRequested: "Імпортування розпочато. Це може зайняти деякий час."
lists: "Списки"
noLists: "Немає списків"
note: "Запис"
notes: "Записи"
following: "Підписки"
followers: "Підписники"
followsYou: "Підписаний(-а) на вас"
createList: "Створити список"
manageLists: "Управління списками"
error: "Помилка"
somethingHappened: "Щось пішло не так"
retry: "Спробувати знову"
pageLoadError: "Помилка при завантаженні сторінки."
pageLoadErrorDescription: "Зазвичай це пов’язано з помилками мережі або кешем браузера.
  Очистіть кеш або почекайте трохи й спробуйте ще раз."
serverIsDead: "Відповіді від сервера немає. Зачекайте деякий час і повторіть спробу."
youShouldUpgradeClient: "Перезавантажте та використовуйте нову версію клієнта, щоб
  переглянути цю сторінку."
enterListName: "Введіть назву списку"
privacy: "Конфіденційність"
makeFollowManuallyApprove: "Підтверджувати підписників уручну"
defaultNoteVisibility: "Видимість за замовчуванням"
follow: "Підписатись"
followRequest: "Запит на підписку"
followRequests: "Запити на підписку"
unfollow: "Відписатись"
followRequestPending: "Очікуючі запити на підписку"
enterEmoji: "Введіть емодзі"
renote: "Поширити"
unrenote: "скасувати поширення"
renoted: "Поширено."
cantRenote: "Цей запис неможливо поширити."
cantReRenote: "Поширення неможливо поширити."
quote: "Цитата"
pinnedNote: "Закріплений запис"
pinned: "Закріпити"
you: "Ви"
clickToShow: "Натисніть для перегляду"
sensitive: "NSFW"
add: "Додати"
reaction: "Реакції"
reactionSetting: "Налаштування реакцій"
reactionSettingDescription2: "Перемістити щоб змінити порядок, Клацнути мишою щоб
  видалити, Натиснути \"+\" щоб додати."
rememberNoteVisibility: "Пам’ятати параметри видимісті"
attachCancel: "Видалити вкладення"
markAsSensitive: "Позначити як NSFW"
unmarkAsSensitive: "Зняти позначку NSFW"
enterFileName: "Введіть ім'я файлу"
mute: "Ігнорувати"
unmute: "Показувати"
block: "Заблокувати"
unblock: "Розблокувати"
suspend: "Призупинити"
unsuspend: "Відновити"
blockConfirm: "Ви впевнені, що хочете заблокувати цей акаунт?"
unblockConfirm: "Ви впевнені, що хочете розблокувати цей акаунт?"
suspendConfirm: "Ви впевнені, що хочете призупинити цей акаунт?"
unsuspendConfirm: "Ви впевнені, що хочете відновити цей акаунт?"
selectList: "Виберіть список"
selectAntenna: "Виберіть антену"
selectWidget: "Виберіть віджет"
editWidgets: "Редагувати віджети"
editWidgetsExit: "Готово"
customEmojis: "Кастомні емоджі"
emoji: "Емоджі"
emojis: "Емоджі"
emojiName: "Назва емоджі"
emojiUrl: "URL емодзі"
addEmoji: "Додати емодзі"
settingGuide: "Рекомендована конфігурація"
cacheRemoteFiles: "Кешувати дані з інших інстансів"
cacheRemoteFilesDescription: "Якщо кешування вимкнено, віддалені файли завантажуються
  безпосередньо з віддаленого серверу. Це зменшує використання сховища, але збільшує
  трафік, оскільки не генеруются ескізи."
flagAsBot: "Акаунт бота"
flagAsBotDescription: "Ввімкніть якщо цей обліковий запис використовується ботом.
  Ця опція позначить обліковий запис як бота. Це потрібно щоб виключити безкінечну
  інтеракцію між ботами а також відповідного підлаштування Firefish."
flagAsCat: "Акаунт кота"
flagAsCatDescription: "Ввімкніть, щоб позначити, що обліковий запис є котиком, та
  отримати котячі вуха!"
flagShowTimelineReplies: "Показувати відповіді на записи в стрічці"
flagShowTimelineRepliesDescription: "Показує відповіді користувачів на записи інших
  користувачів у стрічці."
autoAcceptFollowed: "Автоматично приймати запити на підписку від користувачів, на
  яких ви підписані"
addAccount: "Додати акаунт"
loginFailed: "Не вдалося увійти"
showOnRemote: "Переглянути в оригіналі"
general: "Загальне"
wallpaper: "Шпалери"
setWallpaper: "Встановити шпалери"
removeWallpaper: "Прибрати шпалери"
searchWith: "Пошук: {q}"
youHaveNoLists: "У вас немає списків"
followConfirm: "Підписатися на {name}?"
proxyAccount: "Обліковий запис проксі"
proxyAccountDescription: "Обліковий запис проксі – це обліковий запис, який діє як
  віддалений підписник для користувачів за певних умов. Наприклад, коли користувач
  додає віддаленого користувача до списку, активність віддаленого користувача не буде
  доставлена на сервер, якщо жоден локальний користувач не стежить за цим користувачем,
  то замість нього буде використовуватися обліковий запис проксі-сервера."
host: "Хост"
selectUser: "Виберіть користувача"
recipient: "Отримувач"
annotation: "Коментарі"
federation: "Федіверс"
instances: "Сервери"
registeredAt: "Приєднався(лась)"
latestRequestSentAt: "Останній запит надіслано"
latestRequestReceivedAt: "Останній запит прийнято"
latestStatus: "Останній статус"
storageUsage: "Використання простору"
charts: "Графіки"
perHour: "Щогодинно"
perDay: "Щоденно"
stopActivityDelivery: "Припинити розсилання активності"
blockThisInstance: "Заблокувати цей сервер"
operations: "Операції"
software: "Програмне забезпечення"
version: "Версія"
metadata: "Метадані"
monitor: "Монітор"
jobQueue: "Черга завдань"
cpuAndMemory: "ЦП та пам'ять"
network: "Мережа"
disk: "Диск"
instanceInfo: "Про цей сервер"
statistics: "Статистика"
clearQueue: "Очистити чергу"
clearQueueConfirmTitle: "Ви впевнені, що хочете очистити чергу?"
clearQueueConfirmText: "Будь-які невідправлені записи, що залишилися в черзі, не будуть
  передані. Зазвичай ця операція НЕ потрібна."
clearCachedFiles: "Очистити кеш"
clearCachedFilesConfirm: "Ви впевнені, що хочете видалити всі кешовані файли?"
blockedInstances: "Заблоковані сервери"
blockedInstancesDescription: "Вкажіть сервери, які потрібно заблокувати. Перелічені
  сервери більше не зможуть спілкуватися з цим сервером."
muteAndBlock: "Заглушення і блокування"
mutedUsers: "Заглушені користувачі"
blockedUsers: "Заблоковані користувачі"
noUsers: "Немає користувачів"
editProfile: "Редагувати обліковий запис"
noteDeleteConfirm: "Ви дійсно хочете видалити цей запис?"
pinLimitExceeded: "Ви не можете закріпити більше записів"
intro: "Встановлення Firefish завершено! Будь ласка, створіть обліковий запис адміністратора."
done: "Готово"
processing: "Обробка"
preview: "Попередній перегляд"
default: "За умовчанням"
noCustomEmojis: "Немає нетипових емоджі"
noJobs: "Немає завдань"
federating: "Федерується"
blocked: "Заблоковано"
suspended: "Призупинено"
all: "Всі"
subscribing: "Підписка"
publishing: "Публікація"
notResponding: "Не відповідає"
instanceFollowing: "Підписка на сервер"
instanceFollowers: "Підписники серверу"
instanceUsers: "Користувачі цього серверу"
changePassword: "Змінити пароль"
security: "Безпека"
retypedNotMatch: "Введені дані не збігаються."
currentPassword: "Поточний пароль"
newPassword: "Новий пароль"
newPasswordRetype: "Новий пароль (повторно)"
attachFile: "Прикріпити файл"
more: "Бiльше!"
featured: "Популярні"
usernameOrUserId: "Ім'я або ID користувача"
noSuchUser: "Користувача не знайдено"
lookup: "Пошук"
announcements: "Оголошення"
imageUrl: "Посилання на зображення"
remove: "Видалити"
removed: "Видалено"
removeAreYouSure: "Ви впевнені, що хочете видалити \"{x}\"?"
deleteAreYouSure: "Ви впевнені, що хочете видалити \"{x}\"?"
resetAreYouSure: "Справді скинути?"
saved: "Збережено"
messaging: "Чати"
upload: "Завантажити"
keepOriginalUploading: "Зберегти оригінальне зображення"
keepOriginalUploadingDescription: "Зберігає початково завантажене зображення як є.
  Якщо вимкнено, версія для відображення в Інтернеті буде створена під час завантаження."
fromDrive: "З диска"
fromUrl: "З посилання"
uploadFromUrl: "Завантажити з посилання"
uploadFromUrlDescription: "Посилання на файл для завантаження"
uploadFromUrlRequested: "Завантаження розпочалось"
uploadFromUrlMayTakeTime: "Завантаження може зайняти деякий час."
explore: "Огляд"
messageRead: "Прочитано"
noMoreHistory: "Подальшої історії немає"
startMessaging: "Розпочати діалог"
nUsersRead: "Прочитали {n}"
agreeTo: "Я погоджуюсь з {0}"
tos: "Умови використання"
start: "Розпочати"
home: "Домівка"
remoteUserCaution: "Інформація може бути неповною, оскільки це віддалений користувач."
activity: "Активність"
images: "Зображення"
birthday: "День народження"
yearsOld: "{age} років"
registeredDate: "Приєднався(лась)"
location: "Локація"
theme: "Тема"
themeForLightMode: "Світла тема"
themeForDarkMode: "Темна тема"
light: "Світла"
dark: "Темна"
lightThemes: "Світлі теми"
darkThemes: "Темні теми"
syncDeviceDarkMode: "Синхронізувати темний режим із налаштуваннями вашого пристрою"
drive: "Диск"
fileName: "Ім'я файлу"
selectFile: "Вибрати файл"
selectFiles: "Вибрати файли"
selectFolder: "Вибрати теку"
selectFolders: "Вибрати теки"
renameFile: "Перейменувати файл"
folderName: "Ім'я теки"
createFolder: "Створити теку"
renameFolder: "Перейменувати теку"
deleteFolder: "Видалити теку"
addFile: "Додати файл"
emptyDrive: "Диск порожній"
emptyFolder: "Тека порожня"
unableToDelete: "Видалення неможливе"
inputNewFileName: "Введіть ім'я нового файлу"
inputNewDescription: "Введіть новий заголовок"
inputNewFolderName: "Введіть ім'я нової теки"
circularReferenceFolder: "Ви намагаєтесь перемістити папку в її підпапку."
hasChildFilesOrFolders: "Ця тека не порожня і не може бути видалена."
copyUrl: "Копіювати URL"
rename: "Перейменувати"
avatar: "Аватар"
banner: "Банер"
nsfw: "NSFW"
whenServerDisconnected: "Коли зв’язок із сервером втрачено"
disconnectedFromServer: "Зв’язок із сервером було перервано"
reload: "Оновити"
doNothing: "Нічого не робити"
reloadConfirm: "Перезавантажити стрічку?"
watch: "Стежити"
unwatch: "Не стежити"
accept: "Прийняти"
reject: "Відхилити"
normal: "Нормальний"
instanceName: "Назва серверу"
instanceDescription: "Опис серверу"
maintainerName: "Ім'я адміністратора"
maintainerEmail: "Email адміністратора"
tosUrl: "URL умов використання"
thisYear: "Рік"
thisMonth: "Місяць"
today: "День"
dayX: "{day}"
monthX: "{month}"
yearX: "{year}"
pages: "Сторінки"
integration: "Інтеграції"
connectService: "Під’єднати"
disconnectService: "Відключитися"
enableLocalTimeline: "Увімкнути локальну стрічку"
enableGlobalTimeline: "Увімкнути глобальну стрічку"
disablingTimelinesInfo: "Адміністратори та модератори завжди мають доступ до всіх
  стрічок, навіть якщо вони вимкнуті."
registration: "Реєстрація"
enableRegistration: "Дозволити реєстрацію"
invite: "Запросити"
driveCapacityPerLocalAccount: "Об'єм диска на одного локального користувача"
driveCapacityPerRemoteAccount: "Об'єм диска на одного віддаленого користувача"
inMb: "В мегабайтах"
iconUrl: "URL аватара"
bannerUrl: "URL банера"
backgroundImageUrl: "URL-адреса фонового зображення"
basicInfo: "Основна інформація"
pinnedUsers: "Закріплені користувачі"
pinnedUsersDescription: "Впишіть в список користувачів, яких хочете закріпити на сторінці
  \"Знайти\", ім'я в стовпчик."
pinnedPages: "Закріплені сторінки"
pinnedPagesDescription: "Введіть шляхи сторінок, які ви бажаєте закріпити на головній
  сторінці цього сервера, розділені новими рядками."
pinnedClipId: "Ідентифікатор закріпленої замітки"
pinnedNotes: "Закріплений запис"
hcaptcha: "hCaptcha"
enableHcaptcha: "Увімкнути hCaptcha"
hcaptchaSiteKey: "Ключ сайту"
hcaptchaSecretKey: "Секретний ключ"
recaptcha: "reCAPTCHA"
enableRecaptcha: "Увімкнути reCAPTCHA"
recaptchaSiteKey: "Ключ сайту"
recaptchaSecretKey: "Секретний ключ"
avoidMultiCaptchaConfirm: "Використання кількох систем Captcha може спричинити перешкоди
  між ними. Бажаєте вимкнути інші активні системи Captcha? Якщо ви хочете, щоб вони
  залишалися ввімкненими, натисніть «Скасувати»."
antennas: "Антени"
manageAntennas: "Налаштування антен"
name: "Ім'я"
antennaSource: "Джерело антени"
antennaKeywords: "Ключові слова антени"
antennaExcludeKeywords: "Винятки"
antennaKeywordsDescription: "Відокремте пробілами для умови \"І\" або перенесенням
  до нового рядка для умови \"АБО\"."
notifyAntenna: "Сповіщати про нові записи"
withFileAntenna: "Тільки записи з вкладеними файлами"
enableServiceworker: "Ввімкнути ServiceWorker"
antennaUsersDescription: "Список імя користувачів в стопчик"
caseSensitive: "З урахуванням регістру"
withReplies: "Включаючи відповіді"
connectedTo: "Наступні акаунти під'єднані"
notesAndReplies: "Записи та відповіді"
withFiles: "Файли"
silence: "Заглушити"
silenceConfirm: "Ви впевнені, що хочете заглушити цього користувача?"
unsilence: "Не глушити"
unsilenceConfirm: "Ви впевнені, що хочете скасувати глушіння цього користувача?"
popularUsers: "Популярні користувачі"
recentlyUpdatedUsers: "Нещодавно активні користувачі"
recentlyRegisteredUsers: "Нещодавно зареєстровані користувачі"
recentlyDiscoveredUsers: "Нещодавно знайдені користувачі"
exploreUsersCount: "{count} користувачів"
exploreFediverse: "Досліджуйте Fediverse"
popularTags: "Популярні теги"
userList: "Списки"
about: "Інформація"
<<<<<<< HEAD
aboutFirefish: "Про Firefish"
=======
aboutMisskey: "Про Firefish"
>>>>>>> c8be5a96
administrator: "Адмін"
token: "Токен"
twoStepAuthentication: "Двохфакторна аутентифікація"
moderator: "Модератор"
nUsersMentioned: "Згадали: {n}"
securityKey: "Ключ захисту"
securityKeyName: "Назва ключа"
registerSecurityKey: "Зареєструвати ключ захисту"
lastUsed: "Востаннє використано"
unregister: "Скасувати реєстрацію"
passwordLessLogin: "Налаштувати вхід без пароля"
resetPassword: "Скинути пароль"
newPasswordIs: "Новий пароль: {password}"
reduceUiAnimation: "Зменшити анімацію інтерфейсу"
share: "Поділитись"
notFound: "Не знайдено"
notFoundDescription: "Сторінка за вказаною адресою не знайдена."
uploadFolder: "Місце для завантаження за замовчуванням"
cacheClear: "Очистити кеш"
markAsReadAllNotifications: "Позначити всі сповіщення як прочитані"
markAsReadAllUnreadNotes: "Позначити всі записи як прочитані"
markAsReadAllTalkMessages: "Позначити всі повідомлення як прочитані"
help: "Допомога"
inputMessageHere: "Введіть повідомлення тут"
close: "Закрити"
group: "Група"
groups: "Групи"
createGroup: "Створити групу"
ownedGroups: "Власні групи"
joinedGroups: "Членство в групах"
invites: "Запросити"
groupName: "Назва групи"
members: "Учасники"
transfer: "Передача"
messagingWithUser: "Чат з користувачами"
messagingWithGroup: "Чат з групою"
title: "Тема"
text: "Текст"
enable: "Увімкнути"
next: "Далі"
retype: "Введіть ще раз"
noteOf: "Запис {user}"
inviteToGroup: "Запрошення до групи"
quoteAttached: "Цитата"
quoteQuestion: "Ви хочете додати цитату?"
noMessagesYet: "Ще немає повідомлень"
newMessageExists: "Є нові повідомлення"
onlyOneFileCanBeAttached: "До повідомлення можна вкласти лише один файл"
signinRequired: "Будь ласка, авторизуйтесь"
invitations: "Запрошення"
invitationCode: "Код запрошення"
checking: "Перевірка…"
available: "Доступно"
unavailable: "Недоступно"
usernameInvalidFormat: "Ви можете використовувати великі та малі літери, цифри та
  підкреслення."
tooShort: "Занадто короткий"
tooLong: "Занадто довгий"
weakPassword: "Слабкий пароль"
normalPassword: "Достатній пароль"
strongPassword: "Міцний пароль"
passwordMatched: "Все вірно"
passwordNotMatched: "Паролі не співпадають"
signinWith: "Увійти за допомогою {x}"
signinFailed: "Не вдалося увійти. Введені ім’я користувача або пароль неправильнi."
tapSecurityKey: "Торкніться ключа безпеки"
or: "або"
language: "Мова"
uiLanguage: "Мова інтерфейсу"
groupInvited: "Запрошення до групи"
aboutX: "Про {x}"
useOsNativeEmojis: "Використовувати емодзі ОС"
disableDrawer: "Не використовувати висувні меню"
youHaveNoGroups: "Немає груп"
joinOrCreateGroup: "Отримуйте запрошення до груп або створюйте свої власні групи."
noHistory: "Історія порожня"
signinHistory: "Історія входів"
disableAnimatedMfm: "Відключити анімації MFM"
doing: "Виконується..."
category: "Категорія"
tags: "Теги"
docSource: "Джерело цього документа"
createAccount: "Створити акаунт"
existingAccount: "Існуючий обліковий запис"
regenerate: "Оновити"
fontSize: "Розмір шрифту"
noFollowRequests: "Немає запитів на підписку"
openImageInNewTab: "Відкрити зображення в новій вкладці"
dashboard: "Панель приладів"
local: "Локальні"
remote: "Віддалені"
total: "Всього"
weekOverWeekChanges: "Тиждень"
dayOverDayChanges: "Доба"
appearance: "Вигляд"
clientSettings: "Налаштування клієнта"
accountSettings: "Налаштування акаунта"
promotion: "Виділене"
promote: "Виділити"
numberOfDays: "Кількість днів"
hideThisNote: "Сховати цей запис"
showFeaturedNotesInTimeline: "Показувати популярні записи у стрічці"
objectStorage: "Сховище"
useObjectStorage: "Використовувати object storage"
objectStorageBaseUrl: "Базовий URL"
objectStorageBaseUrlDesc: "URL-адреса, що використовується як джерело. Вкажіть URL-адресу
  вашого CDN або проксі-сервера, якщо ви їх використовуєте.\nДля S3 використовуйте
  'https://<bucket>.s3.amazonaws.com', а для GCS або подібних сервісів - 'https://storage.googleapis.com/<bucket>',
  тощо."
objectStorageBucket: "Сховище (Bucket)"
objectStorageBucketDesc: "Будь ласка вкажіть назву відра в налаштованому сервісі."
objectStoragePrefix: "Prefix"
objectStoragePrefixDesc: "Файли будуть зберігатись у розташуванні з цим префіксом."
objectStorageEndpoint: "Кінцевий пункт"
objectStorageEndpointDesc: "Залиште пустим при використанні AWS S3. Інакше введіть
  кінцевий пункт як '<host>' або '<host>:<port>' слідуючи інструкціям сервісу, який
  використовується."
objectStorageRegion: "Region"
objectStorageRegionDesc: "Введіть регіон у формі 'xx-east-1'. Залиште пустим, якщо
  ваш сервіс не різниться відповідно до регіонів, або введіть 'us-east-1'."
objectStorageUseSSL: "Використовувати SSL"
objectStorageUseSSLDesc: "Вимкніть коли не використовується HTTPS для з'єднання API"
objectStorageUseProxy: "Використовувати Proxy"
objectStorageUseProxyDesc: "Вимкніть коли проксі не використовується для з'єднання
  ObjectStorage"
objectStorageSetPublicRead: "Встановіть 'публічне читання' при завантаженні"
serverLogs: "Журнал сервера"
deleteAll: "Видалити все"
showFixedPostForm: "Показати форму запису над стрічкою новин"
newNoteRecived: "Є нові записи"
sounds: "Звуки"
listen: "Слухати"
none: "Відсутній"
showInPage: "Показати на сторінці"
popout: "Від'єднати"
volume: "Гучність"
masterVolume: "Загальна гучність"
details: "Детальніше"
chooseEmoji: "Виберіть емодзі"
unableToProcess: "Не вдається завершити операцію"
recentUsed: "Нещодавні"
install: "Встановити"
uninstall: "Видалити"
installedApps: "Встановлені аплікації"
nothing: "Тут нічого немає"
installedDate: "Дата встановлення"
lastUsedDate: "Дата використання"
state: "Стан"
sort: "Сортування"
ascendingOrder: "За зростанням"
descendingOrder: "За спаданням"
scratchpad: "Чернетка"
scratchpadDescription: "Scratchpad надає середовище для експериментів з AiScript.
  Ви можете писати, виконувати його і тестувати взаємодію з Firefish."
output: "Вихід"
script: "Скрипт"
disablePagesScript: "Вимкнути AiScript на Сторінках"
updateRemoteUser: "Оновити інформацію про віддаленого користувача"
deleteAllFiles: "Видалити всі файли"
deleteAllFilesConfirm: "Ви дійсно хочете видалити всі файли?"
removeAllFollowing: "Скасувати всі підписки"
removeAllFollowingDescription: "Скасувати підписку на всі акаунти з {host}. Будь ласка,
  робіть це, якщо сервер більше не існує."
userSuspended: "Обліковий запис заблокований."
userSilenced: "Обліковий запис приглушений."
yourAccountSuspendedTitle: "Цей обліковий запис заблоковано"
yourAccountSuspendedDescription: "Цей обліковий запис було заблоковано через порушення
  умов надання послуг сервера. Зв'яжіться з адміністратором, якщо ви хочете дізнатися
  докладнішу причину. Будь ласка, не створюйте новий обліковий запис."
menu: "Меню"
divider: "Розділювач"
addItem: "Додати елемент"
relays: "Ретранслятори"
addRelay: "Додати ретранслятор"
inboxUrl: "URL скриньки вхідних повідомлень"
addedRelays: "Додані ретранслятори"
serviceworkerInfo: "Повинен бути ввімкнений для push-сповіщень."
deletedNote: "Видалений запис"
invisibleNote: "Прихований запис"
enableInfiniteScroll: "Увімкнути нескінченну прокрутку"
visibility: "Видимість"
poll: "Опитування"
useCw: "Приховати вміст"
enablePlayer: "Відкрити відеоплеєр"
disablePlayer: "Закрити відеоплеєр"
expandTweet: "Розгорнути твіт"
themeEditor: "Редактор тем"
description: "Опис"
describeFile: "Додати підпис"
enterFileDescription: "Введіть підпис"
author: "Автор"
leaveConfirm: "Зміни не збережені. Ви дійсно хочете скасувати зміни?"
manage: "Управління"
plugins: "Плагіни"
deck: "Дек"
undeck: "Залишити Дек"
useBlurEffectForModal: "Ефект розмиття під модальними діалогами"
useFullReactionPicker: "Повнорозмірний селектор реакцій"
width: "Ширина"
height: "Висота"
large: "Крупний"
medium: "Середній"
small: "Маленький"
generateAccessToken: "Згенерувати токен доступу"
permission: "Права"
enableAll: "Увімкнути все"
disableAll: "Вимкнути все"
tokenRequested: "Надати доступ до акаунту"
pluginTokenRequestedDescription: "Цей плагін зможе використовувати дозволи які тут
  вказані."
notificationType: "Тип сповіщення"
edit: "Редагувати"
emailServer: "Сервер електронної пошти"
enableEmail: "Увімкнути функцію доставки пошти"
emailConfigInfo: "Використовується для підтвердження електронної пошти під час реєстрації,
  а також для відновлення паролю"
email: "E-mail"
emailAddress: "E-mail адреса"
smtpConfig: "Налаштування сервера SMTP"
smtpHost: "Хост"
smtpPort: "Порт"
smtpUser: "Ім'я користувача"
smtpPass: "Пароль"
emptyToDisableSmtpAuth: "Залиште назву користувача і пароль пустими для вимкнення
  підтвердження SMTP"
smtpSecure: "Використовувати безумовне шифрування SSL/TLS для з'єднань SMTP"
smtpSecureInfo: "Вимкніть при використанні STARTTLS"
testEmail: "Тестовий email"
wordMute: "Блокування слів"
regexpError: "Помилка регулярного виразу"
regexpErrorDescription: "Сталася помилка в регулярному виразі в рядку {line} вашого
  слова {tab} слова що ігноруються:"
instanceMute: "Приглушення серверів"
userSaysSomething: "{name} щось сказав(ла)"
makeActive: "Активувати"
display: "Відображення"
copy: "Скопіювати"
metrics: "Показники"
overview: "Огляд"
logs: "Журнал"
delayed: "Затримка"
database: "База даних"
channel: "Канали"
create: "Створити"
notificationSetting: "Параметри сповіщень"
notificationSettingDesc: "Оберіть типи сповіщень для відображення."
useGlobalSetting: "Застосувати глобальнi параметри"
useGlobalSettingDesc: "Якщо увімкнено, то будуть використовуватись налаштування повідомлень
  облікового запису, інакше можливо налаштувати індивідуально."
other: "Інше"
regenerateLoginToken: "Оновити Login Token"
regenerateLoginTokenDescription: "Регенерувати внутрішній ключ використовуваний під
  час входу. Зазвичай цього не потрібно робити. При регенерації всі пристрої вийдуть
  з системи."
setMultipleBySeparatingWithSpace: "Можна вказати кілька значень, відділивши їх пробілом."
fileIdOrUrl: "Ідентифікатор файлу або посилання"
behavior: "Поведінка"
sample: "Приклад"
abuseReports: "Скарги"
reportAbuse: "Поскаржитись"
reportAbuseOf: "Поскаржитись на {name}"
fillAbuseReportDescription: "Будь ласка вкажіть подробиці скарги. Якщо скарга стосується
  запису, вкажіть посилання на нього."
abuseReported: "Дякуємо. Ваш звіт було відправлено."
reporter: "Репортер"
reporteeOrigin: "Про кого повідомлено"
reporterOrigin: "Хто повідомив"
forwardReport: "Переслати звіт на віддалений сервер"
forwardReportIsAnonymous: "Замість вашого облікового запису, анонімний системний обліковий
  запис буде відображатися як доповідач на віддаленому сервері."
send: "Відправити"
abuseMarkAsResolved: "Позначити скаргу як вирішену"
openInNewTab: "Відкрити в новій вкладці"
openInSideView: "Відкрити збоку"
defaultNavigationBehaviour: "Поведінка навігації за замовчуванням"
editTheseSettingsMayBreakAccount: "Зміна цих параметрів може призвести до пошкодження
  вашого акаунта."
instanceTicker: "Інформація про записи на сервері"
waitingFor: "Чекаємо на {x}"
random: "Випадковий"
system: "Система"
switchUi: "Інтерфейс"
desktop: "Десктоп"
clip: "Підбірка"
createNew: "Створити новий"
optional: "Необов'язково"
createNewClip: "Створити підбірку"
public: "Публічний"
<<<<<<< HEAD
i18nInfo: "Firefish перекладається на різні мови волонтерами. Ви можете допомогти за
  посиланням: {link}."
=======
i18nInfo: "Firefish перекладається на різні мови волонтерами. Ви можете допомогти
  за посиланням: {link}."
>>>>>>> c8be5a96
manageAccessTokens: "Керування токенами доступу"
accountInfo: "Інформація про акаунт"
notesCount: "Кількість записів"
repliesCount: "Кількість надісланих відповідей"
renotesCount: "Кількість поширень"
repliedCount: "Кількість отриманих відповідей"
renotedCount: "Кількість отриманих поширень"
followingCount: "Кількість підписок"
followersCount: "Кількість підписників"
sentReactionsCount: "Кількість надісланих реакцій"
receivedReactionsCount: "Кількість отриманих реакцій"
pollVotesCount: "Кількість надісланих голосів"
pollVotedCount: "Кількість отриманих голосів"
yes: "Так"
no: "Ні"
driveFilesCount: "Кількість файлів на диску"
driveUsage: "Використання місця на диску"
noCrawle: "Заборонити індексацію"
noCrawleDescription: "Просити пошукові системи не індексувати ваш профіль, записи,
  сторінки тощо."
lockedAccountInfo: "Якщо видимість вашого запису не встановлена як \"Тільки підписники\"\
  , то кожен зможе побачити ваш запис, навіть якщо ви вимагаєте підтвердження підписок
  вручну."
alwaysMarkSensitive: "Позначати як NSFW за замовчуванням"
loadRawImages: "Відображати вкладені зображення повністю замість ескізів"
disableShowingAnimatedImages: "Не програвати анімовані зображення"
verificationEmailSent: "Електронний лист з підтвердженням відісланий. Будь ласка перейдіть
  по посиланню в листі для підтвердження."
notSet: "Не налаштовано"
emailVerified: "Електронну пошту підтверджено"
noteFavoritesCount: "Кількість улюблених записів"
pageLikesCount: "Кількість отриманих вподобань сторінки"
pageLikedCount: "Кількість вподобаних сторінок"
contact: "Контакт"
useSystemFont: "Використовувати стандартний шрифт системи"
clips: "Добірка"
experimentalFeatures: "Експериментальні функції"
developer: "Розробник"
makeExplorable: "Зробіть обліковий запис видимим у розділі \"Огляд\""
makeExplorableDescription: "Вимкніть, щоб обліковий запис не показувався у розділі
  \"Огляд\"."
showGapBetweenNotesInTimeline: "Показувати розрив між записами у стрічці новин"
duplicate: "Дублікат"
left: "Лівий"
center: "Центр"
wide: "Широкий"
narrow: "Вузький"
reloadToApplySetting: "Налаштування ввійде в дію при перезавантаженні. Перезавантажити?"
needReloadToApply: "Зміни набудуть чинності після перезавантаження сторінки."
showTitlebar: "Показати титульний рядок"
clearCache: "Очистити кеш"
onlineUsersCount: "{n} користувачів онлайн"
nUsers: "{n} Користувачів"
nNotes: "{n} Записів"
sendErrorReports: "Надіслати звіт про помилки"
sendErrorReportsDescription: "Якщо увімкнено, детальна інформація про помилки буде
  передаватися до Firefish, коли виникає проблема, це допоможе покращити якість роботи
  Firefish.\nЦе буде включати інформацію таку як: версія вашої ОС, який браузер ви
  використовуєте, ваша активність в Firefish тощо."
myTheme: "Моя тема"
backgroundColor: "Фон"
accentColor: "Акцент"
textColor: "Текст"
saveAs: "Зберегти як…"
advanced: "Розширені"
value: "Значення"
createdAt: "Створено"
updatedAt: "Останнє оновлення"
saveConfirm: "Зберегти зміни?"
deleteConfirm: "Ви дійсно бажаєте це видалити?"
invalidValue: "Некоректне значення."
registry: "Реєстр"
closeAccount: "Закрити обліковий запис"
currentVersion: "Версія, що використовується"
latestVersion: "Сама свіжа версія"
youAreRunningUpToDateClient: "У вас найсвіжіша версія клієнта."
newVersionOfClientAvailable: "Доступніша свіжа версія клієнта."
usageAmount: "Використане"
capacity: "Ємність"
inUse: "Зайнято"
editCode: "Редагувати вихідний текст"
apply: "Застосувати"
receiveAnnouncementFromInstance: "Отримувати сповіщення з серверу"
emailNotification: "Сповіщення електронною поштою"
publish: "Опублікувати"
inChannelSearch: "Пошук за каналом"
useReactionPickerForContextMenu: "Відкривати палітру реакцій правою кнопкою"
typingUsers: "Стук клавіш. Це {users}…"
goBack: "Назад"
info: "Інформація"
user: "Користувач"
administration: "Управління"
expiration: "Опитування закінчується"
middle: "Середній"
global: "Глобальна"
sent: "Відправлене"
hashtags: "Хештеґ"
hide: "Сховати"
searchByGoogle: "Пошук"
indefinitely: "Ніколи"
file: "Файли"
reverse: "Переворот"
colored: "Кольоровий"
label: "Назва"
localOnly: "Локально"
_ffVisibility:
  public: "Опублікувати"
  private: Приватні
  followers: Доступно тільки для підписників
_ad:
  back: "Назад"
  reduceFrequencyOfThisAd: Менше показувати цю рекламу
_gallery:
  unlike: "Видалити вподобайку"
  liked: Вподобані записи
  like: Подобається
  my: Моя галерея
_email:
  _follow:
    title: "Новий підписник"
  _receiveFollowRequest:
    title: Ви отримали запит на підписку
_registry:
  key: "Ключ"
  keys: "Ключі"
  domain: "Домен"
  createKey: "Створити ключ"
  scope: Область
_aboutMisskey:
  about: "Firefish - це форк Misskey з відкритим кодом, яке розробляє ThatOneCalculator
    з 2022 року."
  contributors: "Головні помічники"
  allContributors: "Всі помічники"
  source: "Вихідний код"
  translation: "Перекладати Firefish"
  donate: "Пожертвувати Firefish"
  morePatrons: "Ми дуже цінуємо підтримку багатьох інших помічників, не перелічених
    тут. Дякуємо! 🥰"
  patrons: "Підтримали"
  patronsList: Перераховані в хронологічному порядку, а не за розміром пожертви. Зробіть
    внесок за посиланням вище, щоб ваше ім'я було тут!
  donateTitle: Сподобався Firefish?
<<<<<<< HEAD
  pleaseDonateToFirefish: Будь ласка, підтримайте розробку Firefish.
=======
  pleaseDonateToCalckey: Будь ласка, підтримайте розробку Firefish.
>>>>>>> c8be5a96
  pleaseDonateToHost: Також не забудьте підтримати ваш домашній сервер {host}, щоб
    допомогти з його операційними витратами.
  donateHost: Зробити внесок на рахунок {host}
  sponsors: Спонсори Firefish
_nsfw:
  respect: "Приховувати NSFW медіа"
  ignore: "Не приховувати NSFW медіа"
  force: "Приховувати всі медіа файли"
_mfm:
  cheatSheet: "Довідка MFM"
  intro: "MFM це ексклюзивна мова розмітки тексту в Firefish, яку можна використовувати
    в багатьох місцях. Тут ви можете переглянути приклади її синтаксису."
  dummy: "Firefish розширює світ Федіверсу"
  mention: "Згадка"
  mentionDescription: "За допомогою знака \"@\" перед ім'ям можна згадати конкретного
    користувача."
  hashtag: "Хештеґ"
  hashtagDescription: "За допомогою знака \"решітка\" перед словом задається хештег."
  url: "URL"
  urlDescription: "Відображаються URL-адреси."
  link: "Посилання"
  linkDescription: "Окремі частини тексту можуть містити посилання."
  bold: "Жирний шрифт"
  boldDescription: "Виділяє літери, роблячи їх товщими."
  small: "Дрібний шрифт"
  smallDescription: "Робить текст маленьким і тонким."
  center: "По центру"
  centerDescription: "Показує вміст у центрі."
  inlineCode: "Код (у рядку)"
  inlineCodeDescription: "Відображає підсвічування синтаксису для коду (програми)."
  blockCode: "Код (блок)"
  blockCodeDescription: "Відображає підсвічування синтаксису для багаторядкового (програмного)
    коду в блоці."
  inlineMath: "Формула (у рядку)"
  inlineMathDescription: "Відображення математичних формул (KaTeX) у рядку"
  blockMath: "Формули (блок)"
  blockMathDescription: "Відображати математичні формули (KaTeX) блоками"
  quote: "Цитата"
  quoteDescription: "Відображає зміст як цитату."
  emoji: "Кастомні емоджі"
  emojiDescription: "Щоб показати нетиповий емоджі, потрібно ввести його назву в двокрапках."
  search: "Пошук"
  searchDescription: "Відображає вікно пошуку з попередньо введеним текстом."
  flip: "Перевернути"
  flipDescription: "Віддзеркалює вміст по горизонталі або вертикалі."
  jelly: "Анімація (желе)"
  jellyDescription: "Створює желеподібну анімацію."
  tada: "Анімація (Тада!)"
  tadaDescription: "Створює анімацію з відчуттям \"Тада!\"."
  jump: "Анімація (стрибки)"
  jumpDescription: "Надає вмісту стрибучу анімацію."
  bounce: "Анімація (пружина)"
  shake: "Анімація (Shake)"
  twitch: "Анімація (Twitch)"
  spin: "Анімація (Spin)"
  x2: "Великий"
  x2Description: "Показує контент збільшеним."
  x3: "Дуже великий"
  x3Description: "Показує контент ще більшим."
  x4: "Надзвичайно великий"
  x4Description: "Показує контент надзвичайно великим."
  blur: "Розмиття"
  blurDescription: "Цей ефект зробить контент розмитим. Контент можна зробити чітким,
    якщо навести на нього вказівник миші."
  font: "Шрифт"
  fontDescription: "Встановлює шрифт для контенту."
  rotate: "Обертати"
  play: Відтворити MFM
  alwaysPlay: Завжди автозапускати всі анімовані MFM
  twitchDescription: Надає контенту анімацію, що сильно сіпається.
  spinDescription: Надає контенту анімацію обертання.
  sparkle: Блиск
  sparkleDescription: Надає вмісту ефект мерехтливого блиску.
  fade: Згасання
  fadeDescription: Зменшує та збільшує видимість контенту.
  crop: Обрізати
  cropDescription: Обрізати вміст.
  scale: Масштабувати
  positionDescription: Перемістити вміст на вказане значення.
  scaleDescription: Масштабувати вміст на вказану величину.
  background: Колір фону
  foreground: Колір переднього плану
  foregroundDescription: Змінити колір тексту на передньому плані.
  bounceDescription: Надає контенту пружної анімації.
  shakeDescription: Надає контенту тремтливої анімації.
  rainbowDescription: Робить вміст веселковим.
  rotateDescription: Повертає вміст на вказаний кут.
  advancedDescription: Якщо вимкнено, дозволяє лише базову розмітку, якщо не відтворюється
    анімований MFM
  plainDescription: Вимикає ефекти всіх MFM, що містяться в цьому MFM-ефекті.
  stop: Зупинити MFM
  plain: Звичайний текст
  advanced: Розширені MFM
  warn: MFM може містити швидко-рухому або яскраву анімацію
  position: Розташування
  rainbow: Веселка
  backgroundDescription: Змінити колір фону тексту.
_instanceTicker:
  none: "Не відображати"
  remote: "Відображати для віддалених користувачів"
  always: "Відображати завжди"
_serverDisconnectedBehavior:
  reload: "Автоматично перезавантажити"
  dialog: "Показати діалогове вікно"
  quiet: "Показати ненав’язливе попередження"
  nothing: Нічого не робити
_channel:
  create: "Створити канал"
  edit: "Редагувати канал"
  setBanner: "Встановити банер"
  removeBanner: "Видалити банер"
  featured: "Тренди"
  following: "Підписки"
  usersCount: "{n} учасників"
  notesCount: "{n} записів"
  nameOnly: Тільки назва
  nameAndDescription: Назва та опис
  owned: Власні
_menuDisplay:
  hide: "Сховати"
  sideFull: Збоку
  sideIcon: Збоку (тільки іконки)
  top: Верх
_wordMute:
  muteWords: "Заглушені слова"
  muteWordsDescription: "Відокремліть ключові слова пробілами для умови \"І\" або
    з нового рядку для умови \"АБО\"."
  muteWordsDescription2: "Для використання RegEx, ключові слова потрібно вписати поміж
    слешів \"/\"."
  softDescription: "Приховати записи які відповідають критеріям зі стрічки."
  hardDescription: "Приховати записи які відповідають критеріям зі стрічки подій.
    Також приховані записи не будуть додані до стрічки навіть якщо критерії буде змінено."
  soft: "М'яко"
  hard: "Жорстко"
  mutedNotes: "Ігноровані записи"
_theme:
  explore: "Оглянути теми"
  install: "Встановити тему"
  manage: "Керування темами"
  code: "Код теми"
  description: "Опис"
  installed: "Тему {name} встановлено"
  installedThemes: "Встановлені теми"
  builtinThemes: "Вбудоваі теми"
  alreadyInstalled: "Тему вже встановлено"
  invalid: "Неправильний формат теми"
  make: "Створити тему"
  base: "Основа"
  defaultValue: "Значення за замовчуванням"
  func: "Функції"
  lighten: "Яскравість"
  inputConstantName: "Введіть назву константи"
  importInfo: "Вставляючи сюди код теми, ви можете добавити її до редактору тем"
  deleteConstantConfirm: "Ви дійсно бажаєте видалити константу \"{const}\"?"
  keys:
    accent: "Акцент"
    bg: "Фон"
    fg: "Текст"
    focus: "Фокус"
    indicator: "Індикатор"
    panel: "Панель"
    shadow: "Тінь"
    header: "Заголовок"
    navBg: "Фон бокової панелі"
    navFg: "Текст бокової панелі"
    navHoverFg: "Текст бокової панелі (під курсором)"
    navActive: "Текст бокової панелі (активне)"
    navIndicator: "Індикатор бокової панелі"
    link: "Посилання"
    hashtag: "Хештеґ"
    mention: "Згадка"
    mentionMe: "Згадки (мене)"
    renote: "Поширити"
    modalBg: "Модальний фон"
    divider: "Розділювач"
    scrollbarHandle: "Ручка смуги прокрутки"
    scrollbarHandleHover: "Ручка смуги прокрутки (при наведенні)"
    dateLabelFg: "Текст позначок дати"
    infoBg: "Фон інформації"
    infoFg: "Текст інформації"
    infoWarnBg: "Фон попередження"
    infoWarnFg: "Текст попередження"
    cwBg: "Фон чутливого змісту"
    cwFg: "Текст чутливого змісту"
    cwHoverBg: "Фон чутливого змісту (при наведенні)"
    toastBg: "Фон повідомлення"
    toastFg: "Текст повідомлення"
    buttonBg: "Фон кнопки"
    buttonHoverBg: "Фон кнопки (при наведенні)"
    inputBorder: "Край поля вводу"
    listItemHoverBg: "Фон елементу в списку (при наведенні)"
    driveFolderBg: "Фон папки на диску"
    wallpaperOverlay: "Накладання шпалер"
    badge: "Значок"
    messageBg: "Фон переписки"
    accentDarken: "Акцент (Затемлений)"
    accentLighten: "Акцент (Освітлений)"
    fgHighlighted: "Виділений текст"
  color: Колір
  refProp: Посилання на властивість
  alpha: Прозорість
  constant: Стала
  refConst: Посилання на сталу
  key: Ключ
  funcKind: Тип функції
  darken: Затемнення
  argument: Аргумент
  basedProp: Початкова властивість
  addConstant: Додати сталу
_sfx:
  note: "Новий запис"
  noteMy: "Мої записи"
  notification: "Сповіщення"
  chat: "Чати"
  chatBg: "Чати (фон)"
  antenna: "Прийом антени"
  channel: "Повідомлення каналу"
_ago:
  future: "Майбутнє"
  justNow: "Щойно"
  secondsAgo: "{n}с тому"
  minutesAgo: "{n}хв тому"
  hoursAgo: "{n}г тому"
  daysAgo: "{n}д тому"
  weeksAgo: "{n} тиж. тому"
  monthsAgo: "{n} міс. тому"
  yearsAgo: "{n} р. тому"
_time:
  second: "с"
  minute: "х"
  hour: "г"
  day: "д"
_tutorial:
<<<<<<< HEAD
  title: "Як використовувати Firefish"
=======
  title: "Як користуватися Firefish"
>>>>>>> c8be5a96
  step1_1: "Ласкаво просимо!"
  step1_2: "Давайте налаштуємо вас. Ви будете працювати в найкоротші терміни!"
  step2_1: "Спочатку, будь ласка, заповніть свій профіль."
  step2_2: "Після надання інформації про себе, іншим людям буде легше зрозуміти, чи
    хочуть вони бачити ваші записи або стежити за вами."
  step3_1: "Тепер настав час на когось підписатися!"
  step3_2: "Ваша домашня і соціальна стрічки ґрунтуються на тому, за ким ви стежите,
    тому для початку спробуйте стежити за кількома акаунтами.\nНатисніть на гурток
    із плюсом у правому верхньому кутку профілю, щоб стежити за ним."
  step4_1: "Давайте вийдемо на вас."
  step4_2: "Для свого першого повідомлення деякі люди люблять робити {introduction}
    повідомлення або просте \"Hello world!\""
  step5_1: "Стрічки, скрізь одні стрічки!"
  step5_2: "У вашому сервері включені {timelines} різні стрічки."
  step5_3: "Домашня {icon} стрічка - це стрічка, де ви можете бачити записи тих, на
    кого ви підписалися."
  step5_4: "Місцева {icon} стрічка - це стрічка, де ви можете бачити записи всіх інших
    користувачів даного серверу."
  step5_5: "Стрічка рекомендованих {icon} - це комбінація домашньої та місцевої стрічок."
  step5_6: "На стрічці Рекомендованих {icon} ви можете бачити записи з серверів, які
    рекомендують адміністратори."
  step5_7: "Глобальна {icon} стрічка - це місце, де ви можете бачити записи від усіх
    інших приєднаних серверів."
  step6_1: "Отже, що це за місце?"
<<<<<<< HEAD
  step6_2: "Ну, ви не просто приєдналися до Firefish. Ви увійшли в Fediverse, взаємопов'язану
    мережу з тисяч серверів."
  step6_3: "Кожен сервер працює по-своєму, і не на всіх серверах працює Firefish. Але
    цей працює! Це трохи складно, але ви швидко розберетеся."
=======
  step6_2: "Ну, ви не просто приєдналися до Firefish. Ви увійшли до Fediverse, взаємопов'язану
    мережу з тисяч серверів."
  step6_3: "Кожен сервер працює по-своєму, і не на всіх серверах працює Firefish.
    Але цей працює! Це трохи складно, але ви швидко розберетеся."
>>>>>>> c8be5a96
  step6_4: "Тепер ідіть, вивчайте і розважайтеся!"
_2fa:
  registerSecurityKey: "Зареєструвати новий ключ безпеки"
  registerTOTP: Зареєструйте новий пристрій
  tapSecurityKey: Будь ласка, дотримуйтесь інструкцій вашого браузера, щоб зареєструвати
    апаратний ключ безпеки або ключ-пароль
  securityKeyName: Введіть назву ключа
  chromePasskeyNotSupported: Паролі Chrome наразі не підтримуються.
  renewTOTPOk: Переналаштувати
  removeKey: Видалити ключ безпеки
  alreadyRegistered: 2FA вже налаштовано.
  step2Click: Натиснувши на цей QR-код, ви зможете зареєструвати 2FA у вашому ключі
    безпеки або додатку-автентифікаторі для телефону.
  step3Title: Введіть код автентифікації
  step1: По-перше, встановіть програму 2FA (наприклад, {a} або {b}) на свій пристрій.
  securityKeyNotSupported: Ваш браузер не підтримує ключі безпеки.
  step4: Відтепер при наступних спробах входу в систему буде запитуватися такий токен.
  securityKeyInfo: Окрім автентифікації за відбитком пальця або PIN-кодом, ви також
    можете налаштувати автентифікацію за допомогою апаратних ключів безпеки, які підтримують
    FIDO2, щоб додатково захистити свій обліковий запис.
  removeKeyConfirm: Дійсно видалити ключ {name}?
  whyTOTPOnlyRenew: Додаток автентифікатора не можна видалити, доки зареєстровано
    ключ безпеки.
  renewTOTP: Переналаштувати додаток-автентифікатор
  renewTOTPCancel: Скасувати
  renewTOTPConfirm: Це призведе до того, що коди підтвердження з попереднього додатку
    перестануть працювати
  token: 2FA Токен
  registerTOTPBeforeKey: Будь ласка, налаштуйте додаток-автентифікатор, щоб зареєструвати
    ключ безпеки або пароль.
  step2Url: 'Також, ви можете ввести цю URL-адресу, якщо використовуєте десктопну
    програму:'
  step3: Введіть токен, наданий вашим додатком, щоб завершити налаштування.
  step2: Потім відскануйте QR-код, що відображається на цьому екрані.
_permissions:
  "read:account": "Переглядати дані профілю"
  "write:account": "Змінити дані акаунту"
  "read:blocks": "Переглянути список заблокованих"
  "write:blocks": "Редагувати список заблокованих"
  "read:drive": "Переглянути вміст Диска"
  "write:drive": "Змінювати вміст Диска"
  "read:favorites": "Переглядати обране"
  "write:favorites": "Змінювати обране"
  "read:following": "Переглядати підписки"
  "write:following": "Змінювати підписки"
  "read:messaging": "Переглядати повідомлення"
  "write:messaging": "Створювати та видаляти повідомлення"
  "read:mutes": "Переглядати список ігнорованих"
  "write:mutes": "Змінювати список ігнорованих"
  "write:notes": "Створення та видалення записів"
  "read:notifications": "Переглядати сповіщення"
  "read:reactions": "Переглядати реакції"
  "write:reactions": "Змінювати реакції"
  "write:votes": "Голосувати в опитуваннях"
  "read:pages": "Переглядати сторінки"
  "write:pages": "Змінювати і видаляти сторінки"
  "read:page-likes": "Переглядати вподобання сторінок"
  "write:page-likes": "Змінювати вподобання сторінок"
  "read:user-groups": "Переглядати групи користувача"
  "write:user-groups": "Змінювати групи користувача"
  "read:channels": "Переглядати канали"
  "write:channels": "Змінювати канали"
  "read:gallery": Переглянути галерею
  "write:gallery": Редагування галереї
  "read:gallery-likes": Переглянути список вподобаних записів галереї
  "write:notifications": Керування сповіщеннями
  "write:gallery-likes": Редагувати список вподобаних записів галереї
_auth:
  shareAccess: "Ви хочете надати \"{name}\" доступ до цього акаунту?"
  shareAccessAsk: "Ви впевнені, що хочете надати цій програмі доступ до вашого акаунту?"
  denied: "У доступі відмовлено"
  allPermissions: Повний доступ до облікового запису
  permissionAsk: 'Цей додаток запитує наступні дозволи:'
  copyAsk: 'Будь ласка, вставте наступний код авторизації в додаток:'
  pleaseGoBack: Будь ласка, поверніться до додатку
  callback: Повернення до додатку
_antennaSources:
  all: "Усі записи"
  homeTimeline: "Записи тих, на кого ви підписані"
  instances: Записи від усіх користувачів на сервері
  userGroup: Записи від користувачів у вказаній групі
  users: Записи обраних користувачів
  userList: Дописи користувачів із вказаного списку
_weekday:
  sunday: "Неділя"
  monday: "Понеділок"
  tuesday: "Вівторок"
  wednesday: "Середа"
  thursday: "Четвер"
  friday: "П'ятниця"
  saturday: "Субота"
_widgets:
  memo: "Нагадування"
  notifications: "Сповіщення"
  timeline: "Стрічка"
  calendar: "Календар"
  trends: "Тенденції"
  clock: "Годинник"
  rss: "RSS-читач"
  activity: "Активність"
  photos: "Фото"
  digitalClock: "Цифровий годинник"
  federation: "Федіверс"
  postForm: "Створення запису"
  slideshow: "Слайд-шоу"
  button: "Кнопка"
  onlineUsers: "Користувачі онлайн"
  jobQueue: "Черга завдань"
  serverMetric: "Показники сервера"
  aiscript: "Консоль AiScript"
  _userList:
    chooseList: Оберіть список
  meiliStatus: Стан сервера
  meiliSize: Розмір індексу
  rssTicker: RSS-тікер
  instanceCloud: Хмара серверів
  unixClock: Годинник UNIX
  userList: Список користувачів
  serverInfo: Інформація про сервер
  meiliIndexCount: Індексовані записи
_cw:
  hide: "Сховати"
  show: "Показати більше"
  chars: "{count} символів"
  files: "{count} файлів"
_poll:
  noOnlyOneChoice: "Потрібні принаймні два варіанти"
  choiceN: "Варіант {n}"
  noMore: "Більше варіантів додати не можна"
  canMultipleVote: "Можна вибрати кілька варіантів"
  expiration: "Опитування закінчується"
  infinite: "Ніколи"
  at: "На даті..."
  after: "Через..."
  deadlineDate: "Дата закінчення"
  deadlineTime: "г"
  duration: "Тривалість"
  votesCount: "{n} голосів"
  totalVotes: "Всього {n} голосів"
  vote: "Голосувати"
  showResult: "Переглянути результати"
  voted: "Проголосовано"
  closed: "Завершено"
  remainingDays: "Залишилось {d} днів {h} годин"
  remainingHours: "Залишилось {h} годин {m} хвилин"
  remainingMinutes: "Залишилось {m} хвилин {s} секунд"
  remainingSeconds: "Залишилось {s} секунд"
_visibility:
  public: "Публічний"
  publicDescription: "Ваш запис буде видно в усіх публічних стрічках"
  home: "Домашній"
  homeDescription: "Лише на домашній стрічці"
  followers: "Підписники"
  followersDescription: "Зробити видимим тільки для ваших підписників і згаданих користувачів"
  specified: "Особисто"
  specifiedDescription: "Лише для певних користувачів"
  localOnly: "Локально"
  localOnlyDescription: "Приховано для віддалених користувачів"
_postForm:
  replyPlaceholder: "Відповідь на цей запис..."
  quotePlaceholder: "Прокоментуйте цей запис..."
  channelPlaceholder: "Опублікувати в каналі..."
  _placeholders:
    a: "Чим займаєтесь?"
    b: "Що відбувається навколо вас?"
    c: "Що у вас на думці?"
    d: "Що ви хочете висловити?"
    e: "Напишіть тут, будь ласка..."
    f: "Чекаю коли ви напишете..."
_profile:
  name: "Ім'я"
  username: "Ім'я користувача"
  description: "Про себе"
  youCanIncludeHashtags: "Ви також можете включити хештеги у свій опис."
  metadata: "Додаткова інформація"
  metadataEdit: "Редагувати додаткову інформацію"
  metadataDescription: "Ви можете вказати до чотирьох пунктів додаткової інформації
    у своєму профілі. Ви можете додати тег {a} або {l} за допомогою {rel}, щоб підтвердити
    посилання у своєму профілі!"
  metadataLabel: "Назва"
  metadataContent: "Вміст"
  changeAvatar: "Змінити аватар"
  changeBanner: "Змінити банер"
  locationDescription: Якщо ви спочатку введете своє місто, іншим користувачам буде
    показано ваш місцевий час.
_exportOrImport:
  allNotes: "Всі записи"
  followingList: "Підписки"
  muteList: "Ігнорувати"
  blockingList: "Заблокувати"
  userLists: "Списки"
  excludeInactiveUsers: Вилучити неактивних користувачів
  excludeMutingUsers: Вилучити заглушених користувачів
_charts:
  federation: "Федіверс"
  apRequest: "Запити"
  usersTotal: "Загальна кількість користувачів"
  activeUsers: "Активні користувачі"
  notesTotal: "Загальна кількість записів"
  filesIncDec: "Зміни кількості файлів"
  filesTotal: "Загальна кількість файлів"
  storageUsageIncDec: Різниця в використанні ємності диску
  remoteNotesIncDec: Різниця в кількості віддалених записів
  notesIncDec: Різниця в кількості записів
  localNotesIncDec: Різниця в кількості локальних записів
  storageUsageTotal: Загальне використання пам'яті
  usersIncDec: Різниця в кількості користувачів
_instanceCharts:
  requests: "Запити"
  usersTotal: "Сумарна кількість користувачів"
  notes: "Різниця в кількості зроблених записів"
  notesTotal: "Сумарна кількість записів"
  ff: "Різниця кількості підписників "
  ffTotal: "Кількість підписників"
  cacheSizeTotal: "Сумарний розмір кешу"
  files: "Різниця в кількості файлів"
  filesTotal: "Сумарна кількість файлів"
  users: Різниця в кількості користувачів
  cacheSize: Різниця в розмірі кешу
_timelines:
  home: "Домівка"
  local: "Локальна"
  social: "Соціальна"
  global: "Глобальна"
  recommended: Рекомендована
_pages:
  newPage: "Створити сторінку"
  editPage: "Редагувати сторінку"
  readPage: "Перегляд вихідного коду"
  created: "Сторінка успішно створена"
  updated: "Сторінка успішно оновлена"
  deleted: "Сторінку видалено"
  pageSetting: "Налаштування сторінки"
  nameAlreadyExists: "Вказана адреса сторінки вже існує"
  invalidNameTitle: "Вказана адреса сторінки неприпустима"
  invalidNameText: "Переконайтеся, що поле заголовка сторінки не порожнє"
  editThisPage: "Редагувати цю сторінку"
  viewSource: "Переглянути вихідний код"
  viewPage: "Переглянути свої сторінки"
  like: "Вподобати"
  unlike: "Видалити вподобайку"
  my: "Мої сторінки"
  liked: "Вподобані сторінки"
  featured: "Популярні"
  inspector: "Інспектор"
  contents: "Вміст"
  content: "Блок сторінки"
  variables: "Змінні"
  title: "Заголовок"
  url: "URL сторінки"
  summary: "Короткий зміст"
  alignCenter: "Рівняти елементи по центру"
  hideTitleWhenPinned: "Приховати заголовок сторінки при закріпленні в профілі"
  font: "Шрифт"
  fontSerif: "Serif"
  fontSansSerif: "Sans serif"
  eyeCatchingImageSet: "Встановити привабливе зображення"
  eyeCatchingImageRemove: "Видалити привабливе зображення"
  chooseBlock: "Додати блок"
  selectType: "Виберіть тип"
  enterVariableName: "Введіть назву для змінної"
  variableNameIsAlreadyUsed: "Ця назва вже використовується іншою змінною"
  contentBlocks: "Контент"
  inputBlocks: "Ввід"
  specialBlocks: "Особливе"
  blocks:
    text: "Текст"
    textarea: "Текстова область"
    section: "Розділ"
    image: "Зображення"
    button: "Кнопка"
    if: "Якщо"
    _if:
      variable: "Змінні"
    post: "Створення нотатки"
    _post:
      text: "Вміст"
      canvasId: "Ідентифікатор полотна"
      attachCanvasImage: Прикріпити зображення полотна
    textInput: "Введення тексту"
    _textInput:
      name: "Ім'я змінної"
      text: "Назва"
      default: "Значення за замовчуванням"
    textareaInput: "Багаторядкове введення тексту"
    _textareaInput:
      name: "Ім'я змінної"
      text: "Назва"
      default: "Значення за замовчуванням"
    numberInput: "Числове введення"
    _numberInput:
      name: "Ім'я змінної"
      text: "Назва"
      default: "Значення за замовчуванням"
    canvas: "Полотно"
    _canvas:
      id: "Ідентифікатор полотна"
      width: "Ширина"
      height: "Висота"
    note: "Вбудований запис"
    _note:
      id: "Ідентифікатор запису"
      idDescription: "Також можна вказати посилання на запис."
      detailed: "Детальний вигляд"
    switch: "Перемикач"
    _switch:
      name: "Ім'я змінної"
      text: "Назва"
      default: "Значення за замовчуванням"
    counter: "Лічильник"
    _counter:
      name: "Ім'я змінної"
      text: "Назва"
      inc: "Збільшити на"
    _button:
      text: "Напис"
      colored: "Кольоровий"
      action: "Дія кнопки"
      _action:
        dialog: "Показати повідомлення"
        _dialog:
          content: "Вміст"
        resetRandom: "Скидання генератора випадковості"
        pushEvent: "Надіслати подію"
        _pushEvent:
          event: "Назві події"
          message: "Повідомлення для відображення при активації"
          variable: "Змінна для надсилання"
          no-variable: "Відсутньо"
        callAiScript: "Виклик AiScript"
        _callAiScript:
          functionName: "Ім'я функції"
    radioButton: "Вибір"
    _radioButton:
      name: "Ім'я змінної"
      title: "Напис"
      values: "Варіанти, розділені розривами рядків"
      default: "Значення за замовчуванням"
  script:
    categories:
      flow: "Керування потоком"
      logical: "Логічні операції"
      operation: "Обчислення"
      comparison: "Порівняння"
      random: "Випадковість"
      value: "Значення"
      fn: "Функції"
      text: "Дії з текстом"
      convert: "Перетворення"
      list: "Списки"
    blocks:
      text: "Текст"
      multiLineText: "Текст (багаторядковий)"
      textList: "Текстовий список"
      _textList:
        info: "Використовувати новий рядок як роздільник для вводу"
      strLen: "Довжина тексту"
      _strLen:
        arg1: "Текст"
      strPick: "Вибрати символ"
      _strPick:
        arg1: "Текст"
        arg2: "Розташування символу"
      strReplace: "Заміна тексту"
      _strReplace:
        arg1: "Текст"
        arg2: "Текст, який потрібно замінити"
        arg3: "Заміняти на"
      strReverse: "Перевернути текст"
      _strReverse:
        arg1: "Текст"
      join: "Конкатенація тексту"
      _join:
        arg1: "Списки"
        arg2: "Розділювач"
      add: "Додати"
      _add:
        arg1: "A"
        arg2: "B"
      subtract: "Відняти"
      _subtract:
        arg1: "A"
        arg2: "B"
      multiply: "Помножити"
      _multiply:
        arg1: "A"
        arg2: "B"
      divide: "Поділити"
      _divide:
        arg1: "A"
        arg2: "B"
      mod: "Остача"
      _mod:
        arg1: "A"
        arg2: "B"
      round: "Десяткове округлення"
      _round:
        arg1: "Число"
      eq: "A дорівнює B"
      _eq:
        arg1: "A"
        arg2: "B"
      notEq: "A не дорівнює B"
      _notEq:
        arg1: "A"
        arg2: "B"
      and: "А І Б"
      _and:
        arg1: "A"
        arg2: "B"
      or: "A АБО B"
      _or:
        arg1: "A"
        arg2: "B"
      lt: "< A менше, ніж B"
      _lt:
        arg1: "A"
        arg2: "B"
      gt: "> A більше, ніж B"
      _gt:
        arg1: "A"
        arg2: "B"
      ltEq: "<= A менше або дорівнює B"
      _ltEq:
        arg1: "A"
        arg2: "B"
      gtEq: ">= A більше або дорівнює B"
      _gtEq:
        arg1: "A"
        arg2: "B"
      if: "Умова"
      _if:
        arg1: "Якщо"
        arg2: "Якщо так"
        arg3: "Якщо ні"
      not: "НЕ"
      _not:
        arg1: "НЕ"
      random: "Випадково"
      _random:
        arg1: "Імовірність"
      rannum: "Випадкове число"
      _rannum:
        arg1: "Мінімальне значення"
        arg2: "Максимальне значення"
      randomPick: "Випадковий вибір зі списку"
      _randomPick:
        arg1: "Списки"
      dailyRandom: "Випадково (триває добу)"
      _dailyRandom:
        arg1: "Імовірність"
      dailyRannum: "Випадкове число (триває добу)"
      _dailyRannum:
        arg1: "Мінімальне значення"
        arg2: "Максимальне значення"
      dailyRandomPick: "Випадково вибрати зі списку (триває добу)"
      _dailyRandomPick:
        arg1: "Списки"
      seedRandom: "Випадковість (з насінням)"
      _seedRandom:
        arg1: "Насіння"
        arg2: "Імовірність"
      seedRannum: "Випадкове число (з насінням)"
      _seedRannum:
        arg1: "Насіння"
        arg2: "Мінімальне значення"
        arg3: "Максимальне значення"
      seedRandomPick: "Випадково вибрати зі списку (з насінням)"
      _seedRandomPick:
        arg1: "Насіння"
        arg2: "Списки"
      DRPWPM: "Випадково вибрати зі зваженого списку (триває добу)"
      _DRPWPM:
        arg1: "Текстовий список"
      pick: "Вибір зі списку"
      _pick:
        arg1: "Списки"
        arg2: "Позиція"
      listLen: "Отримати довжину списку"
      _listLen:
        arg1: "Списки"
      number: "Число"
      stringToNumber: "Текст на число"
      _stringToNumber:
        arg1: "Текст"
      numberToString: "Число на текст"
      _numberToString:
        arg1: "Число"
      splitStrByLine: "Розбиття тексту на рядки"
      _splitStrByLine:
        arg1: "Текст"
      ref: "Змінні"
      aiScriptVar: "Змінна AiScript"
      fn: "Функція"
      _fn:
        slots: "Паз"
        slots-info: "Використовувати нову лінію як роздільник пазів"
        arg1: "Вивід"
      for: "Повторення"
      _for:
        arg1: "Кількість повторень"
        arg2: "Дія"
    typeError: "Паз {slot} приймає \"{expect}\" тип, але надана змінна має тип \"\
      {actual}\"!"
    thereIsEmptySlot: "Паз {slot} пустий!"
    types:
      string: "Текст"
      number: "Число"
      boolean: "Прапорець"
      array: "Списки"
      stringArray: "Текстовий список"
    emptySlot: "Пустий паз"
    enviromentVariables: "Змінні середовища"
    pageVariables: "Елемент сторінки"
    argVariables: "Стрічка вводу"
_relayStatus:
  requesting: "Очікує затвердження"
  accepted: "Затверджено"
  rejected: "Відхилено"
_notification:
  fileUploaded: "Файл успішно завантажено"
  youGotMention: "{name} згадує вас"
  youGotReply: "{name} відповідає"
  youGotQuote: "{name} цитує вас"
  youRenoted: "{name} поширює"
  youGotPoll: "{name} бере участь в опитуванні"
  youGotMessagingMessageFromUser: "Повідомлення від {name}"
  youGotMessagingMessageFromGroup: "Нове повідомлення в групі {name}"
  youWereFollowed: "Новий підписник"
  youReceivedFollowRequest: "Ви отримали запит на підписку"
  yourFollowRequestAccepted: "Запит на підписку прийнято"
  youWereInvitedToGroup: "Запрошення до групи"
  _types:
    all: "Все"
    follow: "Підписки"
    mention: "Згадка"
    reply: "Відповіді"
    renote: "Поширення"
    quote: "Цитування"
    reaction: "Реакції"
    pollVote: "Опитування"
    receiveFollowRequest: "Запити на підписку"
    followRequestAccepted: "Прийняті підписки"
    groupInvited: "Запрошення до груп"
    app: "Сповіщення від додатків"
    pollEnded: Опитування закінчено
  _actions:
    reply: "Відповісти"
    renote: "Поширення"
    followBack: також підписався на вас
  emptyPushNotificationMessage: Push-сповіщення були оновлені
  voted: проголосував на вашому опитуванні
  renoted: поширив ваш запис
  reacted: відреагував на ваш запис
  pollEnded: Стали доступні результати опитування
_deck:
  alwaysShowMainColumn: "Завжди показувати головну колонку"
  columnAlign: "Вирівняти стовпці"
  addColumn: "Додати стовпець"
  swapLeft: "Пересунути ліворуч"
  swapRight: "Пересунути праворуч"
  swapUp: "Пересунути вгору"
  swapDown: "Пересунути вниз"
  stackLeft: "У стовпчик вліво"
  popRight: "Витягнути вправо"
  profile: "Простір"
  _columns:
    main: "Головна"
    widgets: "Віджети"
    notifications: "Сповіщення"
    tl: "Стрічка"
    antenna: "Антена"
    list: "Списки"
    mentions: "Згадки"
    direct: "Особисті повідомлення"
    channel: Канал
  newProfile: Новий простір
  introduction2: Натисніть на + у правій частині екрана, щоб додавати нові стовпці
    по бажанню.
  configureColumn: Налаштування стовпців
  introduction: Створіть ідеальний інтерфейс для себе, вільно розташовуючи стовпці!
  widgetsIntroduction: Будь ласка, виберіть "Редагувати віджети" в меню колонки і
    додайте віджет.
  renameProfile: Перейменувати простір
  deleteProfile: Видалити простір
  nameAlreadyExists: Простір із такою назвою вже існує.
removeReaction: Видалити вашу реакцію
renoteMute: Ігнорувати поширення
renoteUnmute: Показувати поширення
flagSpeakAsCat: Говорити як кішка
accessibility: Доступність
priority: Пріорітет
high: Високий
customCss: Користувацькі CSS
itsOn: Увімкнено
showingPastTimeline: Наразі відображається стара стрічка
enabled: Увімкнено
noMaintainerInformationWarning: Інформація про супровідника не налаштована.
recommended: Рекомендоване
resolved: Вирішено
itsOff: Вимкнено
emailRequiredForSignup: Вимагати адресу електронної пошти для реєстрації
moderation: Модерація
selectInstance: Оберіть сервер
instanceSecurity: Безпека сервера
<<<<<<< HEAD
searchPlaceholder: Шукати в Firefish
=======
searchPlaceholder: Шукати у Firefish
>>>>>>> c8be5a96
editNote: Відредагувати запис
enableEmojiReactions: Ввімкнути реакції емодзі
low: Низький
emailNotConfiguredWarning: Адрес електронної пошти не встановлено.
unresolved: Не вирішено
offline: Не в мережі
disabled: Вимкнено
configure: Налаштувати
popularPosts: Популярні сторінки
silenced: Ігнорується
manageGroups: Керування групами
active: Активний
whatIsNew: Показати зміни
deleted: Видалено
selectChannel: Виберіть канал
flagSpeakAsCatDescription: Ваші записи будуть няніфіковані у режимі кота
userSaysSomethingReason: '{name} сказав(ла) {reason}'
clear: Очистити
userInfo: Інформація про користувача
selectAccount: Оберіть обліковий запис
switchAccount: Змінити обліковий запис
accounts: Облікові записи
switch: Змінити
noBotProtectionWarning: Захист від ботів не налаштовано.
gallery: Галерея
recentPosts: Недавні сторінки
privateModeInfo: Якщо увімкнено, лише сервери з білого списку можуть федеруватися
  з вашим сервером. Всі повідомлення будуть приховані від публіки.
troubleshooting: Вирішення проблем
customCssWarn: Цей параметр слід використовувати лише тоді, коли ви знаєте, що він
  робить. Введення неправильних значень може призвести до того, що клієнт перестане
  нормально функціонувати.
newer: новіші
older: старіші
addDescription: Додати опис
notSpecifiedMentionWarning: У цьому записі згадуються користувачі, яких не було включено
  до списку одержувачів
markAllAsRead: Позначити все як прочитане
userPagePinTip: Ви можете відображати записи тут, вибравши "Прикріпити до профілю"
  в меню окремих записів.
unknown: Невідомо
onlineStatus: Онлайн-статус
hideOnlineStatus: Приховати онлайн-статус
online: В мережі
breakFollow: Видалити підписника
translate: Перекласти
translatedFrom: Перекладено з {x}
userSaysSomethingReasonQuote: '{name} цитував запис з {reason}'
userSaysSomethingReasonRenote: '{name} поширив запис з {reason}'
notRecommended: Не рекомендується
botProtection: Захист від ботів
instanceBlocking: Керування Федерацією
privateMode: Приватний режим
allowedInstances: Сервери у білому списку
previewNoteText: Показати прев'ю
antennaInstancesDescription: Введіть по одному хосту сервера на рядок
breakFollowConfirm: Ви дійсно бажаєте видалити підписника?
ads: Реклама
cw: Попередження про вміст
hiddenTags: Приховані хештеги
noInstances: Немає серверів
misskeyUpdated: Firefish оновлено!
received: Отримане
xl: Надвеликий
searchResult: Результати пошуку
useBlurEffect: Використовувати ефекти розмиття в інтерфейсі
learnMore: Дізнатися більше
usernameInfo: Ім'я, яке ідентифікує ваш обліковий запис серед інших на цьому сервері.  Ви
  можете використовувати алфавіт (a~z, A~Z), цифри (0~9) або знаки підкреслення (_).
  Ім'я користувача не може бути змінено пізніше.
noThankYou: Ні, дякую
keepCw: Зберігати попередження про вміст
showEmojisInReactionNotifications: Показувати емодзі у сповіщеннях про реакції
accountMoved: 'Користувач переїхав до нового облікового запису:'
expandOnNoteClickDesc: Якщо цю опцію вимкнено, ви все одно зможете відкривати дописи
  в меню, клацнувши правою кнопкою миші або натиснувши на мітку часу.
deleteAccountConfirm: Це призведе до незворотного видалення вашого облікового запису.
  Приступити?
unread: Непрочитане
filter: Фільтри
useDrawerReactionPickerForMobile: Відображати вибирач реакцій як шухляду на мобільному
  телефоні
leaveGroupConfirm: Ви впевнені, що хочете залишити "{name}"?
clickToFinishEmailVerification: Будь ласка, натисніть [{ok}], щоб завершити перевірку
  електронної пошти.
welcomeBackWithName: Ласкаво просимо назад, {name}
overridedDeviceKind: Тип пристрою
themeColor: Колір теми серверу
oneDay: Один день
instanceDefaultLightTheme: Світла тема за замовчуванням для сервера
oneWeek: Одна неділя
instanceDefaultDarkTheme: Темна тема за замовчуванням для сервера
video: Відео
audio: Аудіо
rateLimitExceeded: Перевищено ліміт
numberOfPageCacheDescription: Збільшення цієї величини покращить зручність для користувачів,
  але призведе до збільшення навантаження на сервер та використання більшої кількості
  пам'яті.
lastActiveDate: Останній раз використовувався у
statusbar: Панель статусу
speed: Швидкість
sensitiveMediaDetection: Виявлення NSFW медіа
cannotUploadBecauseNoFreeSpace: Завантаження не вдалося через брак місця на Диску.
cannotUploadBecauseExceedsFileSizeLimit: Цей файл не може бути завантажений, оскільки
  він перевищує максимально дозволений розмір.
account: Обліковий запис
move: Перемістити
pushNotification: Push-сповіщення
subscribePushNotification: Увімкнути push-сповіщення
unsubscribePushNotification: Вимкнути push-сповіщення
pushNotificationAlreadySubscribed: Push-сповіщення вже увімкнено
enterSendsMessage: Натисніть Enter у повідомленнях, щоб надіслати повідомлення (якщо
  вимкнено, то Ctrl + Enter)
showAds: Показувати рекламу
customMOTD: Користувацькі MOTD (повідомлення на заставці)
customSplashIcons: Користувацькі іконки заставки (URL)
splash: Заставка
adminCustomCssWarn: Цей параметр слід використовувати, тільки якщо ви знаєте, що він
  робить. Введення неправильних значень може призвести до того, що ВСІ клієнти перестануть
  нормально працювати. Будь ласка, переконайтеся, що ваш CSS працює належним чином,
  протестувавши його в налаштуваннях користувача.
_filters:
  followersOnly: Тільки підписники
  fromUser: Від користувача
  notesBefore: Записи до
  withFile: З файлом
  fromDomain: З домену
  notesAfter: Записи після
  followingOnly: Тільки підписки
sendModMail: Надіслати повідомлення про модерацію
enableServerMachineStats: Увімкнути статистику серверного обладнання
enableIdenticonGeneration: Увімкнути генерацію Identicon
_sensitiveMediaDetection:
  analyzeVideosDescription: Аналізує відео так само як і зображення. Це трохи збільшить
    навантаження на сервер.
  description: Зменшує навантаження на серверну модерацію завдяки автоматичному розпізнаванню
    NSFW медіа за допомогою машинного навчання. Це трохи збільшить навантаження на
    сервер.
  sensitivity: Чутливість виявлення
  sensitivityDescription: Зменшення чутливості призведе до зменшення кількості хибних
    спрацьовувань, тоді як збільшення чутливості призведе до зменшення кількості пропущених
    спрацьовувань.
  setSensitiveFlagAutomatically: Позначити як NSFW
  setSensitiveFlagAutomaticallyDescription: Результати внутрішнього виявлення будуть
    збережені, навіть якщо цю опцію вимкнено.
  analyzeVideos: Ввімкнути аналіз відео
_emailUnavailable:
  used: Ця електронна пошта вже використовується
  format: Формат цієї адреси електронної пошти є неправильним
  mx: Цей сервер електронної пошти є недійсним
  disposable: Використовувати одноразові адреси електронної пошти заборонено
  smtp: Цей поштовий сервер не відповідає
_messaging:
  dms: Приватні
  groups: Групи
_instanceMute:
  instanceMuteDescription: Це приховає всі записи/поширення із вказаних серверів,
    включно з відповідями користувачам заглушеного серверу.
  title: Приховує записи з перелічених серверів.
  instanceMuteDescription2: Розділити новими рядками
  heading: Список серверів для заглушення
_experiments:
  enablePostImports: Ввімкнути імпорт записів
  title: Експерименти
<<<<<<< HEAD
  postImportsCaption: Дозволяє користувачам імпортувати свої публікації з минулих
    облікових записів Firefish, Misskey, Mastodon, Akkoma і Pleroma. Це може спричинити
    зниження швидкості під час завантаження, якщо ваша черга перевантажена.
=======
  postImportsCaption: Дозволяє користувачам імпортувати свої записи з минулих облікових
    записів Firefish, Misskey, Mastodon, Akkoma і Pleroma. Це може спричинити зниження
    швидкості під час завантаження, якщо ваша черга перевантажена.
>>>>>>> c8be5a96
_dialog:
  charactersExceeded: 'Перевищено максимальну кількість символів! Обмеження: {current}/{max}'
  charactersBelow: 'Недостатньо символів! Обмеження: {current}/{min}'
jumpToSpecifiedDate: Перейти до конкретної дати
quitFullView: Закрити повний вигляд
ffVisibility: Видимість підписок/підписників
numberOfColumn: Кількість стовпців
failedToFetchAccountInformation: Не вдалося отримати інформацію про обліковий запис
reflectMayTakeTime: Може пройти деякий час, перш ніж зміни набудуть чинності.
recentNHours: Останні {n} годин
logoutConfirm: Ви впевнені, що хочете вийти?
enableRecommendedTimeline: Увімкнути рекомендовану стрічку
_accountDelete:
  requestAccountDelete: Запросити видалення облікового запису
  accountDelete: Видалити обліковий запис
  mayTakeTime: Оскільки видалення облікового запису є ресурсоємним процесом, він може
    зайняти деякий час, залежно від того, скільки контенту ви створили та скільки
    файлів завантажили.
  sendEmail: Коли ваш обліковий запис буде видалено, ми повідомимо на вказану вами
    електронну пошту.
  started: Процес видалення розпочався.
  inProgress: Наразі триває видалення
_preferencesBackups:
  deleteConfirm: Видалити резервну копію {name}?
  applyConfirm: Ви дійсно хочете застосувати резервну копію "{name}" до цього пристрою?
    Існуючі налаштування цього пристрою буде замінено.
  saveConfirm: Зберегти резервну копію як {name}?
  saveNew: Зберегти нову резервну копію
  save: Зберегти зміни
  inputName: Будь ласка, введіть назву для цієї резервної копії
  loadFile: Завантажити з файлу
  updatedAt: 'Оновлено: {date} {time}'
  invalidFile: Неправильний формат файлу
  apply: Застосувати до цього пристрою
  list: Створені резервні копії
  cannotSave: Збереження невдале
  nameAlreadyExists: Резервна копія з назвою "{name}" вже існує. Будь ласка, введіть
    іншу назву.
  renameConfirm: Перейменувати цю резервну копію з "{old}" на "{new}"?
  noBackups: Резервних копій немає. Ви можете створити резервну копію налаштувань
    клієнта на цьому сервері за допомогою "Створити нову резервну копію".
  createdAt: 'Створено: {date} {time}'
  cannotLoad: Не вдалося завантажити
beta: Бета
customMOTDDescription: Користувацькі повідомлення для MOTD (заставки), розділені новими
  рядками, які будуть показуватися випадковим чином щоразу, коли користувач завантажує/перезавантажує
  сторінку.
replayTutorial: Перезапустити туторіал
_forgotPassword:
  ifNoEmail: Якщо ви не використовували електронну пошту під час реєстрації, зверніться
    до адміністратора серверу.
  enterEmail: Введіть адресу електронної пошти, яку ви використовували для реєстрації.
    На неї буде надіслано посилання, за яким ви зможете скинути пароль.
  contactAdmin: Цей сервер не підтримує використання адрес електронної пошти, будь
    ласка, зверніться до адміністратора сервера, щоб скинути пароль.
reactionPickerSkinTone: Бажаний колір шкіри емодзі
addInstance: Додати сервер
jumpToPrevious: Перейти до попереднього
listsDesc: Списки дозволяють створювати стрічки із вказаними користувачами. Доступ
  до них можна отримати на сторінці стрічок.
channelFederationWarn: Канали наразі федеруються з іншими серверами
lastCommunication: Останнє повідомлення
edited: Відредаговано {date} о {time}
confirmToUnclipAlreadyClippedNote: Цей запис уже в підбірці "{name}". Чи бажаєте ви
  натомість видалити пост із підбірки?
quickAction: Швидкі дії
remoteOnly: Тільки віддалені
failedToUpload: Помилка завантаження
moveFrom: Мігрувати на цей обліковий запис зі старого облікового запису
preventAiLearning: Захист від скрепінгу ШІ-ботів
moveAccountDescription: Цей процес є незворотнім. Переконайтеся, що ви створили псевдонім
  для цього акаунта в новому акаунті перед переїздом. Будь ласка, введіть тег акаунта
  у форматі @person@server.com
_signup:
  almostThere: Майже готово
  emailAddressInfo: Будь ласка, введіть свою адресу електронної пошти. Вона не буде
    опублікована.
  emailSent: На вашу електронну адресу ({email}) було надіслано лист із підтвердженням.
    Будь ласка, перейдіть за посиланням, щоб завершити створення облікового запису.
defaultValueIs: 'За замовчуванням: {value}'
shareWithNote: Поділитися з записом
classic: Відцентрований
size: Розмір
slow: Повільно
alt: ALT
auto: Автоматично
oneHour: Одна година
instanceDefaultThemeDescription: Введіть код теми в об'єктному форматі.
cropImageAsk: Чи бажаєте ви обрізати це зображення?
noEmailServerWarning: Поштовий сервер не налаштовано.
thereIsUnresolvedAbuseReportWarning: Є не розглянуті звіти.
image: Зображення
check: Перевірити
isSystemAccount: Цей акаунт створений і автоматично управляється системою. Будь ласка,
  не модеруйте, не редагуйте, не видаляйте та не втручайтеся в цей акаунт будь-яким
  іншим чином, інакше це може призвести до поломки вашого серверу.
document: Документація
driveCapOverrideCaption: Ви можете скинути ємність до значення за замовчуванням, ввівши
  значення 0 або менше.
numberOfPageCache: Кількість кешованих сторінок
pleaseSelect: Оберіть варіант
refreshInterval: 'Інтервал оновлення '
enableAutoSensitive: Автоматичне маркування NSFW
cannotUploadBecauseInappropriate: Цей файл не може бути завантажений тому що його
  частини були виявлені як потенційне NSFW.
sendPushNotificationReadMessageCaption: На короткий час буде показано сповіщення з
  текстом "{emptyPushNotificationMessage}". Це може призвести до збільшення споживання
  заряду акумулятора вашого пристрою, якщо це можливо.
pushNotificationNotSupported: Ваш браузер або сервер не підтримує push-сповіщення
showUpdates: Показувати спливаюче вікно при оновленні Firefish
updateAvailable: Можливо, є доступне оновлення!
recommendedInstancesDescription: Рекомендовані сервери відокремлюються переведенням
  рядка, щоб з'явитися на стрічці рекомендацій.
caption: Автоматичний підпис
showAdminUpdates: Вказати, що доступна нова версія Firefish (тільки для адміністратора)
defaultReaction: Емодзі реакція за замовчуванням для вихідних і вхідних записів
license: Ліцензія
indexPosts: Індексувати пости
indexFrom: Індексувати записи з ID
indexFromDescription: Залиште порожнім, щоб індексувати кожен запис
indexNotice: Зараз відбувається індексація. Це, ймовірно, займе деякий час, будь ласка,
  не перезавантажуйте сервер принаймні годину.
signupsDisabled: Реєстрація на цьому сервері наразі відключена, але ви завжди можете
  зареєструватися на іншому сервері! Якщо у вас є код запрошення на цей сервер, будь
  ласка, введіть його нижче.
findOtherInstance: Знайти інший сервер
customKaTeXMacro: Користувацькі макроси KaTeX
enableCustomKaTeXMacro: Увімкнути користувацькі макроси KaTeX
apps: Додатки
isModerator: Модератор
isAdmin: Адміністратор
isPatron: Патрон Firefish
swipeOnMobile: Дозволити гортання між сторінками
migration: Міграція
swipeOnDesktop: Дозволити свайп у мобільному стилі на десктопі
logoImageUrl: URL-адреса зображення логотипу
moveTo: Перенести поточний обліковий запис на новий
moveFromDescription: Це встановить псевдонім вашого старого облікового запису, щоб
  ви могли перейти зі старого облікового запису до цього поточного. Зробіть це ДО
  переходу зі старого акаунта. Будь ласка, введіть тег акаунта у форматі @person@server.com
moveToLabel: 'Обліковий запис, на який ви мігруєте:'
moveAccount: Перемістити обліковий запис!
moveFromLabel: 'Обліковий запис, з якого ви мігруєте:'
_plugin:
  install: Встановлення плагінів
  manage: Керування плагінами
  installWarn: Будь ласка, не встановлюйте ненадійні плагіни.
_skinTones:
  yellow: Жовтий
  mediumLight: Середньо-світлий
  medium: Середній
  mediumDark: Середньо-темний
  dark: Темний
  light: Світлий
tenMinutes: 10 хвилин
expandOnNoteClick: Відкрити запис кліком
preferencesBackups: Резервне копіювання
unlikeConfirm: Дійсно видалити вподобайку?
fullView: Повний вигляд
postToGallery: Опублікувати в галереї
memo: Нотатки
allowedInstancesDescription: Хости серверів, які будуть допущені до федерації, кожен
  з яких відокремлюється новим рядком (стосується лише приватного режиму).
squareAvatars: Квадратні аватарки
aiChanMode: Режим ШІ
controlPanel: Панель керування
manageAccounts: Керування обліковими записами
incorrectPassword: Неправильний пароль.
voteConfirm: Підтвердити свій голос за "{choice}"?
leaveGroup: Залишити групу
smartphone: Смартфон
mutePeriod: Тривалість глушіння
requireAdminForView: Ви маєте увійти з облікового запису адміністратора, щоб переглянути
  це.
fast: Швидко
isBot: Цей обліковий запис є ботом
isLocked: Цей обліковий запис має схвалення запитів на підписку
silenceThisInstance: Ігнорувати цей сервер
hideOnlineStatusDescription: Приховування вашого онлайн-статусу знижує зручність деяких
  функцій, таких як пошук.
accountDeletionInProgress: Наразі триває видалення облікового запису
makeReactionsPublic: Зробити історію реакцій публічною
continueThread: Показати наступні відповіді
unmuteThread: Скасувати глушіння гілки
ffVisibilityDescription: Дозволяє налаштувати, хто може бачити, на кого ви підписані
  і хто підписаний на вас.
tablet: Планшет
cropImage: Обрізати зображення
recentNDays: Останні {n} днів
navbar: Панель навігації
noGraze: Будь ласка, вимкніть розширення браузера "Graze для Mastodon", оскільки воно
  заважає роботі Firefish.
preventAiLearningDescription: Попросити сторонні мовні моделі ШІ не вивчати вміст,
  який ви завантажуєте, наприклад, записи та зображення.
userSaysSomethingReasonReply: '{name} відповів на пост з {reason}'
secureMode: Безпечний режим (Authorized Fetch)
seperateRenoteQuote: Розділити кнопки поширення та цитати
makeReactionsPublicDescription: Це зробить список усіх ваших минулих реакцій публічно
  видимим.
muteThread: Заглушити гілку
sendPushNotificationReadMessage: Видаляти push-сповіщення після того, як відповідні
  сповіщення або повідомлення будуть прочитані
unclip: Видалити з підбірки
silencedInstances: Ігноровані сервери
typeToConfirm: Введіть {x} щоб підтвердити
silencedWarning: Ця сторінка відображається тому, що ці користувачі з серверів, які
  ваш адміністратор заглушив, тому вони потенційно можуть бути спамом.
shuffle: Перетасувати
ratio: Співвідношення
secureModeInfo: У разі запитів з інших серверів не надсилати непідтверджену відповідь.
pubSub: Облікові записи Pub/Sub
driveCapOverrideLabel: Змінити ємність диску для цього користувача
deleteAccount: Видалити обліковий запис
type: Тип
enableAutoSensitiveDescription: Дозволяє автоматично виявляти та позначати медіафайли
  NSFW за допомогою машинного навчання, де це можливо. Навіть якщо цю опцію вимкнено,
  вона може бути увімкнена на всьому сервері.
recommendedInstances: Рекомендовані сервери
noteId: Ідентифікатор запису
showPopup: Сповіщати користувачів спливаючим вікном
showWithSparkles: Показати з блиском
youHaveUnreadAnnouncements: У вас є непрочитані оголошення
donationLink: Посилання на сторінку для внесків
neverShow: Не показувати знову
remindMeLater: Можливо пізніше
removeQuote: Видалити цитату
removeRecipient: Видалити одержувача
removeMember: Видалити члена
silencedInstancesDescription: Вкажіть імена хостів серверів, які ви хочете ігнорувати.
  Облікові записи на перелічених серверах вважаються "Ігнорованими", можуть робити
  лише запити на підписку і не можуть згадувати локальні облікові записи, якщо на
  них не підписалися. Це не вплине на заблоковані сервери.
hiddenTagsDescription: 'Перелічіть хештеги (без #), які ви хочете приховати з трендів
  і дослідження. Приховані хештеги все одно можна знайти іншими способами.'
antennasDesc: "Антени показують нові дописи, що відповідають встановленим вами критеріям!\n
  Доступ до них можна отримати зі сторінки стрічок."
clipsDesc: Підбірки схожі на категоризовані закладки, до яких можна надавати спільний
  доступ. Ви можете створювати підбірки з меню окремих записів.
migrationConfirm: "Ви точно впевнені, що хочете перенести свій обліковий запис на
  {account}? Якщо ви це зробите, ви не зможете скасувати цю операцію і не зможете
  користуватися своїм обліковим записом як раніше.\nТакож, будь ласка, переконайтеся,
  що ви вибрали цей поточний обліковий запис як обліковий запис, з якого ви переходите."
customKaTeXMacroDescription: 'Налаштуйте макроси, щоб легко писати математичні вирази!
  Позначення відповідає визначенню команд LaTeX і записується у вигляді \newcommand{\
  name}{content} або \newcommand{\name}[number of arguments]{content}. Наприклад,
  \newcommand{\add}[2]{#1 + #2} розширить \add{3}{foo} to 3 + foo. Фігурні дужки навколо
  назви макросу можна змінити на круглі або квадратні. Це вплине на дужки, що використовуються
  для аргументів. В одному рядку можна визначити один (і тільки один) макрос, і жоден
  рядок не можна розривати посередині визначення. Неправильні рядки просто ігноруються.
  Підтримуються лише прості функції заміни рядків; розширений синтаксис, такий як
  умовне розгалуження, не може бути використаний тут.'
activeEmailValidationDescription: Вмикає більш сувору перевірку адрес електронної
  пошти, яка включає перевірку на наявність одноразових адрес і перевірку того, чи
  дійсно з нею можна зв'язатися. Якщо цей прапорець знято, перевіряється лише формат
  електронної пошти.
customSplashIconsDescription: URL-адреси іконок для заставки, розділені новими рядками,
  які будуть показуватися випадковим чином щоразу, коли користувач завантажує/перезавантажує
  сторінку. Будь ласка, переконайтеся, що зображення знаходяться на статичній URL-адресі,
  бажано, щоб вони були змінені до розміру 192x192.
verifiedLink: Перевірене посилання
_feeds:
  copyFeed: Скопіювати стрічку
  rss: RSS
  jsonFeed: JSON-стрічка
  atom: Atom<|MERGE_RESOLUTION|>--- conflicted
+++ resolved
@@ -1,6 +1,6 @@
 _lang_: "Українська"
-headlineMisskey: "Мережа об'єднана записами"
-introMisskey: "Ласкаво просимо! Firefish - децентралізована служба мікроблогів з відкритим
+headlineFirefish: "Мережа об'єднана записами"
+introFirefish: "Ласкаво просимо! Firefish - децентралізована служба мікроблогів з відкритим
   кодом.\nСтворюйте \"нотатки\", щоб поділитися тим, що відбувається, і розповісти
   всім про себе 📡\nЗа допомогою \"реакцій\" ви також можете швидко висловити свої
   почуття щодо нотаток інших 👍\nДосліджуймо новий світ! 🚀"
@@ -404,11 +404,7 @@
 popularTags: "Популярні теги"
 userList: "Списки"
 about: "Інформація"
-<<<<<<< HEAD
 aboutFirefish: "Про Firefish"
-=======
-aboutMisskey: "Про Firefish"
->>>>>>> c8be5a96
 administrator: "Адмін"
 token: "Токен"
 twoStepAuthentication: "Двохфакторна аутентифікація"
@@ -697,13 +693,8 @@
 optional: "Необов'язково"
 createNewClip: "Створити підбірку"
 public: "Публічний"
-<<<<<<< HEAD
-i18nInfo: "Firefish перекладається на різні мови волонтерами. Ви можете допомогти за
-  посиланням: {link}."
-=======
 i18nInfo: "Firefish перекладається на різні мови волонтерами. Ви можете допомогти
   за посиланням: {link}."
->>>>>>> c8be5a96
 manageAccessTokens: "Керування токенами доступу"
 accountInfo: "Інформація про акаунт"
 notesCount: "Кількість записів"
@@ -832,7 +823,7 @@
   domain: "Домен"
   createKey: "Створити ключ"
   scope: Область
-_aboutMisskey:
+_aboutFirefish:
   about: "Firefish - це форк Misskey з відкритим кодом, яке розробляє ThatOneCalculator
     з 2022 року."
   contributors: "Головні помічники"
@@ -846,11 +837,7 @@
   patronsList: Перераховані в хронологічному порядку, а не за розміром пожертви. Зробіть
     внесок за посиланням вище, щоб ваше ім'я було тут!
   donateTitle: Сподобався Firefish?
-<<<<<<< HEAD
   pleaseDonateToFirefish: Будь ласка, підтримайте розробку Firefish.
-=======
-  pleaseDonateToCalckey: Будь ласка, підтримайте розробку Firefish.
->>>>>>> c8be5a96
   pleaseDonateToHost: Також не забудьте підтримати ваш домашній сервер {host}, щоб
     допомогти з його операційними витратами.
   donateHost: Зробити внесок на рахунок {host}
@@ -1084,11 +1071,7 @@
   hour: "г"
   day: "д"
 _tutorial:
-<<<<<<< HEAD
-  title: "Як використовувати Firefish"
-=======
   title: "Як користуватися Firefish"
->>>>>>> c8be5a96
   step1_1: "Ласкаво просимо!"
   step1_2: "Давайте налаштуємо вас. Ви будете працювати в найкоротші терміни!"
   step2_1: "Спочатку, будь ласка, заповніть свій профіль."
@@ -1113,17 +1096,10 @@
   step5_7: "Глобальна {icon} стрічка - це місце, де ви можете бачити записи від усіх
     інших приєднаних серверів."
   step6_1: "Отже, що це за місце?"
-<<<<<<< HEAD
-  step6_2: "Ну, ви не просто приєдналися до Firefish. Ви увійшли в Fediverse, взаємопов'язану
-    мережу з тисяч серверів."
-  step6_3: "Кожен сервер працює по-своєму, і не на всіх серверах працює Firefish. Але
-    цей працює! Це трохи складно, але ви швидко розберетеся."
-=======
   step6_2: "Ну, ви не просто приєдналися до Firefish. Ви увійшли до Fediverse, взаємопов'язану
     мережу з тисяч серверів."
   step6_3: "Кожен сервер працює по-своєму, і не на всіх серверах працює Firefish.
     Але цей працює! Це трохи складно, але ви швидко розберетеся."
->>>>>>> c8be5a96
   step6_4: "Тепер ідіть, вивчайте і розважайтеся!"
 _2fa:
   registerSecurityKey: "Зареєструвати новий ключ безпеки"
@@ -1729,11 +1705,7 @@
 moderation: Модерація
 selectInstance: Оберіть сервер
 instanceSecurity: Безпека сервера
-<<<<<<< HEAD
-searchPlaceholder: Шукати в Firefish
-=======
 searchPlaceholder: Шукати у Firefish
->>>>>>> c8be5a96
 editNote: Відредагувати запис
 enableEmojiReactions: Ввімкнути реакції емодзі
 low: Низький
@@ -1898,15 +1870,9 @@
 _experiments:
   enablePostImports: Ввімкнути імпорт записів
   title: Експерименти
-<<<<<<< HEAD
-  postImportsCaption: Дозволяє користувачам імпортувати свої публікації з минулих
-    облікових записів Firefish, Misskey, Mastodon, Akkoma і Pleroma. Це може спричинити
-    зниження швидкості під час завантаження, якщо ваша черга перевантажена.
-=======
   postImportsCaption: Дозволяє користувачам імпортувати свої записи з минулих облікових
     записів Firefish, Misskey, Mastodon, Akkoma і Pleroma. Це може спричинити зниження
     швидкості під час завантаження, якщо ваша черга перевантажена.
->>>>>>> c8be5a96
 _dialog:
   charactersExceeded: 'Перевищено максимальну кількість символів! Обмеження: {current}/{max}'
   charactersBelow: 'Недостатньо символів! Обмеження: {current}/{min}'
