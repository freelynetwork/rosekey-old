_lang_: "Українська"
headlineMisskey: "Мережа об'єднана записами"
introMisskey: "Ласкаво просимо! Firefish - децентралізована служба мікроблогів з відкритим
  кодом.\nСтворюйте \"нотатки\", щоб поділитися тим, що відбувається, і розповісти
  всім про себе 📡\nЗа допомогою \"реакцій\" ви також можете швидко висловити свої
  почуття щодо нотаток інших 👍\nДосліджуймо новий світ! 🚀"
monthAndDay: "{month}/{day}"
search: "Пошук"
notifications: "Сповіщення"
username: "Ім'я користувача"
password: "Пароль"
forgotPassword: "Я забув пароль"
fetchingAsApObject: "Отримуємо з федіверсу"
ok: "OK"
gotIt: "Зрозуміло!"
cancel: "Скасувати"
enterUsername: "Введіть ім'я користувача"
renotedBy: "Поширено {user}"
noNotes: "Немає записів"
noNotifications: "Немає сповіщень"
instance: "Сервер"
settings: "Налаштування"
basicSettings: "Основні налаштування"
otherSettings: "Інші налаштування"
openInWindow: "Відкрити у вікні"
profile: "Профіль"
timeline: "Стрічка"
noAccountDescription: "Цей користувач ще нічого не написав про себе."
login: "Увійти"
loggingIn: "Здійснюємо вхід..."
logout: "Вийти"
signup: "Реєстрація"
uploading: "Завантаження..."
save: "Зберегти"
users: "Користувачі"
addUser: "Додати користувача"
favorite: "Обране"
favorites: "Обране"
unfavorite: "Видалити з обраного"
favorited: "Додано до вподобаних."
alreadyFavorited: "Вже додано до вподобаних."
cantFavorite: "Неможливо вподобати."
pin: "Закріпити"
unpin: "Відкріпити"
copyContent: "Скопіювати контент"
copyLink: "Скопіювати посилання"
delete: "Видалити"
deleteAndEdit: "Видалити й редагувати"
deleteAndEditConfirm: "Ви впевнені, що хочете видалити цей запис та відредагувати
  його? Ви втратите всі реакції, поширення та відповіді на нього."
addToList: "Додати до списку"
sendMessage: "Надіслати повідомлення"
copyUsername: "Скопіювати ім’я користувача"
searchUser: "Пошук користувачів"
reply: "Відповісти"
loadMore: "Показати більше"
showMore: "Показати більше"
showLess: "Закрити"
youGotNewFollower: "Новий підписник"
receiveFollowRequest: "Отримано запит на підписку"
followRequestAccepted: "Підписка прийнята"
mention: "Згадка"
mentions: "Згадки"
directNotes: "Прямі повідомлення"
importAndExport: "Імпорт та експорт"
import: "Імпорт"
export: "Експорт"
files: "Файли"
download: "Завантажити"
driveFileDeleteConfirm: "Ви впевнені, що хочете видалити файл {name}? Його буде видалено
  з усіх записів які містили його."
unfollowConfirm: "Ви впевнені, що хочете відписатися від {name}?"
exportRequested: "Експортування розпочато. Це може зайняти деякий час. Після завершення
  експорту отриманий файл буде додано на диск."
importRequested: "Імпортування розпочато. Це може зайняти деякий час."
lists: "Списки"
noLists: "Немає списків"
note: "Запис"
notes: "Записи"
following: "Підписки"
followers: "Підписники"
followsYou: "Підписаний(-а) на вас"
createList: "Створити список"
manageLists: "Управління списками"
error: "Помилка"
somethingHappened: "Щось пішло не так"
retry: "Спробувати знову"
pageLoadError: "Помилка при завантаженні сторінки."
pageLoadErrorDescription: "Зазвичай це пов’язано з помилками мережі або кешем браузера.
  Очистіть кеш або почекайте трохи й спробуйте ще раз."
serverIsDead: "Відповіді від сервера немає. Зачекайте деякий час і повторіть спробу."
youShouldUpgradeClient: "Перезавантажте та використовуйте нову версію клієнта, щоб
  переглянути цю сторінку."
enterListName: "Введіть назву списку"
privacy: "Конфіденційність"
makeFollowManuallyApprove: "Підтверджувати підписників уручну"
defaultNoteVisibility: "Видимість за замовчуванням"
follow: "Підписатись"
followRequest: "Запит на підписку"
followRequests: "Запити на підписку"
unfollow: "Відписатись"
followRequestPending: "Очікуючі запити на підписку"
enterEmoji: "Введіть емодзі"
renote: "Поширити"
unrenote: "скасувати поширення"
renoted: "Поширено."
cantRenote: "Цей запис неможливо поширити."
cantReRenote: "Поширення неможливо поширити."
quote: "Цитата"
pinnedNote: "Закріплений запис"
pinned: "Закріпити"
you: "Ви"
clickToShow: "Натисніть для перегляду"
sensitive: "NSFW"
add: "Додати"
reaction: "Реакції"
reactionSetting: "Налаштування реакцій"
reactionSettingDescription2: "Перемістити щоб змінити порядок, Клацнути мишою щоб
  видалити, Натиснути \"+\" щоб додати."
rememberNoteVisibility: "Пам’ятати параметри видимісті"
attachCancel: "Видалити вкладення"
markAsSensitive: "Позначити як NSFW"
unmarkAsSensitive: "Зняти позначку NSFW"
enterFileName: "Введіть ім'я файлу"
mute: "Ігнорувати"
unmute: "Показувати"
block: "Заблокувати"
unblock: "Розблокувати"
suspend: "Призупинити"
unsuspend: "Відновити"
blockConfirm: "Ви впевнені, що хочете заблокувати цей акаунт?"
unblockConfirm: "Ви впевнені, що хочете розблокувати цей акаунт?"
suspendConfirm: "Ви впевнені, що хочете призупинити цей акаунт?"
unsuspendConfirm: "Ви впевнені, що хочете відновити цей акаунт?"
selectList: "Виберіть список"
selectAntenna: "Виберіть антену"
selectWidget: "Виберіть віджет"
editWidgets: "Редагувати віджети"
editWidgetsExit: "Готово"
customEmojis: "Кастомні емоджі"
emoji: "Емоджі"
emojis: "Емоджі"
emojiName: "Назва емоджі"
emojiUrl: "URL емодзі"
addEmoji: "Додати емодзі"
settingGuide: "Рекомендована конфігурація"
cacheRemoteFiles: "Кешувати дані з інших інстансів"
cacheRemoteFilesDescription: "Якщо кешування вимкнено, віддалені файли завантажуються
  безпосередньо з віддаленого серверу. Це зменшує використання сховища, але збільшує
  трафік, оскільки не генеруются ескізи."
flagAsBot: "Акаунт бота"
flagAsBotDescription: "Ввімкніть якщо цей обліковий запис використовується ботом.
  Ця опція позначить обліковий запис як бота. Це потрібно щоб виключити безкінечну
  інтеракцію між ботами а також відповідного підлаштування Firefish."
flagAsCat: "Акаунт кота"
flagAsCatDescription: "Ввімкніть, щоб позначити, що обліковий запис є котиком, та
  отримати котячі вуха!"
flagShowTimelineReplies: "Показувати відповіді на записи в стрічці"
flagShowTimelineRepliesDescription: "Показує відповіді користувачів на записи інших
  користувачів у стрічці."
autoAcceptFollowed: "Автоматично приймати запити на підписку від користувачів, на
  яких ви підписані"
addAccount: "Додати акаунт"
loginFailed: "Не вдалося увійти"
showOnRemote: "Переглянути в оригіналі"
general: "Загальне"
wallpaper: "Шпалери"
setWallpaper: "Встановити шпалери"
removeWallpaper: "Прибрати шпалери"
searchWith: "Пошук: {q}"
youHaveNoLists: "У вас немає списків"
followConfirm: "Підписатися на {name}?"
proxyAccount: "Обліковий запис проксі"
proxyAccountDescription: "Обліковий запис проксі – це обліковий запис, який діє як
  віддалений підписник для користувачів за певних умов. Наприклад, коли користувач
  додає віддаленого користувача до списку, активність віддаленого користувача не буде
  доставлена на сервер, якщо жоден локальний користувач не стежить за цим користувачем,
  то замість нього буде використовуватися обліковий запис проксі-сервера."
host: "Хост"
selectUser: "Виберіть користувача"
recipient: "Отримувач"
annotation: "Коментарі"
federation: "Федіверс"
instances: "Сервери"
registeredAt: "Приєднався(лась)"
latestRequestSentAt: "Останній запит надіслано"
latestRequestReceivedAt: "Останній запит прийнято"
latestStatus: "Останній статус"
storageUsage: "Використання простору"
charts: "Графіки"
perHour: "Щогодинно"
perDay: "Щоденно"
stopActivityDelivery: "Припинити розсилання активності"
blockThisInstance: "Заблокувати цей сервер"
operations: "Операції"
software: "Програмне забезпечення"
version: "Версія"
metadata: "Метадані"
monitor: "Монітор"
jobQueue: "Черга завдань"
cpuAndMemory: "ЦП та пам'ять"
network: "Мережа"
disk: "Диск"
instanceInfo: "Про цей сервер"
statistics: "Статистика"
clearQueue: "Очистити чергу"
clearQueueConfirmTitle: "Ви впевнені, що хочете очистити чергу?"
clearQueueConfirmText: "Будь-які невідправлені записи, що залишилися в черзі, не будуть
  передані. Зазвичай ця операція НЕ потрібна."
clearCachedFiles: "Очистити кеш"
clearCachedFilesConfirm: "Ви впевнені, що хочете видалити всі кешовані файли?"
blockedInstances: "Заблоковані сервери"
blockedInstancesDescription: "Вкажіть сервери, які потрібно заблокувати. Перелічені
  сервери більше не зможуть спілкуватися з цим сервером."
muteAndBlock: "Заглушення і блокування"
mutedUsers: "Заглушені користувачі"
blockedUsers: "Заблоковані користувачі"
noUsers: "Немає користувачів"
editProfile: "Редагувати обліковий запис"
noteDeleteConfirm: "Ви дійсно хочете видалити цей запис?"
<<<<<<< HEAD
pinLimitExceeded: "Ви не можете закріпити більше записів"
intro: "Встановлення Calckey завершено! Будь ласка, створіть обліковий запис адміністратора."
=======
pinLimitExceeded: "Більше записів не можна закріпити"
intro: "Встановлення Firefish завершено! Будь ласка, створіть обліковий запис адміністратора."
>>>>>>> 73d02393
done: "Готово"
processing: "Обробка"
preview: "Попередній перегляд"
default: "За умовчанням"
noCustomEmojis: "Немає нетипових емоджі"
noJobs: "Немає завдань"
federating: "Федерується"
blocked: "Заблоковано"
suspended: "Призупинено"
all: "Всі"
subscribing: "Підписка"
publishing: "Публікація"
notResponding: "Не відповідає"
instanceFollowing: "Підписка на сервер"
instanceFollowers: "Підписники серверу"
instanceUsers: "Користувачі цього серверу"
changePassword: "Змінити пароль"
security: "Безпека"
retypedNotMatch: "Введені дані не збігаються."
currentPassword: "Поточний пароль"
newPassword: "Новий пароль"
newPasswordRetype: "Новий пароль (повторно)"
attachFile: "Прикріпити файл"
more: "Бiльше!"
featured: "Популярні"
usernameOrUserId: "Ім'я або ID користувача"
noSuchUser: "Користувача не знайдено"
lookup: "Пошук"
announcements: "Оголошення"
imageUrl: "Посилання на зображення"
remove: "Видалити"
removed: "Видалено"
removeAreYouSure: "Ви впевнені, що хочете видалити \"{x}\"?"
deleteAreYouSure: "Ви впевнені, що хочете видалити \"{x}\"?"
resetAreYouSure: "Справді скинути?"
saved: "Збережено"
messaging: "Чати"
upload: "Завантажити"
keepOriginalUploading: "Зберегти оригінальне зображення"
keepOriginalUploadingDescription: "Зберігає початково завантажене зображення як є.
  Якщо вимкнено, версія для відображення в Інтернеті буде створена під час завантаження."
fromDrive: "З диска"
fromUrl: "З посилання"
uploadFromUrl: "Завантажити з посилання"
uploadFromUrlDescription: "Посилання на файл для завантаження"
uploadFromUrlRequested: "Завантаження розпочалось"
uploadFromUrlMayTakeTime: "Завантаження може зайняти деякий час."
explore: "Огляд"
messageRead: "Прочитано"
noMoreHistory: "Подальшої історії немає"
startMessaging: "Розпочати діалог"
nUsersRead: "Прочитали {n}"
agreeTo: "Я погоджуюсь з {0}"
tos: "Умови використання"
start: "Розпочати"
home: "Домівка"
remoteUserCaution: "Інформація може бути неповною, оскільки це віддалений користувач."
activity: "Активність"
images: "Зображення"
birthday: "День народження"
yearsOld: "{age} років"
registeredDate: "Приєднався(лась)"
location: "Локація"
theme: "Тема"
themeForLightMode: "Світла тема"
themeForDarkMode: "Темна тема"
light: "Світла"
dark: "Темна"
lightThemes: "Світлі теми"
darkThemes: "Темні теми"
syncDeviceDarkMode: "Синхронізувати темний режим із налаштуваннями вашого пристрою"
drive: "Диск"
fileName: "Ім'я файлу"
selectFile: "Вибрати файл"
selectFiles: "Вибрати файли"
selectFolder: "Вибрати теку"
selectFolders: "Вибрати теки"
renameFile: "Перейменувати файл"
folderName: "Ім'я теки"
createFolder: "Створити теку"
renameFolder: "Перейменувати теку"
deleteFolder: "Видалити теку"
addFile: "Додати файл"
emptyDrive: "Диск порожній"
emptyFolder: "Тека порожня"
unableToDelete: "Видалення неможливе"
inputNewFileName: "Введіть ім'я нового файлу"
inputNewDescription: "Введіть новий заголовок"
inputNewFolderName: "Введіть ім'я нової теки"
circularReferenceFolder: "Ви намагаєтесь перемістити папку в її підпапку."
hasChildFilesOrFolders: "Ця тека не порожня і не може бути видалена."
copyUrl: "Копіювати URL"
rename: "Перейменувати"
avatar: "Аватар"
banner: "Банер"
nsfw: "NSFW"
whenServerDisconnected: "Коли зв’язок із сервером втрачено"
disconnectedFromServer: "Зв’язок із сервером було перервано"
reload: "Оновити"
doNothing: "Нічого не робити"
reloadConfirm: "Перезавантажити стрічку?"
watch: "Стежити"
unwatch: "Не стежити"
accept: "Прийняти"
reject: "Відхилити"
normal: "Нормальний"
instanceName: "Назва серверу"
instanceDescription: "Опис серверу"
maintainerName: "Ім'я адміністратора"
maintainerEmail: "Email адміністратора"
tosUrl: "URL умов використання"
thisYear: "Рік"
thisMonth: "Місяць"
today: "День"
dayX: "{day}"
monthX: "{month}"
yearX: "{year}"
pages: "Сторінки"
integration: "Інтеграції"
connectService: "Під’єднати"
disconnectService: "Відключитися"
enableLocalTimeline: "Увімкнути локальну стрічку"
enableGlobalTimeline: "Увімкнути глобальну стрічку"
disablingTimelinesInfo: "Адміністратори та модератори завжди мають доступ до всіх
  стрічок, навіть якщо вони вимкнуті."
registration: "Реєстрація"
enableRegistration: "Дозволити реєстрацію"
invite: "Запросити"
driveCapacityPerLocalAccount: "Об'єм диска на одного локального користувача"
driveCapacityPerRemoteAccount: "Об'єм диска на одного віддаленого користувача"
inMb: "В мегабайтах"
iconUrl: "URL аватара"
bannerUrl: "URL банера"
backgroundImageUrl: "URL-адреса фонового зображення"
basicInfo: "Основна інформація"
pinnedUsers: "Закріплені користувачі"
pinnedUsersDescription: "Впишіть в список користувачів, яких хочете закріпити на сторінці
  \"Знайти\", ім'я в стовпчик."
pinnedPages: "Закріплені сторінки"
pinnedPagesDescription: "Введіть шляхи сторінок, які ви бажаєте закріпити на головній
  сторінці цього сервера, розділені новими рядками."
pinnedClipId: "Ідентифікатор закріпленої замітки"
pinnedNotes: "Закріплений запис"
hcaptcha: "hCaptcha"
enableHcaptcha: "Увімкнути hCaptcha"
hcaptchaSiteKey: "Ключ сайту"
hcaptchaSecretKey: "Секретний ключ"
recaptcha: "reCAPTCHA"
enableRecaptcha: "Увімкнути reCAPTCHA"
recaptchaSiteKey: "Ключ сайту"
recaptchaSecretKey: "Секретний ключ"
avoidMultiCaptchaConfirm: "Використання кількох систем Captcha може спричинити перешкоди
  між ними. Бажаєте вимкнути інші активні системи Captcha? Якщо ви хочете, щоб вони
  залишалися ввімкненими, натисніть «Скасувати»."
antennas: "Антени"
manageAntennas: "Налаштування антен"
name: "Ім'я"
antennaSource: "Джерело антени"
antennaKeywords: "Ключові слова антени"
antennaExcludeKeywords: "Винятки"
antennaKeywordsDescription: "Відокремте пробілами для умови \"І\" або перенесенням
  до нового рядка для умови \"АБО\"."
notifyAntenna: "Сповіщати про нові записи"
withFileAntenna: "Тільки записи з вкладеними файлами"
enableServiceworker: "Ввімкнути ServiceWorker"
antennaUsersDescription: "Список імя користувачів в стопчик"
caseSensitive: "З урахуванням регістру"
withReplies: "Включаючи відповіді"
connectedTo: "Наступні акаунти під'єднані"
notesAndReplies: "Записи та відповіді"
withFiles: "Файли"
silence: "Заглушити"
silenceConfirm: "Ви впевнені, що хочете заглушити цього користувача?"
unsilence: "Не глушити"
unsilenceConfirm: "Ви впевнені, що хочете скасувати глушіння цього користувача?"
popularUsers: "Популярні користувачі"
recentlyUpdatedUsers: "Нещодавно активні користувачі"
recentlyRegisteredUsers: "Нещодавно зареєстровані користувачі"
recentlyDiscoveredUsers: "Нещодавно знайдені користувачі"
exploreUsersCount: "{count} користувачів"
exploreFediverse: "Огляд федіверсу"
popularTags: "Популярні теги"
userList: "Списки"
about: "Інформація"
aboutFirefish: "Про Firefish"
administrator: "Адмін"
token: "Токен"
twoStepAuthentication: "Двохфакторна аутентифікація"
moderator: "Модератор"
nUsersMentioned: "Згадали: {n}"
securityKey: "Ключ захисту"
securityKeyName: "Назва ключа"
registerSecurityKey: "Зареєструвати ключ захисту"
lastUsed: "Востаннє використано"
unregister: "Скасувати реєстрацію"
passwordLessLogin: "Налаштувати вхід без пароля"
resetPassword: "Скинути пароль"
newPasswordIs: "Новий пароль: {password}"
reduceUiAnimation: "Зменшити анімацію інтерфейсу"
share: "Поділитись"
notFound: "Не знайдено"
notFoundDescription: "Сторінка за вказаною адресою не знайдена."
uploadFolder: "Місце для завантаження за замовчуванням"
cacheClear: "Очистити кеш"
markAsReadAllNotifications: "Позначити всі сповіщення як прочитані"
markAsReadAllUnreadNotes: "Позначити всі записи як прочитані"
markAsReadAllTalkMessages: "Позначити всі повідомлення як прочитані"
help: "Допомога"
inputMessageHere: "Введіть повідомлення тут"
close: "Закрити"
group: "Група"
groups: "Групи"
createGroup: "Створити групу"
ownedGroups: "Власні групи"
joinedGroups: "Членство в групах"
invites: "Запросити"
groupName: "Назва групи"
members: "Учасники"
transfer: "Передача"
messagingWithUser: "Чат з користувачами"
messagingWithGroup: "Чат з групою"
title: "Тема"
text: "Текст"
enable: "Увімкнути"
next: "Далі"
retype: "Введіть ще раз"
noteOf: "Запис {user}"
inviteToGroup: "Запрошення до групи"
quoteAttached: "Цитата"
quoteQuestion: "Ви хочете додати цитату?"
noMessagesYet: "Ще немає повідомлень"
newMessageExists: "Є нові повідомлення"
onlyOneFileCanBeAttached: "До повідомлення можна вкласти лише один файл"
signinRequired: "Будь ласка, авторизуйтесь"
invitations: "Запрошення"
invitationCode: "Код запрошення"
checking: "Перевірка…"
available: "Доступно"
unavailable: "Недоступно"
usernameInvalidFormat: "Ви можете використовувати великі та малі літери, цифри та
  підкреслення."
tooShort: "Занадто короткий"
tooLong: "Занадто довгий"
weakPassword: "Слабкий пароль"
normalPassword: "Достатній пароль"
strongPassword: "Міцний пароль"
passwordMatched: "Все вірно"
passwordNotMatched: "Паролі не співпадають"
signinWith: "Увійти за допомогою {x}"
signinFailed: "Не вдалося увійти. Введені ім’я користувача або пароль неправильнi."
tapSecurityKey: "Торкніться ключа безпеки"
or: "або"
language: "Мова"
uiLanguage: "Мова інтерфейсу"
groupInvited: "Запрошення до групи"
aboutX: "Про {x}"
useOsNativeEmojis: "Використовувати емодзі ОС"
disableDrawer: "Не використовувати висувні меню"
youHaveNoGroups: "Немає груп"
joinOrCreateGroup: "Отримуйте запрошення до груп або створюйте свої власні групи."
noHistory: "Історія порожня"
signinHistory: "Історія входів"
disableAnimatedMfm: "Відключити анімації MFM"
doing: "Виконується..."
category: "Категорія"
tags: "Теги"
docSource: "Джерело цього документа"
createAccount: "Створити акаунт"
existingAccount: "Існуючий обліковий запис"
regenerate: "Оновити"
fontSize: "Розмір шрифту"
noFollowRequests: "Немає запитів на підписку"
openImageInNewTab: "Відкрити зображення в новій вкладці"
dashboard: "Панель приладів"
local: "Локальні"
remote: "Віддалені"
total: "Всього"
weekOverWeekChanges: "Тиждень"
dayOverDayChanges: "Доба"
appearance: "Вигляд"
clientSettings: "Налаштування клієнта"
accountSettings: "Налаштування акаунта"
promotion: "Виділене"
promote: "Виділити"
numberOfDays: "Кількість днів"
hideThisNote: "Сховати цей запис"
showFeaturedNotesInTimeline: "Показувати популярні записи у стрічці"
objectStorage: "Сховище"
useObjectStorage: "Використовувати object storage"
objectStorageBaseUrl: "Базовий URL"
objectStorageBaseUrlDesc: "URL-адреса, що використовується як джерело. Вкажіть URL-адресу
  вашого CDN або проксі-сервера, якщо ви їх використовуєте.\nДля S3 використовуйте
  'https://<bucket>.s3.amazonaws.com', а для GCS або подібних сервісів - 'https://storage.googleapis.com/<bucket>',
  тощо."
objectStorageBucket: "Сховище (Bucket)"
objectStorageBucketDesc: "Будь ласка вкажіть назву відра в налаштованому сервісі."
objectStoragePrefix: "Prefix"
objectStoragePrefixDesc: "Файли будуть зберігатись у розташуванні з цим префіксом."
objectStorageEndpoint: "Кінцевий пункт"
objectStorageEndpointDesc: "Залиште пустим при використанні AWS S3. Інакше введіть
  кінцевий пункт як '<host>' або '<host>:<port>' слідуючи інструкціям сервісу, який
  використовується."
objectStorageRegion: "Region"
objectStorageRegionDesc: "Введіть регіон у формі 'xx-east-1'. Залиште пустим, якщо
  ваш сервіс не різниться відповідно до регіонів, або введіть 'us-east-1'."
objectStorageUseSSL: "Використовувати SSL"
objectStorageUseSSLDesc: "Вимкніть коли не використовується HTTPS для з'єднання API"
objectStorageUseProxy: "Використовувати Proxy"
objectStorageUseProxyDesc: "Вимкніть коли проксі не використовується для з'єднання
  ObjectStorage"
objectStorageSetPublicRead: "Встановіть 'публічне читання' при завантаженні"
serverLogs: "Журнал сервера"
deleteAll: "Видалити все"
showFixedPostForm: "Показати форму запису над стрічкою новин"
newNoteRecived: "Є нові записи"
sounds: "Звуки"
listen: "Слухати"
none: "Відсутній"
showInPage: "Показати на сторінці"
popout: "Від'єднати"
volume: "Гучність"
masterVolume: "Загальна гучність"
details: "Детальніше"
chooseEmoji: "Виберіть емодзі"
unableToProcess: "Не вдається завершити операцію"
recentUsed: "Нещодавні"
install: "Встановити"
uninstall: "Видалити"
installedApps: "Встановлені аплікації"
nothing: "Тут нічого немає"
installedDate: "Дата встановлення"
lastUsedDate: "Дата використання"
state: "Стан"
sort: "Сортування"
ascendingOrder: "За зростанням"
descendingOrder: "За спаданням"
scratchpad: "Чернетка"
scratchpadDescription: "Scratchpad надає середовище для експериментів з AiScript.
  Ви можете писати, виконувати його і тестувати взаємодію з Firefish."
output: "Вихід"
script: "Скрипт"
disablePagesScript: "Вимкнути AiScript на Сторінках"
updateRemoteUser: "Оновити інформацію про віддаленого користувача"
deleteAllFiles: "Видалити всі файли"
deleteAllFilesConfirm: "Ви дійсно хочете видалити всі файли?"
removeAllFollowing: "Скасувати всі підписки"
removeAllFollowingDescription: "Скасувати підписку на всі акаунти з {host}. Будь ласка,
  робіть це, якщо сервер більше не існує."
userSuspended: "Обліковий запис заблокований."
userSilenced: "Обліковий запис приглушений."
yourAccountSuspendedTitle: "Цей обліковий запис заблоковано"
yourAccountSuspendedDescription: "Цей обліковий запис було заблоковано через порушення
  умов надання послуг сервера. Зв'яжіться з адміністратором, якщо ви хочете дізнатися
  докладнішу причину. Будь ласка, не створюйте новий обліковий запис."
menu: "Меню"
divider: "Розділювач"
addItem: "Додати елемент"
relays: "Ретранслятори"
addRelay: "Додати ретранслятор"
inboxUrl: "Inbox URL"
addedRelays: "Додані ретранслятори"
serviceworkerInfo: "Повинен бути ввімкнений для push-сповіщень."
deletedNote: "Видалений запис"
invisibleNote: "Прихований запис"
enableInfiniteScroll: "Увімкнути нескінченну прокрутку"
visibility: "Видимість"
poll: "Опитування"
useCw: "Приховати вміст"
enablePlayer: "Відкрити відеоплеєр"
disablePlayer: "Закрити відеоплеєр"
expandTweet: "Розгорнути твіт"
themeEditor: "Редактор тем"
description: "Опис"
describeFile: "Додати підпис"
enterFileDescription: "Введіть підпис"
author: "Автор"
leaveConfirm: "Зміни не збережені. Ви дійсно хочете скасувати зміни?"
manage: "Управління"
plugins: "Плагіни"
deck: "Дек"
undeck: "Залишити Дек"
useBlurEffectForModal: "Ефект розмиття під модальними діалогами"
useFullReactionPicker: "Повнорозмірний селектор реакцій"
width: "Ширина"
height: "Висота"
large: "Крупний"
medium: "Середній"
small: "Маленький"
generateAccessToken: "Згенерувати токен доступу"
permission: "Права"
enableAll: "Увімкнути все"
disableAll: "Вимкнути все"
tokenRequested: "Надати доступ до акаунту"
pluginTokenRequestedDescription: "Цей плагін зможе використовувати дозволи які тут
  вказані."
notificationType: "Тип сповіщення"
edit: "Редагувати"
emailServer: "Сервер електронної пошти"
enableEmail: "Увімкнути функцію доставки пошти"
emailConfigInfo: "Використовується для підтвердження електронної пошти під час реєстрації,
  а також для відновлення паролю"
email: "E-mail"
emailAddress: "E-mail адреса"
smtpConfig: "Налаштування сервера SMTP"
smtpHost: "Хост"
smtpPort: "Порт"
smtpUser: "Ім'я користувача"
smtpPass: "Пароль"
emptyToDisableSmtpAuth: "Залиште назву користувача і пароль пустими для вимкнення
  підтвердження SMTP"
smtpSecure: "Використовувати безумовне шифрування SSL/TLS для з'єднань SMTP"
smtpSecureInfo: "Вимкніть при використанні STARTTLS"
testEmail: "Тестовий email"
wordMute: "Блокування слів"
regexpError: "Помилка регулярного виразу"
regexpErrorDescription: "Сталася помилка в регулярному виразі в рядку {line} вашого
  слова {tab} слова що ігноруються:"
instanceMute: "Приглушення серверів"
userSaysSomething: "{name} щось сказав(ла)"
makeActive: "Активувати"
display: "Відображення"
copy: "Скопіювати"
metrics: "Показники"
overview: "Огляд"
logs: "Журнал"
delayed: "Затримка"
database: "База даних"
channel: "Канали"
create: "Створити"
notificationSetting: "Параметри сповіщень"
notificationSettingDesc: "Оберіть типи сповіщень для відображення."
useGlobalSetting: "Застосувати глобальнi параметри"
useGlobalSettingDesc: "Якщо увімкнено, то будуть використовуватись налаштування повідомлень
  облікового запису, інакше можливо налаштувати індивідуально."
other: "Інше"
regenerateLoginToken: "Оновити Login Token"
regenerateLoginTokenDescription: "Регенерувати внутрішній ключ використовуваний під
  час входу. Зазвичай цього не потрібно робити. При регенерації всі пристрої вийдуть
  з системи."
setMultipleBySeparatingWithSpace: "Можна вказати кілька значень, відділивши їх пробілом."
fileIdOrUrl: "Ідентифікатор файлу або посилання"
behavior: "Поведінка"
sample: "Приклад"
abuseReports: "Скарги"
reportAbuse: "Поскаржитись"
reportAbuseOf: "Поскаржитись на {name}"
fillAbuseReportDescription: "Будь ласка вкажіть подробиці скарги. Якщо скарга стосується
  запису, вкажіть посилання на нього."
abuseReported: "Дякуємо. Ваш звіт було відправлено."
reporter: "Репортер"
reporteeOrigin: "Про кого повідомлено"
reporterOrigin: "Хто повідомив"
forwardReport: "Переслати звіт на віддалений сервер"
forwardReportIsAnonymous: "Замість вашого облікового запису, анонімний системний обліковий
  запис буде відображатися як доповідач на віддаленому сервері."
send: "Відправити"
abuseMarkAsResolved: "Позначити скаргу як вирішену"
openInNewTab: "Відкрити в новій вкладці"
openInSideView: "Відкрити збоку"
defaultNavigationBehaviour: "Поведінка навігації за замовчуванням"
editTheseSettingsMayBreakAccount: "Зміна цих параметрів може призвести до пошкодження
  вашого акаунта."
instanceTicker: "Інформація про записи на сервері"
waitingFor: "Чекаємо на {x}"
random: "Випадковий"
system: "Система"
switchUi: "Інтерфейс"
desktop: "Десктоп"
clip: "Підбірка"
createNew: "Створити новий"
optional: "Необов'язково"
createNewClip: "Створити підбірку"
public: "Публічний"
i18nInfo: "Firefish перекладається на різні мови волонтерами. Ви можете допомогти за
  посиланням: {link}."
manageAccessTokens: "Керування токенами доступу"
accountInfo: "Інформація про акаунт"
notesCount: "Кількість записів"
repliesCount: "Кількість надісланих відповідей"
renotesCount: "Кількість поширень"
repliedCount: "Кількість отриманих відповідей"
renotedCount: "Кількість отриманих поширень"
followingCount: "Кількість підписок"
followersCount: "Кількість підписників"
sentReactionsCount: "Кількість надісланих реакцій"
receivedReactionsCount: "Кількість отриманих реакцій"
pollVotesCount: "Кількість надісланих голосів"
pollVotedCount: "Кількість отриманих голосів"
yes: "Так"
no: "Ні"
driveFilesCount: "Кількість файлів на диску"
driveUsage: "Використання місця на диску"
noCrawle: "Заборонити індексацію"
noCrawleDescription: "Просити пошукові системи не індексувати ваш профіль, записи,
  сторінки тощо."
lockedAccountInfo: "Якщо видимість вашого запису не встановлена як \"Тільки підписники\"\
  , то кожен зможе побачити ваш запис, навіть якщо ви вимагаєте підтвердження підписок
  вручну."
alwaysMarkSensitive: "Позначати як NSFW за замовчуванням"
loadRawImages: "Відображати вкладені зображення повністю замість ескізів"
disableShowingAnimatedImages: "Не програвати анімовані зображення"
verificationEmailSent: "Електронний лист з підтвердженням відісланий. Будь ласка перейдіть
  по посиланню в листі для підтвердження."
notSet: "Не налаштовано"
emailVerified: "Електронну пошту підтверджено"
noteFavoritesCount: "Кількість улюблених записів"
pageLikesCount: "Кількість отриманих вподобань сторінки"
pageLikedCount: "Кількість вподобаних сторінок"
contact: "Контакт"
useSystemFont: "Використовувати стандартний шрифт системи"
clips: "Добірка"
experimentalFeatures: "Експериментальні функції"
developer: "Розробник"
makeExplorable: "Зробіть обліковий запис видимим у розділі \"Огляд\""
makeExplorableDescription: "Вимкніть, щоб обліковий запис не показувався у розділі
  \"Огляд\"."
showGapBetweenNotesInTimeline: "Показувати розрив між записами у стрічці новин"
duplicate: "Дублікат"
left: "Лівий"
center: "Центр"
wide: "Широкий"
narrow: "Вузький"
reloadToApplySetting: "Налаштування ввійде в дію при перезавантаженні. Перезавантажити?"
needReloadToApply: "Зміни набудуть чинності після перезавантаження сторінки."
showTitlebar: "Показати титульний рядок"
clearCache: "Очистити кеш"
onlineUsersCount: "{n} користувачів онлайн"
nUsers: "{n} Користувачів"
nNotes: "{n} Записів"
sendErrorReports: "Надіслати звіт про помилки"
sendErrorReportsDescription: "Якщо увімкнено, детальна інформація про помилки буде
  передаватися до Firefish, коли виникає проблема, це допоможе покращити якість роботи
  Firefish.\nЦе буде включати інформацію таку як: версія вашої ОС, який браузер ви
  використовуєте, ваша активність в Firefish тощо."
myTheme: "Моя тема"
backgroundColor: "Фон"
accentColor: "Акцент"
textColor: "Текст"
saveAs: "Зберегти як…"
advanced: "Розширені"
value: "Значення"
createdAt: "Створено"
updatedAt: "Останнє оновлення"
saveConfirm: "Зберегти зміни?"
deleteConfirm: "Ви дійсно бажаєте це видалити?"
invalidValue: "Некоректне значення."
registry: "Реєстр"
closeAccount: "Закрити обліковий запис"
currentVersion: "Версія, що використовується"
latestVersion: "Сама свіжа версія"
youAreRunningUpToDateClient: "У вас найсвіжіша версія клієнта."
newVersionOfClientAvailable: "Доступніша свіжа версія клієнта."
usageAmount: "Використане"
capacity: "Ємність"
inUse: "Зайнято"
editCode: "Редагувати вихідний текст"
apply: "Застосувати"
receiveAnnouncementFromInstance: "Отримувати сповіщення з серверу"
emailNotification: "Сповіщення електронною поштою"
publish: "Опублікувати"
inChannelSearch: "Пошук за каналом"
useReactionPickerForContextMenu: "Відкривати палітру реакцій правою кнопкою"
typingUsers: "Стук клавіш. Це {users}…"
goBack: "Назад"
info: "Інформація"
user: "Користувач"
administration: "Управління"
expiration: "Опитування закінчується"
middle: "Середній"
global: "Глобальна"
sent: "Відправлене"
hashtags: "Хештеґ"
hide: "Сховати"
searchByGoogle: "Пошук"
indefinitely: "Ніколи"
file: "Файли"
reverse: "Переворот"
colored: "Кольоровий"
label: "Назва"
localOnly: "Локально"
_ffVisibility:
  public: "Опублікувати"
  private: Приватні
  followers: Доступно тільки для підписників
_ad:
  back: "Назад"
  reduceFrequencyOfThisAd: Менше показувати цю рекламу
_gallery:
  unlike: "Не вподобати"
  liked: Вподобані записи
  like: Подобається
  my: Моя галерея
_email:
  _follow:
    title: "Новий підписник"
  _receiveFollowRequest:
    title: Ви отримали запит на підписку
_registry:
  key: "Ключ"
  keys: "Ключі"
  domain: "Домен"
  createKey: "Створити ключ"
<<<<<<< HEAD
  scope: Область
_aboutMisskey:
=======
_aboutFirefish:
>>>>>>> 73d02393
  about: "Misskey - це програмне забезпечення з відкритим кодом, яке розробляє syuilo
    з 2014 року."
  contributors: "Головні помічники"
  allContributors: "Всі помічники"
  source: "Вихідний код"
  translation: "Перекладати Firefish"
  donate: "Пожертвувати Firefish"
  morePatrons: "Ми дуже цінуємо підтримку багатьох інших помічників, не перелічених
    тут. Дякуємо! 🥰"
  patrons: "Підтримали"
  patronsList: Перераховані в хронологічному порядку, а не за розміром пожертви. Зробіть
    внесок за посиланням вище, щоб ваше ім'я було тут!
  donateTitle: Сподобався Calckey?
  pleaseDonateToCalckey: Будь ласка, підтримайте розробку Calckey.
  pleaseDonateToHost: Також не забудьте підтримати ваш домашній сервер {host}, щоб
    допомогти з його операційними витратами.
  donateHost: Зробити внесок на рахунок {host}
  sponsors: Спонсори Calckey
_nsfw:
  respect: "Приховувати NSFW медіа"
  ignore: "Не приховувати NSFW медіа"
  force: "Приховувати всі медіа файли"
_mfm:
<<<<<<< HEAD
  cheatSheet: "Довідка MFM"
  intro: "MFM це ексклюзивна мова розмітки тексту в Calckey, яку можна використовувати
=======
  cheatSheet: " Довідка MFM"
  intro: "MFM це ексклюзивна мова розмітки тексту в Firefish, яку можна використовувати
>>>>>>> 73d02393
    в багатьох місцях. Тут ви можете переглянути приклади її синтаксису."
  dummy: "Firefish розширює світ Федіверсу"
  mention: "Згадка"
  mentionDescription: "За допомогою знака \"@\" перед ім'ям можна згадати конкретного
    користувача."
  hashtag: "Хештеґ"
  hashtagDescription: "За допомогою знака \"решітка\" перед словом задається хештег."
  url: "URL"
  urlDescription: "Відображаються URL-адреси."
  link: "Посилання"
  linkDescription: "Окремі частини тексту можуть містити посилання."
  bold: "Жирний шрифт"
  boldDescription: "Виділяє літери, роблячи їх товщими."
  small: "Дрібний шрифт"
  smallDescription: "Робить текст маленьким і тонким."
  center: "По центру"
  centerDescription: "Показує вміст у центрі."
  inlineCode: "Код (у рядку)"
  inlineCodeDescription: "Відображає підсвічування синтаксису для коду (програми)."
  blockCode: "Код (блок)"
  blockCodeDescription: "Відображає підсвічування синтаксису для багаторядкового (програмного)
    коду в блоці."
  inlineMath: "Формула (у рядку)"
  inlineMathDescription: "Відображення математичних формул (KaTeX) у рядку"
  blockMath: "Формули (блок)"
  blockMathDescription: "Відображати математичні формули (KaTeX) блоками"
  quote: "Цитата"
  quoteDescription: "Відображає зміст як цитату."
  emoji: "Кастомні емоджі"
  emojiDescription: "Щоб показати нетиповий емоджі, потрібно ввести його назву в двокрапках."
  search: "Пошук"
  searchDescription: "Відображає вікно пошуку з попередньо введеним текстом."
  flip: "Перевернути"
  flipDescription: "Віддзеркалює вміст по горизонталі або вертикалі."
  jelly: "Анімація (желе)"
  jellyDescription: "Створює желеподібну анімацію."
  tada: "Анімація (Тада!)"
  tadaDescription: "Створює анімацію з відчуттям \"Тада!\"."
  jump: "Анімація (стрибки)"
  jumpDescription: "Надає вмісту стрибучу анімацію."
  bounce: "Анімація (пружина)"
  shake: "Анімація (Shake)"
  twitch: "Анімація (Twitch)"
  spin: "Анімація (Spin)"
  x2: "Великий"
  x2Description: "Показує контент збільшеним."
  x3: "Дуже великий"
  x3Description: "Показує контент ще більшим."
  x4: "Надзвичайно великий"
  x4Description: "Показує контент надзвичайно великим."
  blur: "Розмиття"
  blurDescription: "Цей ефект зробить контент розмитим. Контент можна зробити чітким,
    якщо навести на нього вказівник миші."
  font: "Шрифт"
  fontDescription: "Встановлює шрифт для контенту."
  rotate: "Обертати"
  play: Відтворити MFM
  alwaysPlay: Завжди автозапускати всі анімовані MFM
  twitchDescription: Надає контенту анімацію, що сильно сіпається.
  spinDescription: Надає контенту анімацію обертання.
  sparkle: Блиск
  sparkleDescription: Надає вмісту ефект мерехтливого блиску.
  fade: Згасання
  fadeDescription: Зменшує та збільшує видимість контенту.
  crop: Обрізати
  cropDescription: Обрізати вміст.
  scale: Масштабувати
  positionDescription: Перемістити вміст на вказане значення.
  scaleDescription: Масштабувати вміст на вказану величину.
  background: Фоновий колір
  foreground: Колір переднього плану
  foregroundDescription: Змінити колір тексту на передньому плані.
  bounceDescription: Надає контенту пружної анімації.
  shakeDescription: Надає контенту тремтливої анімації.
  rainbowDescription: Робить вміст веселковим.
  rotateDescription: Повертає вміст на вказаний кут.
  advancedDescription: Якщо вимкнено, дозволяє лише базову розмітку, якщо не відтворюється
    анімований MFM
  plainDescription: Вимикає ефекти всіх MFM, що містяться в цьому MFM-ефекті.
  stop: Зупинити MFM
  plain: Звичайний текст
  advanced: Розширені MFM
  warn: MFM може містити швидко-рухому або яскраву анімацію
  position: Розташування
  rainbow: Веселка
  backgroundDescription: Змінити колір фону тексту.
_instanceTicker:
  none: "Не відображати"
  remote: "Відображати для віддалених користувачів"
  always: "Відображати завжди"
_serverDisconnectedBehavior:
  reload: "Автоматично перезавантажити"
  dialog: "Показати діалогове вікно"
  quiet: "Показати ненав’язливе попередження"
  nothing: Нічого не робити
_channel:
  create: "Створити канал"
  edit: "Редагувати канал"
  setBanner: "Встановити банер"
  removeBanner: "Видалити банер"
  featured: "Тренди"
  following: "Підписки"
  usersCount: "{n} учасників"
  notesCount: "{n} записів"
  nameOnly: Тільки назва
  nameAndDescription: Назва та опис
  owned: Власні
_menuDisplay:
  hide: "Сховати"
  sideFull: Збоку
  sideIcon: Збоку (тільки іконки)
  top: Верх
_wordMute:
  muteWords: "Заглушені слова"
  muteWordsDescription: "Відокремліть ключові слова пробілами для умови \"І\" або
    з нового рядку для умови \"АБО\"."
  muteWordsDescription2: "Для використання RegEx, ключові слова потрібно вписати поміж
    слешів \"/\"."
  softDescription: "Приховати записи які відповідають критеріям зі стрічки."
  hardDescription: "Приховати записи які відповідають критеріям зі стрічки подій.
    Також приховані записи не будуть додані до стрічки навіть якщо критерії буде змінено."
  soft: "М'яко"
  hard: "Жорстко"
  mutedNotes: "Ігноровані записи"
_theme:
  explore: "Оглянути теми"
  install: "Встановити тему"
  manage: "Керування темами"
  code: "Код теми"
  description: "Опис"
  installed: "Тему {name} встановлено"
  installedThemes: "Встановлені теми"
  builtinThemes: "Вбудоваі теми"
  alreadyInstalled: "Тему вже встановлено"
  invalid: "Неправильний формат теми"
  make: "Створити тему"
  base: "Основа"
  defaultValue: "Значення за замовчуванням"
  func: "Функції"
  lighten: "Яскравість"
  inputConstantName: "Введіть назву константи"
  importInfo: "Вставляючи сюди код теми, ви можете добавити її до редактору тем"
  deleteConstantConfirm: "Ви дійсно бажаєте видалити константу \"{const}\"?"
  keys:
    accent: "Акцент"
    bg: "Фон"
    fg: "Текст"
    focus: "Фокус"
    indicator: "Індикатор"
    panel: "Панель"
    shadow: "Тінь"
    header: "Заголовок"
    navBg: "Фон бокової панелі"
    navFg: "Текст бокової панелі"
    navHoverFg: "Текст бокової панелі (під курсором)"
    navActive: "Текст бокової панелі (активне)"
    navIndicator: "Індикатор бокової панелі"
    link: "Посилання"
    hashtag: "Хештеґ"
    mention: "Згадка"
    mentionMe: "Згадки (мене)"
    renote: "Поширити"
    modalBg: "Модальний фон"
    divider: "Розділювач"
    scrollbarHandle: "Ручка смуги прокрутки"
    scrollbarHandleHover: "Ручка смуги прокрутки (при наведенні)"
    dateLabelFg: "Текст позначок дати"
    infoBg: "Фон інформації"
    infoFg: "Текст інформації"
    infoWarnBg: "Фон попередження"
    infoWarnFg: "Текст попередження"
    cwBg: "Фон чутливого змісту"
    cwFg: "Текст чутливого змісту"
    cwHoverBg: "Фон чутливого змісту (при наведенні)"
    toastBg: "Фон повідомлення"
    toastFg: "Текст повідомлення"
    buttonBg: "Фон кнопки"
    buttonHoverBg: "Фон кнопки (при наведенні)"
    inputBorder: "Край поля вводу"
    listItemHoverBg: "Фон елементу в списку (при наведенні)"
    driveFolderBg: "Фон папки на диску"
    wallpaperOverlay: "Накладання шпалер"
    badge: "Значок"
    messageBg: "Фон переписки"
    accentDarken: "Акцент (Затемлений)"
    accentLighten: "Акцент (Освітлений)"
    fgHighlighted: "Виділений текст"
  color: Колір
  refProp: Посилання на властивість
  alpha: Прозорість
  constant: Стала
  refConst: Посилання на сталу
  key: Ключ
  funcKind: Тип функції
  darken: Затемнення
  argument: Аргумент
  basedProp: Початкова властивість
  addConstant: Додати сталу
_sfx:
  note: "Новий запис"
  noteMy: "Мої записи"
  notification: "Сповіщення"
  chat: "Чати"
  chatBg: "Чати (фон)"
  antenna: "Прийом антени"
  channel: "Повідомлення каналу"
_ago:
  future: "Майбутнє"
  justNow: "Щойно"
  secondsAgo: "{n}с тому"
  minutesAgo: "{n}хв тому"
  hoursAgo: "{n}г тому"
  daysAgo: "{n}д тому"
  weeksAgo: "{n} тиж. тому"
  monthsAgo: "{n} міс. тому"
  yearsAgo: "{n} р. тому"
_time:
  second: "с"
  minute: "х"
  hour: "г"
  day: "д"
_tutorial:
  title: "Як використовувати Firefish"
  step1_1: "Ласкаво просимо!"
  step1_2: "Давайте налаштуємо вас. Ви будете працювати в найкоротші терміни!"
  step2_1: "Спочатку, будь ласка, заповніть свій профіль."
  step2_2: "Після надання інформації про себе, іншим людям буде легше зрозуміти, чи
    хочуть вони бачити ваші записи або стежити за вами."
  step3_1: "Тепер настав час на когось підписатися!"
  step3_2: "Ваша домашня і соціальна стрічки ґрунтуються на тому, за ким ви стежите,
    тому для початку спробуйте стежити за кількома акаунтами.\nНатисніть на гурток
    із плюсом у правому верхньому кутку профілю, щоб стежити за ним."
  step4_1: "Давайте вийдемо на вас."
  step4_2: "Для свого першого повідомлення деякі люди люблять робити {introduction}
    повідомлення або просте \"Hello world!\""
  step5_1: "Стрічки, скрізь одні стрічки!"
  step5_2: "У вашому сервері включені {timelines} різні стрічки."
  step5_3: "Головна {icon} стрічка - це стрічка, де ви можете бачити записи тих, на
    кого ви підписалися."
  step5_4: "Місцева {icon} стрічка - це стрічка, де ви можете бачити записи всіх інших
    користувачів даного серверу."
  step5_5: "Стрічка рекомендованих {icon} - це комбінація домашньої та місцевої стрічок."
  step5_6: "На стрічці Рекомендованих {icon} ви можете бачити записи з серверів, які
    рекомендують адміністратори."
  step5_7: "Глобальна {icon} стрічка - це місце, де ви можете бачити записи від усіх
    інших приєднаних серверів."
  step6_1: "Отже, що це за місце?"
<<<<<<< HEAD
  step6_2: "Ну, ви не просто приєдналися до Calckey. Ви увійшли в Fediverse, взаємопов'язану
    мережу з тисяч серверів."
  step6_3: "Кожен сервер працює по-своєму, і не на всіх серверах працює Calckey. Але
    цей працює! Це трохи складно, але ви швидко розберетеся."
=======
  step6_2: "Ну, ви не просто приєдналися до Кальки. Ви приєдналися до порталу в Fediverse,
    взаємопов'язаної мережі з тисяч серверів, званих \"інстансами\"."
  step6_3: "Кожен сервер працює по-своєму, і не на всіх серверах працює Firefish. Але
    цей працює! Це трохи складно, але ви швидко розберетеся"
>>>>>>> 73d02393
  step6_4: "Тепер ідіть, вивчайте і розважайтеся!"
_2fa:
  registerSecurityKey: "Зареєструвати новий ключ безпеки"
  registerTOTP: Зареєструйте новий пристрій
  tapSecurityKey: Будь ласка, дотримуйтесь інструкцій вашого браузера, щоб зареєструвати
    апаратний ключ безпеки або ключ-пароль
  securityKeyName: Введіть назву ключа
  chromePasskeyNotSupported: Паролі Chrome наразі не підтримуються.
  renewTOTPOk: Переналаштувати
  removeKey: Видалити ключ безпеки
  alreadyRegistered: 2FA вже налаштовано.
  step2Click: Натиснувши на цей QR-код, ви зможете зареєструвати 2FA у вашому ключі
    безпеки або додатку-автентифікаторі для телефону.
  step3Title: Введіть код автентифікації
  step1: По-перше, встановіть програму 2FA (наприклад, {a} або {b}) на свій пристрій.
  securityKeyNotSupported: Ваш браузер не підтримує ключі безпеки.
  step4: Відтепер при наступних спробах входу в систему буде запитуватися такий токен.
  securityKeyInfo: Окрім автентифікації за відбитком пальця або PIN-кодом, ви також
    можете налаштувати автентифікацію за допомогою апаратних ключів безпеки, які підтримують
    FIDO2, щоб додатково захистити свій обліковий запис.
  removeKeyConfirm: Дійсно видалити ключ {name}?
  whyTOTPOnlyRenew: Додаток автентифікатора не можна видалити, доки зареєстровано
    ключ безпеки.
  renewTOTP: Переналаштувати додаток-автентифікатор
  renewTOTPCancel: Скасувати
  renewTOTPConfirm: Це призведе до того, що коди підтвердження з попереднього додатку
    перестануть працювати
  token: 2FA Токен
  registerTOTPBeforeKey: Будь ласка, налаштуйте додаток-автентифікатор, щоб зареєструвати
    ключ безпеки або пароль.
  step2Url: 'Також, ви можете ввести цю URL-адресу, якщо використовуєте десктопну
    програму:'
  step3: Введіть токен, наданий вашим додатком, щоб завершити налаштування.
  step2: Потім відскануйте QR-код, що відображається на цьому екрані.
_permissions:
  "read:account": "Переглядати дані профілю"
  "write:account": "Змінити дані акаунту"
  "read:blocks": "Переглянути список заблокованих"
  "write:blocks": "Редагувати список заблокованих"
  "read:drive": "Переглянути вміст Диска"
  "write:drive": "Змінювати вміст Диска"
  "read:favorites": "Переглядати обране"
  "write:favorites": "Змінювати обране"
  "read:following": "Переглядати підписки"
  "write:following": "Змінювати підписки"
  "read:messaging": "Переглядати повідомлення"
  "write:messaging": "Створювати та видаляти повідомлення"
  "read:mutes": "Переглядати список ігнорованих"
  "write:mutes": "Змінювати список ігнорованих"
  "write:notes": "Створення та видалення записів"
  "read:notifications": "Переглядати сповіщення"
  "read:reactions": "Переглядати реакції"
  "write:reactions": "Змінювати реакції"
  "write:votes": "Голосувати в опитуваннях"
  "read:pages": "Переглядати сторінки"
  "write:pages": "Змінювати і видаляти сторінки"
  "read:page-likes": "Переглядати вподобання сторінок"
  "write:page-likes": "Змінювати вподобання сторінок"
  "read:user-groups": "Переглядати групи користувача"
  "write:user-groups": "Змінювати групи користувача"
  "read:channels": "Переглядати канали"
  "write:channels": "Змінювати канали"
  "read:gallery": Переглянути галерею
  "write:gallery": Редагування галереї
  "read:gallery-likes": Переглянути список вподобаних записів галереї
  "write:notifications": Керування сповіщеннями
  "write:gallery-likes": Редагувати список вподобаних записів галереї
_auth:
  shareAccess: "Ви хочете надати \"{name}\" доступ до цього акаунту?"
  shareAccessAsk: "Ви впевнені, що хочете надати цій програмі доступ до вашого акаунту?"
  denied: "У доступі відмовлено"
  allPermissions: Повний доступ до облікового запису
  permissionAsk: 'Цей додаток запитує наступні дозволи:'
  copyAsk: 'Будь ласка, вставте наступний код авторизації в додаток:'
  pleaseGoBack: Будь ласка, поверніться до додатку
  callback: Повернення до додатку
_antennaSources:
  all: "Усі записи"
  homeTimeline: "Записи тих, на кого ви підписані"
  instances: Записи від усіх користувачів на сервері
  userGroup: Записи від користувачів у вказаній групі
  users: Записи обраних користувачів
  userList: Дописи користувачів із вказаного списку
_weekday:
  sunday: "Неділя"
  monday: "Понеділок"
  tuesday: "Вівторок"
  wednesday: "Середа"
  thursday: "Четвер"
  friday: "П'ятниця"
  saturday: "Субота"
_widgets:
  memo: "Нагадування"
  notifications: "Сповіщення"
  timeline: "Стрічка"
  calendar: "Календар"
  trends: "Тенденції"
  clock: "Годинник"
  rss: "RSS-читач"
  activity: "Активність"
  photos: "Фото"
  digitalClock: "Цифровий годинник"
  federation: "Федіверс"
  postForm: "Створення запису"
  slideshow: "Слайд-шоу"
  button: "Кнопка"
  onlineUsers: "Користувачі онлайн"
  jobQueue: "Черга завдань"
  serverMetric: "Показники сервера"
  aiscript: "Консоль AiScript"
  _userList:
    chooseList: Оберіть список
  meiliStatus: Стан сервера
  meiliSize: Розмір індексу
  rssTicker: RSS-тікер
  instanceCloud: Хмара серверів
  unixClock: Годинник UNIX
  userList: Список користувачів
  serverInfo: Інформація про сервер
  meiliIndexCount: Індексовані записи
_cw:
  hide: "Сховати"
  show: "Показати більше"
  chars: "{count} символів"
  files: "{count} файлів"
_poll:
  noOnlyOneChoice: "Потрібні принаймні два варіанти"
  choiceN: "Варіант {n}"
  noMore: "Більше варіантів додати не можна"
  canMultipleVote: "Можна вибрати кілька варіантів"
  expiration: "Опитування закінчується"
  infinite: "Ніколи"
  at: "На даті..."
  after: "Через..."
  deadlineDate: "Дата закінчення"
  deadlineTime: "г"
  duration: "Тривалість"
  votesCount: "{n} голосів"
  totalVotes: "Всього {n} голосів"
  vote: "Голосувати"
  showResult: "Переглянути результати"
  voted: "Проголосовано"
  closed: "Завершено"
  remainingDays: "Залишилось {d} днів {h} годин"
  remainingHours: "Залишилось {h} годин {m} хвилин"
  remainingMinutes: "Залишилось {m} хвилин {s} секунд"
  remainingSeconds: "Залишилось {s} секунд"
_visibility:
  public: "Публічний"
  publicDescription: "Ваш запис буде видно в усіх публічних стрічках"
  home: "Домашній"
  homeDescription: "Лише на домашній стрічці"
  followers: "Підписники"
  followersDescription: "Зробити видимим тільки для ваших підписників і згаданих користувачів"
  specified: "Особисто"
  specifiedDescription: "Лише для певних користувачів"
  localOnly: "Локально"
  localOnlyDescription: "Приховано для віддалених користувачів"
_postForm:
  replyPlaceholder: "Відповідь на цей запис..."
  quotePlaceholder: "Прокоментуйте цей запис..."
  channelPlaceholder: "Опублікувати в каналі..."
  _placeholders:
    a: "Чим займаєтесь?"
    b: "Що відбувається навколо вас?"
    c: "Що у вас на думці?"
    d: "Що ви хочете висловити?"
    e: "Напишіть тут, будь ласка..."
    f: "Чекаю коли ви напишете..."
_profile:
  name: "Ім'я"
  username: "Ім'я користувача"
  description: "Про себе"
  youCanIncludeHashtags: "Ви також можете включити хештеги у свій опис."
  metadata: "Додаткова інформація"
  metadataEdit: "Редагувати додаткову інформацію"
  metadataDescription: "Ви можете вказати до чотирьох пунктів додаткової інформації
    у своєму профілі. Ви можете додати тег {a} або {l} за допомогою {rel}, щоб підтвердити
    посилання у своєму профілі!"
  metadataLabel: "Назва"
  metadataContent: "Вміст"
  changeAvatar: "Змінити аватар"
  changeBanner: "Змінити банер"
  locationDescription: Якщо ви спочатку введете своє місто, іншим користувачам буде
    показано ваш місцевий час.
_exportOrImport:
  allNotes: "Всі записи"
  followingList: "Підписки"
  muteList: "Ігнорувати"
  blockingList: "Заблокувати"
  userLists: "Списки"
  excludeInactiveUsers: Вилучити неактивних користувачів
  excludeMutingUsers: Вилучити заглушених користувачів
_charts:
  federation: "Федіверс"
  apRequest: "Запити"
  usersTotal: "Загальна кількість користувачів"
  activeUsers: "Активні користувачі"
  notesTotal: "Загальна кількість записів"
  filesIncDec: "Зміни кількості файлів"
  filesTotal: "Загальна кількість файлів"
  storageUsageIncDec: Різниця в використанні ємності диску
  remoteNotesIncDec: Різниця в кількості віддалених записів
  notesIncDec: Різниця в кількості записів
  localNotesIncDec: Різниця в кількості локальних записів
  storageUsageTotal: Загальне використання пам'яті
  usersIncDec: Різниця в кількості користувачів
_instanceCharts:
  requests: "Запити"
  usersTotal: "Сумарна кількість користувачів"
  notes: "Різниця в кількості зроблених записів"
  notesTotal: "Сумарна кількість записів"
  ff: "Різниця кількості підписників "
  ffTotal: "Кількість підписників"
  cacheSizeTotal: "Сумарний розмір кешу"
  files: "Різниця в кількості файлів"
  filesTotal: "Сумарна кількість файлів"
  users: Різниця в кількості користувачів
  cacheSize: Різниця в розмірі кешу
_timelines:
  home: "Домівка"
  local: "Локальна"
  social: "Соціальна"
  global: "Глобальна"
  recommended: Рекомендована
_pages:
  newPage: "Створити сторінку"
  editPage: "Редагувати сторінку"
  readPage: "Перегляд вихідного коду"
  created: "Сторінка успішно створена"
  updated: "Сторінка успішно оновлена"
  deleted: "Сторінку видалено"
  pageSetting: "Налаштування сторінки"
  nameAlreadyExists: "Вказана адреса сторінки вже існує"
  invalidNameTitle: "Вказана адреса сторінки неприпустима"
  invalidNameText: "Переконайтеся, що поле заголовка сторінки не порожнє"
  editThisPage: "Редагувати цю сторінку"
  viewSource: "Переглянути вихідний код"
  viewPage: "Переглянути свої сторінки"
  like: "Вподобати"
  unlike: "Не вподобати"
  my: "Мої сторінки"
  liked: "Вподобані сторінки"
  featured: "Популярні"
  inspector: "Інспектор"
  contents: "Вміст"
  content: "Блок сторінки"
  variables: "Змінні"
  title: "Заголовок"
  url: "URL сторінки"
  summary: "Короткий зміст"
  alignCenter: "Рівняти елементи по центру"
  hideTitleWhenPinned: "Приховати заголовок сторінки при закріпленні в профілі"
  font: "Шрифт"
  fontSerif: "Serif"
  fontSansSerif: "Sans serif"
  eyeCatchingImageSet: "Встановити привабливе зображення"
  eyeCatchingImageRemove: "Видалити привабливе зображення"
  chooseBlock: "Додати блок"
  selectType: "Виберіть тип"
  enterVariableName: "Введіть назву для змінної"
  variableNameIsAlreadyUsed: "Ця назва вже використовується іншою змінною"
  contentBlocks: "Контент"
  inputBlocks: "Ввід"
  specialBlocks: "Особливе"
  blocks:
    text: "Текст"
    textarea: "Текстова область"
    section: "Розділ"
    image: "Зображення"
    button: "Кнопка"
    if: "Якщо"
    _if:
      variable: "Змінні"
    post: "Створення нотатки"
    _post:
      text: "Вміст"
      canvasId: "Ідентифікатор полотна"
      attachCanvasImage: Прикріпити зображення полотна
    textInput: "Введення тексту"
    _textInput:
      name: "Ім'я змінної"
      text: "Назва"
      default: "Значення за замовчуванням"
    textareaInput: "Багаторядкове введення тексту"
    _textareaInput:
      name: "Ім'я змінної"
      text: "Назва"
      default: "Значення за замовчуванням"
    numberInput: "Числове введення"
    _numberInput:
      name: "Ім'я змінної"
      text: "Назва"
      default: "Значення за замовчуванням"
    canvas: "Полотно"
    _canvas:
      id: "Ідентифікатор полотна"
      width: "Ширина"
      height: "Висота"
    note: "Вбудований запис"
    _note:
      id: "Ідентифікатор запису"
      idDescription: "Також можна вказати посилання на запис."
      detailed: "Детальний вигляд"
    switch: "Перемикач"
    _switch:
      name: "Ім'я змінної"
      text: "Назва"
      default: "Значення за замовчуванням"
    counter: "Лічильник"
    _counter:
      name: "Ім'я змінної"
      text: "Назва"
      inc: "Збільшити на"
    _button:
      text: "Напис"
      colored: "Кольоровий"
      action: "Дія кнопки"
      _action:
        dialog: "Показати повідомлення"
        _dialog:
          content: "Вміст"
        resetRandom: "Скидання генератора випадковості"
        pushEvent: "Надіслати подію"
        _pushEvent:
          event: "Назві події"
          message: "Повідомлення для відображення при активації"
          variable: "Змінна для надсилання"
          no-variable: "Відсутньо"
        callAiScript: "Виклик AiScript"
        _callAiScript:
          functionName: "Ім'я функції"
    radioButton: "Вибір"
    _radioButton:
      name: "Ім'я змінної"
      title: "Напис"
      values: "Варіанти, розділені розривами рядків"
      default: "Значення за замовчуванням"
  script:
    categories:
      flow: "Керування потоком"
      logical: "Логічні операції"
      operation: "Обчислення"
      comparison: "Порівняння"
      random: "Випадковість"
      value: "Значення"
      fn: "Функції"
      text: "Дії з текстом"
      convert: "Перетворення"
      list: "Списки"
    blocks:
      text: "Текст"
      multiLineText: "Текст (багаторядковий)"
      textList: "Текстовий список"
      _textList:
        info: "Використовувати новий рядок як роздільник для вводу"
      strLen: "Довжина тексту"
      _strLen:
        arg1: "Текст"
      strPick: "Вибрати символ"
      _strPick:
        arg1: "Текст"
        arg2: "Розташування символу"
      strReplace: "Заміна тексту"
      _strReplace:
        arg1: "Текст"
        arg2: "Текст, який потрібно замінити"
        arg3: "Заміняти на"
      strReverse: "Перевернути текст"
      _strReverse:
        arg1: "Текст"
      join: "Конкатенація тексту"
      _join:
        arg1: "Списки"
        arg2: "Розділювач"
      add: "Додати"
      _add:
        arg1: "A"
        arg2: "B"
      subtract: "Відняти"
      _subtract:
        arg1: "A"
        arg2: "B"
      multiply: "Помножити"
      _multiply:
        arg1: "A"
        arg2: "B"
      divide: "Поділити"
      _divide:
        arg1: "A"
        arg2: "B"
      mod: "Остача"
      _mod:
        arg1: "A"
        arg2: "B"
      round: "Десяткове округлення"
      _round:
        arg1: "Число"
      eq: "A дорівнює B"
      _eq:
        arg1: "A"
        arg2: "B"
      notEq: "A не дорівнює B"
      _notEq:
        arg1: "A"
        arg2: "B"
      and: "А І Б"
      _and:
        arg1: "A"
        arg2: "B"
      or: "A АБО B"
      _or:
        arg1: "A"
        arg2: "B"
      lt: "< A менше, ніж B"
      _lt:
        arg1: "A"
        arg2: "B"
      gt: "> A більше, ніж B"
      _gt:
        arg1: "A"
        arg2: "B"
      ltEq: "<= A менше або дорівнює B"
      _ltEq:
        arg1: "A"
        arg2: "B"
      gtEq: ">= A більше або дорівнює B"
      _gtEq:
        arg1: "A"
        arg2: "B"
      if: "Умова"
      _if:
        arg1: "Якщо"
        arg2: "Якщо так"
        arg3: "Якщо ні"
      not: "НЕ"
      _not:
        arg1: "НЕ"
      random: "Випадково"
      _random:
        arg1: "Імовірність"
      rannum: "Випадкове число"
      _rannum:
        arg1: "Мінімальне значення"
        arg2: "Максимальне значення"
      randomPick: "Випадковий вибір зі списку"
      _randomPick:
        arg1: "Списки"
      dailyRandom: "Випадково (триває добу)"
      _dailyRandom:
        arg1: "Імовірність"
      dailyRannum: "Випадкове число (триває добу)"
      _dailyRannum:
        arg1: "Мінімальне значення"
        arg2: "Максимальне значення"
      dailyRandomPick: "Випадково вибрати зі списку (триває добу)"
      _dailyRandomPick:
        arg1: "Списки"
      seedRandom: "Випадковість (з насінням)"
      _seedRandom:
        arg1: "Насіння"
        arg2: "Імовірність"
      seedRannum: "Випадкове число (з насінням)"
      _seedRannum:
        arg1: "Насіння"
        arg2: "Мінімальне значення"
        arg3: "Максимальне значення"
      seedRandomPick: "Випадково вибрати зі списку (з насінням)"
      _seedRandomPick:
        arg1: "Насіння"
        arg2: "Списки"
      DRPWPM: "Випадково вибрати зі зваженого списку (триває добу)"
      _DRPWPM:
        arg1: "Текстовий список"
      pick: "Вибір зі списку"
      _pick:
        arg1: "Списки"
        arg2: "Позиція"
      listLen: "Отримати довжину списку"
      _listLen:
        arg1: "Списки"
      number: "Число"
      stringToNumber: "Текст на число"
      _stringToNumber:
        arg1: "Текст"
      numberToString: "Число на текст"
      _numberToString:
        arg1: "Число"
      splitStrByLine: "Розбиття тексту на рядки"
      _splitStrByLine:
        arg1: "Текст"
      ref: "Змінні"
      aiScriptVar: "Змінна AiScript"
      fn: "Функція"
      _fn:
        slots: "Паз"
        slots-info: "Використовувати нову лінію як роздільник пазів"
        arg1: "Вивід"
      for: "Повторення"
      _for:
        arg1: "Кількість повторень"
        arg2: "Дія"
    typeError: "Паз {slot} приймає \"{expect}\" тип, але надана змінна має тип \"\
      {actual}\"!"
    thereIsEmptySlot: "Паз {slot} пустий!"
    types:
      string: "Текст"
      number: "Число"
      boolean: "Прапорець"
      array: "Списки"
      stringArray: "Текстовий список"
    emptySlot: "Пустий паз"
    enviromentVariables: "Змінні середовища"
    pageVariables: "Елемент сторінки"
    argVariables: "Стрічка вводу"
_relayStatus:
  requesting: "Очікує затвердження"
  accepted: "Затверджено"
  rejected: "Відхилено"
_notification:
  fileUploaded: "Файл успішно завантажено"
  youGotMention: "{name} згадує вас"
  youGotReply: "{name} відповідає"
  youGotQuote: "{name} цитує вас"
  youRenoted: "{name} поширює"
  youGotPoll: "{name} бере участь в опитуванні"
  youGotMessagingMessageFromUser: "Повідомлення від {name}"
  youGotMessagingMessageFromGroup: "Нове повідомлення в групі {name}"
  youWereFollowed: "Новий підписник"
  youReceivedFollowRequest: "Ви отримали запит на підписку"
  yourFollowRequestAccepted: "Запит на підписку прийнято"
  youWereInvitedToGroup: "Запрошення до групи"
  _types:
    all: "Все"
    follow: "Підписки"
    mention: "Згадка"
    reply: "Відповіді"
    renote: "Поширення"
    quote: "Цитування"
    reaction: "Реакції"
    pollVote: "Опитування"
    receiveFollowRequest: "Запити на підписку"
    followRequestAccepted: "Прийняті підписки"
    groupInvited: "Запрошення до груп"
    app: "Сповіщення від додатків"
    pollEnded: Опитування закінчено
  _actions:
    reply: "Відповісти"
    renote: "Поширення"
    followBack: також підписався на вас
  emptyPushNotificationMessage: Push-сповіщення були оновлені
  voted: проголосував на вашому опитуванні
  renoted: поширив ваш запис
  reacted: відреагував на ваш запис
  pollEnded: Стали доступні результати опитування
_deck:
  alwaysShowMainColumn: "Завжди показувати головну колонку"
  columnAlign: "Вирівняти стовпці"
  addColumn: "Додати стовпець"
  swapLeft: "Пересунути ліворуч"
  swapRight: "Пересунути праворуч"
  swapUp: "Пересунути вгору"
  swapDown: "Пересунути вниз"
  stackLeft: "У стовпчик вліво"
  popRight: "Витягнути вправо"
  profile: "Простір"
  _columns:
    main: "Головна"
    widgets: "Віджети"
    notifications: "Сповіщення"
    tl: "Стрічка"
    antenna: "Антена"
    list: "Списки"
    mentions: "Згадки"
    direct: "Особисті повідомлення"
    channel: Канал
  newProfile: Новий простір
  introduction2: Натисніть на + у правій частині екрана, щоб додавати нові стовпці
    по бажанню.
  configureColumn: Налаштування стовпців
  introduction: Створіть ідеальний інтерфейс для себе, вільно розташовуючи стовпці!
  widgetsIntroduction: Будь ласка, виберіть "Редагувати віджети" в меню колонки і
    додайте віджет.
  renameProfile: Перейменувати простір
  deleteProfile: Видалити простір
  nameAlreadyExists: Простір із такою назвою вже існує.
removeReaction: Видалити вашу реакцію
renoteMute: Ігнорувати поширення
renoteUnmute: Показувати поширення
flagSpeakAsCat: Говорити як кішка
accessibility: Доступність
priority: Пріорітет
high: Високий
customCss: Користувацькі CSS
itsOn: Увімкнено
showingPastTimeline: Наразі відображається стара стрічка
enabled: Увімкнено
noMaintainerInformationWarning: Інформація про супровідника не налаштована.
recommended: Рекомендоване
resolved: Вирішено
itsOff: Вимкнено
emailRequiredForSignup: Вимагати адресу електронної пошти для реєстрації
moderation: Модерація
selectInstance: Оберіть сервер
instanceSecurity: Безпека сервера
searchPlaceholder: Шукати в Firefish
editNote: Відредагувати запис
enableEmojiReactions: Ввімкнути реакції емодзі
low: Низький
emailNotConfiguredWarning: Адрес електронної пошти не встановлено.
unresolved: Не вирішено
offline: Не в мережі
disabled: Вимкнено
configure: Налаштувати
popularPosts: Популярні сторінки
silenced: Ігнорується
manageGroups: Керування групами
active: Активний
whatIsNew: Показати зміни
deleted: Видалено
selectChannel: Виберіть канал
flagSpeakAsCatDescription: Ваші записи будуть няніфіковані у режимі кота
userSaysSomethingReason: '{name} сказав(ла) {reason}'
clear: Очистити
userInfo: Інформація про користувача
selectAccount: Оберіть обліковий запис
switchAccount: Змінити обліковий запис
accounts: Облікові записи
switch: Змінити
noBotProtectionWarning: Захист від ботів не налаштовано.
gallery: Галерея
recentPosts: Недавні сторінки
privateModeInfo: Якщо увімкнено, лише сервери з білого списку можуть федеруватися
  з вашим сервером. Всі повідомлення будуть приховані від публіки.
troubleshooting: Вирішення проблем
customCssWarn: Цей параметр слід використовувати лише тоді, коли ви знаєте, що він
  робить. Введення неправильних значень може призвести до того, що клієнт перестане
  нормально функціонувати.
newer: новіші
older: старіші
addDescription: Додати опис
notSpecifiedMentionWarning: У цьому записі згадуються користувачі, яких не було включено
  до списку одержувачів
markAllAsRead: Позначити все як прочитане
userPagePinTip: Ви можете відображати записи тут, вибравши "Прикріпити до профілю"
  в меню окремих записів.
unknown: Невідомо
onlineStatus: Онлайн-статус
hideOnlineStatus: Приховати онлайн-статус
online: В мережі
breakFollow: Видалити підписника
translate: Перекласти
translatedFrom: Перекладено з {x}
userSaysSomethingReasonQuote: '{name} цитував запис з {reason}'
userSaysSomethingReasonRenote: '{name} поширив запис з {reason}'
notRecommended: Не рекомендується
botProtection: Захист від ботів
instanceBlocking: Керування Федерацією
privateMode: Приватний режим
allowedInstances: Сервери у білому списку
previewNoteText: Показати прев'ю
antennaInstancesDescription: Введіть по одному хосту сервера на рядок
breakFollowConfirm: Ви дійсно бажаєте видалити підписника?
ads: Реклама
cw: Попередження про вміст
hiddenTags: Приховані хештеги
noInstances: Немає серверів
misskeyUpdated: Firefish оновлено!
received: Отримане
xl: Надвеликий
searchResult: Результати пошуку
useBlurEffect: Використовувати ефекти розмиття в інтерфейсі
learnMore: Дізнатися більше
usernameInfo: Ім'я, яке ідентифікує ваш обліковий запис серед інших на цьому сервері.  Ви
  можете використовувати алфавіт (a~z, A~Z), цифри (0~9) або знаки підкреслення (_).
  Ім'я користувача не може бути змінено пізніше.
noThankYou: Ні, дякую
keepCw: Зберігати попередження про вміст
showEmojisInReactionNotifications: Показувати емодзі у сповіщеннях про реакції
accountMoved: 'Користувач переїхав до нового облікового запису:'
expandOnNoteClickDesc: Якщо цю опцію вимкнено, ви все одно зможете відкривати дописи
  в меню, клацнувши правою кнопкою миші або натиснувши на мітку часу.
deleteAccountConfirm: Це призведе до незворотного видалення вашого облікового запису.
  Приступити?
unread: Непрочитане
filter: Фільтри
useDrawerReactionPickerForMobile: Відображати вибирач реакцій як шухляду на мобільному
  телефоні
leaveGroupConfirm: Ви впевнені, що хочете залишити "{name}"?
clickToFinishEmailVerification: Будь ласка, натисніть [{ok}], щоб завершити перевірку
  електронної пошти.
welcomeBackWithName: Ласкаво просимо назад, {name}
overridedDeviceKind: Тип пристрою
themeColor: Колір теми серверу
oneDay: Один день
instanceDefaultLightTheme: Світла тема за замовчуванням для сервера
oneWeek: Одна неділя
instanceDefaultDarkTheme: Темна тема за замовчуванням для сервера
video: Відео
audio: Аудіо
rateLimitExceeded: Перевищено ліміт
numberOfPageCacheDescription: Збільшення цієї величини покращить зручність для користувачів,
  але призведе до збільшення навантаження на сервер та використання більшої кількості
  пам'яті.
lastActiveDate: Останній раз використовувався у
statusbar: Панель статусу
speed: Швидкість
sensitiveMediaDetection: Виявлення NSFW медіа
cannotUploadBecauseNoFreeSpace: Завантаження не вдалося через брак місця на Диску.
cannotUploadBecauseExceedsFileSizeLimit: Цей файл не може бути завантажений, оскільки
  він перевищує максимально дозволений розмір.
account: Обліковий запис
move: Перемістити
pushNotification: Push-сповіщення
subscribePushNotification: Увімкнути push-сповіщення
unsubscribePushNotification: Вимкнути push-сповіщення
pushNotificationAlreadySubscribed: Push-сповіщення вже увімкнено
enterSendsMessage: Натисніть Enter у повідомленнях, щоб надіслати повідомлення (якщо
  вимкнено, то Ctrl + Enter)
showAds: Показувати рекламу
customMOTD: Користувацькі MOTD (повідомлення на заставці)
customSplashIcons: Користувацькі іконки заставки (URL)
splash: Заставка
adminCustomCssWarn: Цей параметр слід використовувати, тільки якщо ви знаєте, що він
  робить. Введення неправильних значень може призвести до того, що ВСІ клієнти перестануть
  нормально працювати. Будь ласка, переконайтеся, що ваш CSS працює належним чином,
  протестувавши його в налаштуваннях користувача.
_filters:
  followersOnly: Тільки підписники
  fromUser: Від користувача
  notesBefore: Записи до
  withFile: З файлом
  fromDomain: З домену
  notesAfter: Записи після
  followingOnly: Тільки підписки
sendModMail: Надіслати повідомлення про модерацію
enableServerMachineStats: Увімкнути статистику серверного обладнання
enableIdenticonGeneration: Увімкнути генерацію Identicon
_sensitiveMediaDetection:
  analyzeVideosDescription: Аналізує відео так само як і зображення. Це трохи збільшить
    навантаження на сервер.
  description: Зменшує навантаження на серверну модерацію завдяки автоматичному розпізнаванню
    NSFW медіа за допомогою машинного навчання. Це трохи збільшить навантаження на
    сервер.
  sensitivity: Чутливість виявлення
  sensitivityDescription: Зменшення чутливості призведе до зменшення кількості хибних
    спрацьовувань, тоді як збільшення чутливості призведе до зменшення кількості пропущених
    спрацьовувань.
  setSensitiveFlagAutomatically: Позначити як NSFW
  setSensitiveFlagAutomaticallyDescription: Результати внутрішнього виявлення будуть
    збережені, навіть якщо цю опцію вимкнено.
  analyzeVideos: Ввімкнути аналіз відео
_emailUnavailable:
  used: Ця електронна пошта вже використовується
  format: Формат цієї адреси електронної пошти є неправильним
  mx: Цей сервер електронної пошти є недійсним
  disposable: Використовувати одноразові адреси електронної пошти заборонено
  smtp: Цей поштовий сервер не відповідає
_messaging:
  dms: Приватні
  groups: Групи
_instanceMute:
  instanceMuteDescription: Це приховає всі записи/поширення із вказаних серверів,
    включно з відповідями користувачам заглушеного серверу.
  title: Приховує записи з перелічених серверів.
  instanceMuteDescription2: Розділити новими рядками
  heading: Список серверів для заглушення
_experiments:
  enablePostImports: Ввімкнути імпорт записів
  title: Експерименти
  postImportsCaption: Дозволяє користувачам імпортувати свої публікації з минулих
    облікових записів Calckey, Misskey, Mastodon, Akkoma і Pleroma. Це може спричинити
    зниження швидкості під час завантаження, якщо ваша черга перевантажена.
_dialog:
  charactersExceeded: 'Перевищено максимальну кількість символів! Обмеження: {current}/{max}'
  charactersBelow: 'Недостатньо символів! Обмеження: {current}/{min}'
jumpToSpecifiedDate: Перейти до конкретної дати
quitFullView: Закрити повний вигляд
ffVisibility: Видимість підписок/підписників
numberOfColumn: Кількість стовпців
failedToFetchAccountInformation: Не вдалося отримати інформацію про обліковий запис
reflectMayTakeTime: Може пройти деякий час, перш ніж зміни набудуть чинності.
recentNHours: Останні {n} годин
logoutConfirm: Ви впевнені, що хочете вийти?
enableRecommendedTimeline: Увімкнути рекомендовану стрічку
_accountDelete:
  requestAccountDelete: Запросити видалення облікового запису
  accountDelete: Видалити обліковий запис
  mayTakeTime: Оскільки видалення облікового запису є ресурсоємним процесом, він може
    зайняти деякий час, залежно від того, скільки контенту ви створили та скільки
    файлів завантажили.
  sendEmail: Коли ваш обліковий запис буде видалено, ми повідомимо на вказану вами
    електронну пошту.
  started: Процес видалення розпочався.
  inProgress: Наразі триває видалення
_preferencesBackups:
  deleteConfirm: Видалити резервну копію {name}?
  applyConfirm: Ви дійсно хочете застосувати резервну копію "{name}" до цього пристрою?
    Існуючі налаштування цього пристрою буде замінено.
  saveConfirm: Зберегти резервну копію як {name}?
  saveNew: Зберегти нову резервну копію
  save: Зберегти зміни
  inputName: Будь ласка, введіть назву для цієї резервної копії
  loadFile: Завантажити з файлу
  updatedAt: 'Оновлено: {date} {time}'
  invalidFile: Неправильний формат файлу
  apply: Застосувати до цього пристрою
  list: Створені резервні копії
  cannotSave: Збереження невдале
  nameAlreadyExists: Резервна копія з назвою "{name}" вже існує. Будь ласка, введіть
    іншу назву.
  renameConfirm: Перейменувати цю резервну копію з "{old}" на "{new}"?
  noBackups: Резервних копій немає. Ви можете створити резервну копію налаштувань
    клієнта на цьому сервері за допомогою "Створити нову резервну копію".
  createdAt: 'Створено: {date} {time}'
  cannotLoad: Не вдалося завантажити
beta: Бета
customMOTDDescription: Користувацькі повідомлення для MOTD (заставки), розділені новими
  рядками, які будуть показуватися випадковим чином щоразу, коли користувач завантажує/перезавантажує
  сторінку.
replayTutorial: Перезапустити туторіал
_forgotPassword:
  ifNoEmail: Якщо ви не використовували електронну пошту під час реєстрації, зверніться
    до адміністратора серверу.
  enterEmail: Введіть адресу електронної пошти, яку ви використовували для реєстрації.
    На неї буде надіслано посилання, за яким ви зможете скинути пароль.
  contactAdmin: Цей сервер не підтримує використання адрес електронної пошти, будь
    ласка, зверніться до адміністратора сервера, щоб скинути пароль.
reactionPickerSkinTone: Бажаний колір шкіри емодзі
addInstance: Додати сервер
jumpToPrevious: Перейти до попереднього
listsDesc: Списки дозволяють створювати стрічки із вказаними користувачами. Доступ
  до них можна отримати на сторінці стрічок.
channelFederationWarn: Канали наразі федеруються з іншими серверами
lastCommunication: Останнє повідомлення
edited: Відредаговано {date} о {time}
confirmToUnclipAlreadyClippedNote: Цей запис уже в підбірці "{name}". Чи бажаєте ви
  натомість видалити пост із підбірки?
quickAction: Швидкі дії
remoteOnly: Тільки віддалені
failedToUpload: Помилка завантаження
moveFrom: Мігрувати на цей обліковий запис зі старого облікового запису
preventAiLearning: Захист від скрепінгу ШІ-ботів
moveAccountDescription: Цей процес є незворотнім. Переконайтеся, що ви створили псевдонім
  для цього акаунта в новому акаунті перед переїздом. Будь ласка, введіть тег акаунта
  у форматі @person@server.com
_signup:
  almostThere: Майже готово
  emailAddressInfo: Будь ласка, введіть свою адресу електронної пошти. Вона не буде
    опублікована.
  emailSent: На вашу електронну адресу ({email}) було надіслано лист із підтвердженням.
    Будь ласка, перейдіть за посиланням, щоб завершити створення облікового запису.
defaultValueIs: 'За замовчуванням: {value}'
shareWithNote: Поділитися з записом
classic: Відцентрований
size: Розмір
slow: Повільно
alt: ALT
auto: Автоматично
oneHour: Одна година
instanceDefaultThemeDescription: Введіть код теми в об'єктному форматі.
cropImageAsk: Чи бажаєте ви обрізати це зображення?
noEmailServerWarning: Поштовий сервер не налаштовано.
thereIsUnresolvedAbuseReportWarning: Є не розглянуті звіти.
image: Зображення
check: Перевірити
isSystemAccount: Цей акаунт створений і автоматично управляється системою. Будь ласка,
  не модеруйте, не редагуйте, не видаляйте та не втручайтеся в цей акаунт будь-яким
  іншим чином, інакше це може призвести до поломки вашого серверу.
document: Документація
driveCapOverrideCaption: Ви можете скинути ємність до значення за замовчуванням, ввівши
  значення 0 або менше.
numberOfPageCache: Кількість кешованих сторінок
pleaseSelect: Оберіть варіант
refreshInterval: 'Інтервал оновлення '
enableAutoSensitive: Автоматичне маркування NSFW
cannotUploadBecauseInappropriate: Цей файл не може бути завантажений тому що його
  частини були виявлені як потенційне NSFW.
sendPushNotificationReadMessageCaption: На короткий час буде показано сповіщення з
  текстом "{emptyPushNotificationMessage}". Це може призвести до збільшення споживання
  заряду акумулятора вашого пристрою, якщо це можливо.
pushNotificationNotSupported: Ваш браузер або сервер не підтримує push-сповіщення
showUpdates: Показувати спливаюче вікно при оновленні Calckey
updateAvailable: Можливо, є доступне оновлення!
recommendedInstancesDescription: Рекомендовані сервери відокремлюються переведенням
  рядка, щоб з'явитися на стрічці рекомендацій.
caption: Автоматичний підпис
showAdminUpdates: Вказати, що доступна нова версія Calckey (тільки для адміністратора)
defaultReaction: Емодзі реакція за замовчуванням для вихідних і вхідних записів
license: Ліцензія
indexPosts: Індексувати пости
indexFrom: Індексувати записи з ID
indexFromDescription: Залиште порожнім, щоб індексувати кожен запис
indexNotice: Зараз відбувається індексація. Це, ймовірно, займе деякий час, будь ласка,
  не перезавантажуйте сервер принаймні годину.
signupsDisabled: Реєстрація на цьому сервері наразі відключена, але ви завжди можете
  зареєструватися на іншому сервері! Якщо у вас є код запрошення на цей сервер, будь
  ласка, введіть його нижче.
findOtherInstance: Знайти інший сервер
customKaTeXMacro: Користувацькі макроси KaTeX
enableCustomKaTeXMacro: Увімкнути користувацькі макроси KaTeX
apps: Додатки
isModerator: Модератор
isAdmin: Адміністратор
isPatron: Патрон Calckey
swipeOnMobile: Дозволити гортання між сторінками
migration: Міграція
swipeOnDesktop: Дозволити свайп у мобільному стилі на десктопі
logoImageUrl: URL-адреса зображення логотипу
moveTo: Перенести поточний обліковий запис на новий
moveFromDescription: Це встановить псевдонім вашого старого облікового запису, щоб
  ви могли перейти зі старого облікового запису до цього поточного. Зробіть це ДО
  переходу зі старого акаунта. Будь ласка, введіть тег акаунта у форматі @person@server.com
moveToLabel: 'Обліковий запис, на який ви мігруєте:'
moveAccount: Перемістити обліковий запис!
moveFromLabel: 'Обліковий запис, з якого ви мігруєте:'
_plugin:
  install: Встановлення плагінів
  manage: Керування плагінами
  installWarn: Будь ласка, не встановлюйте ненадійні плагіни.
_skinTones:
  yellow: Жовтий
  mediumLight: Помірно-світлий
  medium: Помірний
  mediumDark: Помірно-темний
  dark: Темний
  light: Світлий
tenMinutes: 10 хвилин
expandOnNoteClick: Відкрити запис кліком
preferencesBackups: Резервне копіювання
unlikeConfirm: Дійсно видалити вподобайку?
fullView: Повний вигляд
postToGallery: Опублікувати в галереї
memo: Нотатки
allowedInstancesDescription: Хости серверів, які будуть допущені до федерації, кожен
  з яких відокремлюється новим рядком (стосується лише приватного режиму).
squareAvatars: Квадратні аватарки
aiChanMode: Режим ШІ
controlPanel: Панель керування
manageAccounts: Керування обліковими записами
incorrectPassword: Неправильний пароль.
voteConfirm: Підтвердити свій голос за "{choice}"?
leaveGroup: Залишити групу
smartphone: Смартфон
mutePeriod: Тривалість глушіння
requireAdminForView: Ви маєте увійти з облікового запису адміністратора, щоб переглянути
  це.
fast: Швидко
isBot: Цей обліковий запис є ботом
isLocked: Цей обліковий запис має схвалення запитів на підписку
silenceThisInstance: Ігнорувати цей сервер
hideOnlineStatusDescription: Приховування вашого онлайн-статусу знижує зручність деяких
  функцій, таких як пошук.
accountDeletionInProgress: Наразі триває видалення облікового запису
makeReactionsPublic: Зробити історію реакцій публічною
continueThread: Показати наступні відповіді
unmuteThread: Скасувати глушіння гілки
ffVisibilityDescription: Дозволяє налаштувати, хто може бачити, на кого ви підписані
  і хто підписаний на вас.
tablet: Планшет
cropImage: Обрізати зображення
recentNDays: Останні {n} днів
navbar: Панель навігації
noGraze: Будь ласка, вимкніть розширення браузера "Graze для Mastodon", оскільки воно
  заважає роботі Calckey.
preventAiLearningDescription: Попросити сторонні мовні моделі ШІ не вивчати вміст,
  який ви завантажуєте, наприклад, записи та зображення.
userSaysSomethingReasonReply: '{name} відповів на пост з {reason}'
secureMode: Безпечний режим (Authorized Fetch)
seperateRenoteQuote: Розділити кнопки поширення та цитати
makeReactionsPublicDescription: Це зробить список усіх ваших минулих реакцій публічно
  видимим.
muteThread: Заглушити гілку
sendPushNotificationReadMessage: Видаляти push-сповіщення після того, як відповідні
  сповіщення або повідомлення будуть прочитані
unclip: Видалити з підбірки
silencedInstances: Ігноровані сервери
typeToConfirm: Введіть {x} щоб підтвердити
silencedWarning: Ця сторінка відображається тому, що ці користувачі з серверів, які
  ваш адміністратор заглушив, тому вони потенційно можуть бути спамом.
shuffle: Перетасувати
ratio: Співвідношення
secureModeInfo: У разі запитів з інших серверів не надсилати непідтверджену відповідь.
pubSub: Облікові записи Pub/Sub
driveCapOverrideLabel: Змінити ємність диску для цього користувача
deleteAccount: Видалити обліковий запис
type: Тип
enableAutoSensitiveDescription: Дозволяє автоматично виявляти та позначати медіафайли
  NSFW за допомогою машинного навчання, де це можливо. Навіть якщо цю опцію вимкнено,
  вона може бути увімкнена на всьому сервері.
recommendedInstances: Рекомендовані сервери
noteId: Ідентифікатор запису
showPopup: Сповіщати користувачів спливаючим вікном
showWithSparkles: Показати з блиском
youHaveUnreadAnnouncements: У вас є непрочитані оголошення
donationLink: Посилання на сторінку для внесків
neverShow: Не показувати знову
remindMeLater: Можливо пізніше
removeQuote: Видалити цитату
removeRecipient: Видалити одержувача
removeMember: Видалити члена
silencedInstancesDescription: Вкажіть імена хостів серверів, які ви хочете ігнорувати.
  Облікові записи на перелічених серверах вважаються "Ігнорованими", можуть робити
  лише запити на підписку і не можуть згадувати локальні облікові записи, якщо на
  них не підписалися. Це не вплине на заблоковані сервери.
hiddenTagsDescription: 'Перелічіть хештеги (без #), які ви хочете приховати з трендів
  і дослідження. Приховані хештеги все одно можна знайти іншими способами.'
antennasDesc: "Антени показують нові дописи, що відповідають встановленим вами критеріям!\n
  Доступ до них можна отримати зі сторінки стрічок."
clipsDesc: Підбірки схожі на категоризовані закладки, до яких можна надавати спільний
  доступ. Ви можете створювати підбірки з меню окремих записів.
migrationConfirm: "Ви точно впевнені, що хочете перенести свій обліковий запис на
  {account}? Якщо ви це зробите, ви не зможете скасувати цю операцію і не зможете
  користуватися своїм обліковим записом як раніше.\nТакож, будь ласка, переконайтеся,
  що ви вибрали цей поточний обліковий запис як обліковий запис, з якого ви переходите."
customKaTeXMacroDescription: 'Налаштуйте макроси, щоб легко писати математичні вирази!
  Позначення відповідає визначенню команд LaTeX і записується у вигляді \newcommand{\
  name}{content} або \newcommand{\name}[number of arguments]{content}. Наприклад,
  \newcommand{\add}[2]{#1 + #2} розширить \add{3}{foo} to 3 + foo. Фігурні дужки навколо
  назви макросу можна змінити на круглі або квадратні. Це вплине на дужки, що використовуються
  для аргументів. В одному рядку можна визначити один (і тільки один) макрос, і жоден
  рядок не можна розривати посередині визначення. Неправильні рядки просто ігноруються.
  Підтримуються лише прості функції заміни рядків; розширений синтаксис, такий як
  умовне розгалуження, не може бути використаний тут.'
activeEmailValidationDescription: Вмикає більш сувору перевірку адрес електронної
  пошти, яка включає перевірку на наявність одноразових адрес і перевірку того, чи
  дійсно з нею можна зв'язатися. Якщо цей прапорець знято, перевіряється лише формат
  електронної пошти.
customSplashIconsDescription: URL-адреси іконок для заставки, розділені новими рядками,
  які будуть показуватися випадковим чином щоразу, коли користувач завантажує/перезавантажує
  сторінку. Будь ласка, переконайтеся, що зображення знаходяться на статичній URL-адресі,
  бажано, щоб вони були змінені до розміру 192x192.
verifiedLink: Перевірене посилання<|MERGE_RESOLUTION|>--- conflicted
+++ resolved
@@ -218,13 +218,8 @@
 noUsers: "Немає користувачів"
 editProfile: "Редагувати обліковий запис"
 noteDeleteConfirm: "Ви дійсно хочете видалити цей запис?"
-<<<<<<< HEAD
 pinLimitExceeded: "Ви не можете закріпити більше записів"
-intro: "Встановлення Calckey завершено! Будь ласка, створіть обліковий запис адміністратора."
-=======
-pinLimitExceeded: "Більше записів не можна закріпити"
 intro: "Встановлення Firefish завершено! Будь ласка, створіть обліковий запис адміністратора."
->>>>>>> 73d02393
 done: "Готово"
 processing: "Обробка"
 preview: "Попередній перегляд"
@@ -827,12 +822,8 @@
   keys: "Ключі"
   domain: "Домен"
   createKey: "Створити ключ"
-<<<<<<< HEAD
   scope: Область
 _aboutMisskey:
-=======
-_aboutFirefish:
->>>>>>> 73d02393
   about: "Misskey - це програмне забезпечення з відкритим кодом, яке розробляє syuilo
     з 2014 року."
   contributors: "Головні помічники"
@@ -845,24 +836,19 @@
   patrons: "Підтримали"
   patronsList: Перераховані в хронологічному порядку, а не за розміром пожертви. Зробіть
     внесок за посиланням вище, щоб ваше ім'я було тут!
-  donateTitle: Сподобався Calckey?
-  pleaseDonateToCalckey: Будь ласка, підтримайте розробку Calckey.
+  donateTitle: Сподобався Firefish?
+  pleaseDonateToFirefish: Будь ласка, підтримайте розробку Firefish.
   pleaseDonateToHost: Також не забудьте підтримати ваш домашній сервер {host}, щоб
     допомогти з його операційними витратами.
   donateHost: Зробити внесок на рахунок {host}
-  sponsors: Спонсори Calckey
+  sponsors: Спонсори Firefish
 _nsfw:
   respect: "Приховувати NSFW медіа"
   ignore: "Не приховувати NSFW медіа"
   force: "Приховувати всі медіа файли"
 _mfm:
-<<<<<<< HEAD
   cheatSheet: "Довідка MFM"
-  intro: "MFM це ексклюзивна мова розмітки тексту в Calckey, яку можна використовувати
-=======
-  cheatSheet: " Довідка MFM"
   intro: "MFM це ексклюзивна мова розмітки тексту в Firefish, яку можна використовувати
->>>>>>> 73d02393
     в багатьох місцях. Тут ви можете переглянути приклади її синтаксису."
   dummy: "Firefish розширює світ Федіверсу"
   mention: "Згадка"
@@ -1110,17 +1096,10 @@
   step5_7: "Глобальна {icon} стрічка - це місце, де ви можете бачити записи від усіх
     інших приєднаних серверів."
   step6_1: "Отже, що це за місце?"
-<<<<<<< HEAD
-  step6_2: "Ну, ви не просто приєдналися до Calckey. Ви увійшли в Fediverse, взаємопов'язану
+  step6_2: "Ну, ви не просто приєдналися до Firefish. Ви увійшли в Fediverse, взаємопов'язану
     мережу з тисяч серверів."
-  step6_3: "Кожен сервер працює по-своєму, і не на всіх серверах працює Calckey. Але
+  step6_3: "Кожен сервер працює по-своєму, і не на всіх серверах працює Firefish. Але
     цей працює! Це трохи складно, але ви швидко розберетеся."
-=======
-  step6_2: "Ну, ви не просто приєдналися до Кальки. Ви приєдналися до порталу в Fediverse,
-    взаємопов'язаної мережі з тисяч серверів, званих \"інстансами\"."
-  step6_3: "Кожен сервер працює по-своєму, і не на всіх серверах працює Firefish. Але
-    цей працює! Це трохи складно, але ви швидко розберетеся"
->>>>>>> 73d02393
   step6_4: "Тепер ідіть, вивчайте і розважайтеся!"
 _2fa:
   registerSecurityKey: "Зареєструвати новий ключ безпеки"
@@ -1892,7 +1871,7 @@
   enablePostImports: Ввімкнути імпорт записів
   title: Експерименти
   postImportsCaption: Дозволяє користувачам імпортувати свої публікації з минулих
-    облікових записів Calckey, Misskey, Mastodon, Akkoma і Pleroma. Це може спричинити
+    облікових записів Firefish, Misskey, Mastodon, Akkoma і Pleroma. Це може спричинити
     зниження швидкості під час завантаження, якщо ваша черга перевантажена.
 _dialog:
   charactersExceeded: 'Перевищено максимальну кількість символів! Обмеження: {current}/{max}'
@@ -2003,12 +1982,12 @@
   текстом "{emptyPushNotificationMessage}". Це може призвести до збільшення споживання
   заряду акумулятора вашого пристрою, якщо це можливо.
 pushNotificationNotSupported: Ваш браузер або сервер не підтримує push-сповіщення
-showUpdates: Показувати спливаюче вікно при оновленні Calckey
+showUpdates: Показувати спливаюче вікно при оновленні Firefish
 updateAvailable: Можливо, є доступне оновлення!
 recommendedInstancesDescription: Рекомендовані сервери відокремлюються переведенням
   рядка, щоб з'явитися на стрічці рекомендацій.
 caption: Автоматичний підпис
-showAdminUpdates: Вказати, що доступна нова версія Calckey (тільки для адміністратора)
+showAdminUpdates: Вказати, що доступна нова версія Firefish (тільки для адміністратора)
 defaultReaction: Емодзі реакція за замовчуванням для вихідних і вхідних записів
 license: Ліцензія
 indexPosts: Індексувати пости
@@ -2025,7 +2004,7 @@
 apps: Додатки
 isModerator: Модератор
 isAdmin: Адміністратор
-isPatron: Патрон Calckey
+isPatron: Патрон Firefish
 swipeOnMobile: Дозволити гортання між сторінками
 migration: Міграція
 swipeOnDesktop: Дозволити свайп у мобільному стилі на десктопі
@@ -2085,7 +2064,7 @@
 recentNDays: Останні {n} днів
 navbar: Панель навігації
 noGraze: Будь ласка, вимкніть розширення браузера "Graze для Mastodon", оскільки воно
-  заважає роботі Calckey.
+  заважає роботі Firefish.
 preventAiLearningDescription: Попросити сторонні мовні моделі ШІ не вивчати вміст,
   який ви завантажуєте, наприклад, записи та зображення.
 userSaysSomethingReasonReply: '{name} відповів на пост з {reason}'
