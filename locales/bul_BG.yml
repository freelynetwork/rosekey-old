<<<<<<< HEAD
_lang_: Български
=======
cancel: Отмяна
noNotes: Няма публикации
settings: Настройки
headlineMisskey: Децентрализирана социална медийна платформа с отворен код, която
  е безплатна завинаги! 🚀
notifications: Известия
forgotPassword: Забравена парола
uploading: Качване...
addInstance: Добави сървър
favorite: Добави в отметки
delete: Изтрий
unpin: Откачи от профила
copyLink: Копирай връзката
pin: Закачи в профила
deleted: Изтрито
deleteAndEditConfirm: Сигурни ли сте, че искате да изтриете тази публикация и да я
  редактирате? Ще загубите всички реакции, подсилвания и отговори към нея.
copyUsername: Копирай потребителското име
searchUser: Търсене на потребител
reply: Отговори
showMore: Покажи още
loadMore: Зареди още
followRequestAccepted: Заявка за последване приета
importAndExport: Импорт/Експорт на Данни
import: Импортиране
download: Свали
export: Експортиране
files: Файлове
unblock: Отблокирай
_sensitiveMediaDetection:
  setSensitiveFlagAutomatically: Маркиране като деликатно
searchWith: 'Търсене: {q}'
smtpUser: Потребителско име
notificationType: Тип известие
searchResult: Резултати от търсенето
searchByGoogle: Търсене
markAsReadAllNotifications: Маркирай всички известия като прочетени
settingGuide: Препоръчителни настройки
smtpPass: Парола
newPasswordIs: Новата парола е "{password}"
members: Членове
help: Помощ
hide: Скрий
group: Група
groups: Групи
incorrectPassword: Грешна парола.
leaveGroup: Напусни групата
numberOfColumn: Брой колони
passwordLessLogin: Вписване без парола
newPasswordRetype: Въведи отново парола
saveAs: Запази като...
resetPassword: Нулиране на парола
saveConfirm: Запазване на промените?
inputNewFolderName: Въведи ново име на папка
upload: Качване
retypedNotMatch: Въвежданията не съвпадат.
_ago:
  weeksAgo: преди {n}с
  secondsAgo: преди {n}сек
  hoursAgo: преди {n}ч
  minutesAgo: преди {n}мин
  daysAgo: преди {n}д
  monthsAgo: преди {n}м
  yearsAgo: преди {n}г
  future: Бъдеще
  justNow: Точно сега
folderName: Име на папка
renameFile: Преименувай файл
_widgets:
  activity: Дейност
  notifications: Известия
  timeline: Инфопоток
instanceSecurity: Сигурност на сървъра
uploadFolder: Папка по подразбиране за качвания
instanceInfo: Информация за сървъра
statistics: Статистика
fileName: Име на файл
selectFile: Избери файл
editProfile: Редактирай профил
instances: Сървъри
selectUser: Избери потребител
createNew: Създай ново
blockThisInstance: Блокирай този сървър
_profile:
  metadata: Допълнителна информация
  username: Потребителско име
  name: Име
  description: Биография
  metadataContent: Съдържание
addAccount: Добави акаунт
followRequestPending: Заявка за последване в изчакване
signinHistory: История на вписванията
or: Или
noUsers: Няма потребители
notes: Публикации
newNoteRecived: Има нови публикации
note: Публикация
instanceFollowing: Последвани на сървъра
_filters:
  followersOnly: Само последователи
  notesAfter: Публикации след
  fromDomain: От домейн
_notification:
  _types:
    follow: Нови последователи
    mention: Споменавания
    reaction: Реакции
_channel:
  notesCount: '{n} Публикации'
unfollow: Отследване
noLists: Нямаш никакви списъци
markAsReadAllUnreadNotes: Маркирай всички публикации като прочетени
markAsReadAllTalkMessages: Маркирай всички съобщения като прочетени
_time:
  second: Секунд(а/и)
  hour: Час(а)
  day: Дни
  minute: Минут(а/и)
create: Създай
lists: Списъци
reportAbuseOf: Докладвай {name}
reporter: Докладчик
abuseReports: Доклади
logoImageUrl: URL на лого изображение
reportAbuse: Доклад
latestRequestReceivedAt: Последно получена заявка
location: Местонахождение
keepOriginalUploading: Запази оригиналното изображение
renotesCount: Брой изпратени подсилвания
license: Лиценз
lastUsedDate: Последно използвано на
rename: Преименувай
customEmojis: Персонализирани емоджита
emoji: Емоджи
_aboutMisskey:
  translation: Преведи Calckey
translatedFrom: Преведено от {x}
i18nInfo: Calckey се превежда на различни езици от доброволци. Можете да помогнете
  на адрес {link}.
image: Изображение
recipient: Получател(и)
notesAndReplies: Публикации и отговори
noSuchUser: Потребителят не е намерен
pinnedPages: Закачени страници
pinLimitExceeded: Не може да закачаш повече публикации
flagShowTimelineReplies: Показване на отговори в инфопотока
followersCount: Брой последователи
receivedReactionsCount: Брой получени реакции
federation: Федерация
today: Днес
yearX: '{year}'
registeredAt: Регистриран на
monthX: '{month}'
dayX: '{day}'
registration: Регистрация
popularUsers: Популярни потребители
details: Детайли
tenMinutes: 10 минути
oneDay: Един ден
file: Файл
oneHour: Един час
video: Видео
createNewClip: Създай нова подборка
clips: Подборки
active: Активен
menu: Меню
itsOff: Изключено
remindMeLater: Може би по-късно
removed: Успешно изтриване
deleteAllFiles: Изтрий всички файлове
deletedNote: Изтрита публикация
deleteConfirm: Потвърждавате ли изтриването?
hasChildFilesOrFolders: Тъй като тази папка не е празна, тя не може да бъде изтрита.
nsfw: Деликатно съдържание
default: По подразбиране
_theme:
  defaultValue: Стойност по подразбиране
  keys:
    mention: Споменаване
    renote: Подсили
  color: Цвят
_pages:
  script:
    blocks:
      _dailyRannum:
        arg1: Минимална стойност
        arg2: Максимална стойност
      _join:
        arg1: Списъци
      add: Добави
      _rannum:
        arg1: Минимална стойност
        arg2: Максимална стойност
      _seedRannum:
        arg3: Максимална стойност
        arg2: Минимална стойност
    categories:
      value: Стойности
      list: Списъци
  blocks:
    _textInput:
      default: Стойност по подразбиране
    _switch:
      default: Стойност по подразбиране
    _textareaInput:
      default: Стойност по подразбиране
    _numberInput:
      default: Стойност по подразбиране
    _radioButton:
      default: Стойност по подразбиране
_deck:
  _columns:
    notifications: Известия
    mentions: Споменавания
    tl: Инфопоток
    direct: Директни съобщения
_mfm:
  mention: Споменаване
  search: Търсене
_messaging:
  groups: Групи
apps: Приложения
_lang_: Български
introMisskey: Добре дошли! Calckey е децентрализирана социална медийна платформа с
  отворен код, която е безплатна завинаги! 🚀
monthAndDay: '{day}/{month}'
search: Търсене
searchPlaceholder: Търсене в Calckey
username: Потребителско име
password: Парола
fetchingAsApObject: Извличане от федивърса
ok: Добре
gotIt: Разбрах!
noThankYou: Не, благодаря
enterUsername: Въведи потребителско име
renotedBy: Подсилено от {user}
noNotifications: Няма известия
instance: Сървър
basicSettings: Основни Настройки
otherSettings: Други Настройки
openInWindow: Отвори в прозорец
profile: Профил
timeline: Инфопоток
noAccountDescription: Този потребител все още не е написал своята биография.
login: Впиши се
loggingIn: Вписване
logout: Отпиши се
signup: Регистрирай се
save: Запазване
users: Потребители
addUser: Добави потребител
favorites: Отметки
unfavorite: Премахни от отметки
favorited: Добавено в отметки.
alreadyFavorited: Вече е добавено в отметки.
cantFavorite: Неуспешно добавяне в отметки.
copyContent: Копирай съдържанието
deleteAndEdit: Изтрий и редактирай
editNote: Редактирай бележка
edited: Редактирано на {date} {time}
addToList: Добави в списък
sendMessage: Изпрати съобщение
jumpToPrevious: Премини към предишно
newer: по-ново
older: по-старо
showLess: Затвори
youGotNewFollower: те последва
receiveFollowRequest: Заявка за последване получена
mention: Споменаване
mentions: Споменавания
directNotes: Директни съобщения
cw: Предупреждение за съдържание
followers: Последователи
following: Последвани
followsYou: Следва те
createList: Създай списък
error: Грешка
manageLists: Управление на списъци
retry: Повторен опит
follow: Следване
followRequest: Заявка за последване
followRequests: Заявки за последване
defaultNoteVisibility: Видимост по подразбиране
unrenote: Върни обратно подсилване
renoted: Подсилено.
cantRenote: Тази публикация не може да бъде подсилена.
renote: Подсили
enterEmoji: Въведи емоджи
sensitive: Деликатно съдържание
add: Добави
pinned: Закачено в профила
quote: Цитирай
pinnedNote: Закачена публикация
cantReRenote: Подсилване не може да бъде подсилено.
clickToShow: Кликни за показване
you: Ти
reaction: Реакции
removeReaction: Премахни реакцията си
enterFileName: Въведи име на файл
unmarkAsSensitive: Отмаркирай като деликатно
markAsSensitive: Маркирай като деликатно
block: Блокирай
emojis: Емоджита
addEmoji: Добави
emojiName: Име на емоджи
emojiUrl: URL на емоджи
loginFailed: Неуспешно вписване
flagAsCat: Котка ли си? 😺
flagSpeakAsCat: Говори като котка
youHaveNoLists: Нямаш никакви списъци
selectInstance: Избери сървър
annotation: Коментари
latestRequestSentAt: Последно изпратена заявка
stopActivityDelivery: Спри изпращането на дейности
version: Версия
clearCachedFiles: Изтрий кеш
noInstances: Няма сървъри
federating: Федериране
defaultValueIs: 'По подразбиране: {value}'
noCustomEmojis: Няма емоджи
changePassword: Промени парола
currentPassword: Настояща парола
instanceUsers: Потребители на този сървър
security: Сигурност
instanceFollowers: Последователи на сървъра
newPassword: Нова парола
more: Още!
remove: Изтрий
saved: Запазено
messaging: Чат
birthday: Рожден ден
images: Изображения
activity: Дейност
createFolder: Създай папка
renameFolder: Преименувай тази папка
selectFolders: Избери папки
selectFolder: Избери папка
selectFiles: Избери файлове
addFile: Добави на файл
inputNewFileName: Въведи ново име на файл
deleteFolder: Изтрий тази папка
emptyFolder: Тази папка е празна
copyUrl: Копирай URL
pages: Страници
thisYear: Година
thisMonth: Месец
pinnedNotes: Закачени публикации
pinnedUsers: Закачени потребители
hcaptcha: hCaptcha
recaptcha: reCAPTCHA
name: Име
enableRecaptcha: Включване на reCAPTCHA
enableHcaptcha: Включване на hCaptcha
exploreUsersCount: Има {count} потребители
userList: Списъци
moderator: Модератор
moderation: Модерация
administrator: Администратор
lastUsed: Последно използвано
unregister: Отрегистрация
share: Сподели
notFound: Не е намерено
inputMessageHere: Въведи съобщение тук
createGroup: Създай група
close: Затвори
next: Следващо
title: Заглавие
messagingWithGroup: Групов чат
enable: Включи
retype: Въведи отново
noteOf: Публикация от {user}
quoteAttached: Цитат
newMessageExists: Има нови съобщения
noMessagesYet: Все още няма съобщения
language: Език
createAccount: Създай акаунт
existingAccount: Съществуващ акаунт
deleteAll: Изтрий всички
enableAll: Включване на всички
disableAll: Изключване на всички
copy: Копирай
reporteeOrigin: Произход на докладвания
reporterOrigin: Произход на докладчика
clip: Подборка
unclip: Премахни от подборка
followingCount: Брой последвани акаунти
renotedCount: Брой получени подсилвания
notesCount: Брой публикации
repliesCount: Брой изпратени отговори
repliedCount: Брой получени отговори
sentReactionsCount: Брой изпратени реакции
yes: Да
no: Не
alwaysMarkSensitive: Маркирай като деликатно по подразбиране
noteFavoritesCount: Брой публикации с отметки
left: Ляво
nNotes: '{n} Публикации'
value: Стойност
createdAt: Създадено на
invalidValue: Невалидна стойност.
currentVersion: Настояща версия
latestVersion: Най-нова версия
typingUsers: '{users} пише'
user: Потребител
enabled: Включено
disabled: Изключено
whatIsNew: Покажи промените
translate: Преведи
itsOn: Включено
oneWeek: Една седмица
audio: Звук
removeQuote: Премахни цитат
_sfx:
  notification: Известия
_2fa:
  renewTOTPCancel: Отмяна
_permissions:
  "read:favorites": Виж списъка си с отметки
  "write:favorites": Редактирай списъка си с отметки
_visibility:
  followers: Последователи
>>>>>>> c8be5a96
<|MERGE_RESOLUTION|>--- conflicted
+++ resolved
@@ -1,10 +1,8 @@
-<<<<<<< HEAD
 _lang_: Български
-=======
 cancel: Отмяна
 noNotes: Няма публикации
 settings: Настройки
-headlineMisskey: Децентрализирана социална медийна платформа с отворен код, която
+headlineFirefish: Децентрализирана социална медийна платформа с отворен код, която
   е безплатна завинаги! 🚀
 notifications: Известия
 forgotPassword: Забравена парола
@@ -135,7 +133,7 @@
 rename: Преименувай
 customEmojis: Персонализирани емоджита
 emoji: Емоджи
-_aboutMisskey:
+_aboutFirefish:
   translation: Преведи Calckey
 translatedFrom: Преведено от {x}
 i18nInfo: Calckey се превежда на различни езици от доброволци. Можете да помогнете
@@ -223,8 +221,7 @@
 _messaging:
   groups: Групи
 apps: Приложения
-_lang_: Български
-introMisskey: Добре дошли! Calckey е децентрализирана социална медийна платформа с
+introFirefish: Добре дошли! Calckey е децентрализирана социална медийна платформа с
   отворен код, която е безплатна завинаги! 🚀
 monthAndDay: '{day}/{month}'
 search: Търсене
@@ -421,5 +418,4 @@
   "read:favorites": Виж списъка си с отметки
   "write:favorites": Редактирай списъка си с отметки
 _visibility:
-  followers: Последователи
->>>>>>> c8be5a96
+  followers: Последователи