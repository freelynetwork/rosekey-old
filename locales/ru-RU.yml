--- conflicted
+++ resolved
@@ -1,12 +1,7 @@
 _lang_: "Русский"
 headlineMisskey: "Сеть, сплетённая из заметок"
-<<<<<<< HEAD
-introMisskey: "Calckey - это децентрализованная платформа социальных сетей с открытым
+introMisskey: "Firefish - это децентрализованная платформа социальных сетей с открытым
   исходным кодом, которая свободна навсегда! 🚀"
-=======
-introMisskey: "Firefish - это децентрализованная платформа социальных сетей с открытым\
-  \ исходным кодом, которая свободна навсегда! \U0001F680"
->>>>>>> 73d02393
 monthAndDay: "{day}.{month}"
 search: "Поиск"
 notifications: "Уведомления"
@@ -152,15 +147,9 @@
   будут загружаться прямо оттуда. Это сэкономит место на сервере, но увеличит трафик,
   так как не будут создаваться эскизы."
 flagAsBot: "Аккаунт бота"
-<<<<<<< HEAD
 flagAsBotDescription: "Включите, если этот аккаунт управляется программой. Это позволит
-  системе Calckey учитывать это, а также поможет разработчикам других ботов предотвратить
+  системе Firefish учитывать это, а также поможет разработчикам других ботов предотвратить
   бесконечные циклы взаимодействия."
-=======
-flagAsBotDescription: "Включите, если этот аккаунт управляется программой. Это позволит\
-  \ системе Firefish учитывать это, а также поможет разработчикам других ботов предотвратить\
-  \ бесконечные циклы взаимодействия."
->>>>>>> 73d02393
 flagAsCat: "Аккаунт кота"
 flagAsCatDescription: "Вы получите кошачьи ушки и будете говорить как кот!"
 flagShowTimelineReplies: "Показывать ответы на посты в ленте"
@@ -570,15 +559,9 @@
 ascendingOrder: "по возрастанию"
 descendingOrder: "По убыванию"
 scratchpad: "Когтеточка"
-<<<<<<< HEAD
 scratchpadDescription: "«Когтеточка» — это место для опытов с AiScript. Здесь можно
-  писать программы, взаимодействующие с Calckey, запускать и смотреть что из этого
+  писать программы, взаимодействующие с Firefish, запускать и смотреть что из этого
   получается."
-=======
-scratchpadDescription: "«Когтеточка» — это место для опытов с AiScript. Здесь можно\
-  \ писать программы, взаимодействующие с Firefish, запускать и смотреть что из этого\
-  \ получается."
->>>>>>> 73d02393
 output: "Выходы"
 script: "Скрипт"
 disablePagesScript: "Отключить скрипты на «Страницах»"
@@ -711,13 +694,8 @@
 optional: "Необязательно"
 createNewClip: "Новая подборка"
 public: "Общедоступно"
-<<<<<<< HEAD
-i18nInfo: "Calckey переводят на разные языки добровольцы со всего света. Ваша помощь
+i18nInfo: "Firefish переводят на разные языки добровольцы со всего света. Ваша помощь
   тоже пригодится здесь: {link}."
-=======
-i18nInfo: "Firefish переводят на разные языки добровольцы со всего света. Ваша помощь\
-  \ тоже пригодится здесь: {link}."
->>>>>>> 73d02393
 manageAccessTokens: "Управление токенами доступа"
 accountInfo: "Сведения об учётной записи"
 notesCount: "Количество постов"
@@ -773,17 +751,10 @@
 nUsers: "Пользователей: {n}"
 nNotes: "Постов: {n}"
 sendErrorReports: "Посылать отчёты о сбоях"
-<<<<<<< HEAD
 sendErrorReportsDescription: "Если включено, когда возникнет какая-нибудь техническая
-  проблема, подробные сведения об этом будут отправлены разработчикам Calckey.\n Это
+  проблема, подробные сведения об этом будут отправлены разработчикам Firefish.\n Это
   очень помогает делать программу лучше. В отчёты попадают тип и версия ОС, браузера,
   журнал действий (что привело к сбою) и тому подобное."
-=======
-sendErrorReportsDescription: "Если включено, когда возникнет какая-нибудь техническая\
-  \ проблема, подробные сведения об этом будут отправлены разработчикам Firefish.\n\
-  Это очень помогает делать программу лучше. В отчёты попадают тип и версия ОС, браузера,\
-  \ журнал действий (что привело к сбою) и тому подобное."
->>>>>>> 73d02393
 myTheme: "Личная тема"
 backgroundColor: "Фон"
 accentColor: "Акцент"
@@ -1011,29 +982,16 @@
   keys: "Ключ"
   domain: "Домен"
   createKey: "Новый ключ"
-<<<<<<< HEAD
 _aboutMisskey:
-  about: "Calckey это форк Calckey, сделанный ThatOneCalculator, разработка которого
+  about: "Firefish это форк Firefish, сделанный ThatOneCalculator, разработка которого
     началась с 2022."
-  contributors: "Основные соавторы"
-  allContributors: "Все соавторы"
-  source: "Исходный код"
-  translation: "Перевод Calckey"
-  donate: "Пожертвование на Calckey"
-  morePatrons: "Большое спасибо и многим другим, кто принял участие в этом проекте!
-    🥰"
-=======
-_aboutFirefish:
-  about: "Firefish это форк Firefish, сделанный ThatOneCalculator, разработка которого\
-    \ началась с 2022."
   contributors: "Основные соавторы"
   allContributors: "Все соавторы"
   source: "Исходный код"
   translation: "Перевод Firefish"
   donate: "Пожертвование на Firefish"
-  morePatrons: "Большое спасибо и многим другим, кто принял участие в этом проекте!\
-    \ \U0001F970"
->>>>>>> 73d02393
+  morePatrons: "Большое спасибо и многим другим, кто принял участие в этом проекте!
+    🥰"
   patrons: "Материальная поддержка"
 _nsfw:
   respect: "Скрывать содержимое не для всех"
@@ -1041,17 +999,10 @@
   force: "Скрывать вообще все файлы"
 _mfm:
   cheatSheet: "Подсказка по разметке MFM"
-<<<<<<< HEAD
-  intro: "MFM — язык оформления текста,используемый в Calckey, Calckey, Akkoma и готов
+  intro: "MFM — язык оформления текста,используемый в Firefish, Firefish, Akkoma и готов
     для применения во многих местах. На этой странице собраны и кратко изложены способы
     его использовать."
-  dummy: "Calckey расширяет границы Федиверса"
-=======
-  intro: "MFM — язык оформления текста,используемый в Firefish, Firefish, Akkoma и готов\
-    \ для применения во многих местах. На этой странице собраны и кратко изложены\
-    \ способы его использовать."
   dummy: "Firefish расширяет границы Федиверса"
->>>>>>> 73d02393
   mention: "Упоминание"
   mentionDescription: "При помощи знака «собака» перед именем можно упомянуть какого-нибудь
     пользователя."
@@ -1290,13 +1241,8 @@
   step6_2: "Ну, вы не просто присоединились к Кальки. Вы присоединились к порталу
     в Fediverse, взаимосвязанной сети из тысяч серверов, называемых \"инстансами\"\
     ."
-<<<<<<< HEAD
-  step6_3: "Каждый сервер работает по-своему, и не на всех серверах работает Calckey.
+  step6_3: "Каждый сервер работает по-своему, и не на всех серверах работает Firefish.
     Но этот работает! Это немного сложно, но вы быстро разберетесь."
-=======
-  step6_3: "Каждый сервер работает по-своему, и не на всех серверах работает Firefish.\
-    \ Но этот работает! Это немного сложно, но вы быстро разберетесь."
->>>>>>> 73d02393
   step6_4: "Теперь идите, изучайте и развлекайтесь!"
 _2fa:
   alreadyRegistered: "Двухфакторная аутентификация уже настроена."
@@ -2045,7 +1991,7 @@
 edited: 'Редактировано в {date} {time}'
 deleted: Удалённое
 removeReaction: Удалить вашу реакцию
-searchPlaceholder: Искать в Calckey
+searchPlaceholder: Искать в Firefish
 jumpToPrevious: Перейти к предыдущему
 listsDesc: Списки позволяют вам создавать ленты с постами указанных пользователей.
   Их можно найти на странице «Лента».
