--- conflicted
+++ resolved
@@ -740,15 +740,12 @@
   danger-zone: "危険な設定"
   delete-account: "アカウントを削除"
   account-deleted: "アカウントが削除されました。データが消えるまで時間がかかる場合があります。"
-<<<<<<< HEAD
   fields: "Fields"
   field-name: "Label"
   field-value: "Content"
-=======
   disable-federation: "連合を無効にする"
   enable-federation: "連合を有効にする"
   disable-federation-confirm: "連合を無効にしますか？フォロー関係も解除されます"
->>>>>>> 3b4405de
 
 common/views/components/user-list-editor.vue:
   users: "ユーザー"
