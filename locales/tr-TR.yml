_lang_: "Türkçe"
<<<<<<< HEAD
introMisskey: "Açık kaynaklı bir dağıtılmış mikroblog hizmeti olan Firefish'e hoş geldiniz.\nMisskey, neler olup bittiğini paylaşmak ve herkese sizden bahsetmek için \"notlar\" oluşturmanıza olanak tanıyan, açık kaynaklı, dağıtılmış bir mikroblog hizmetidir.\nHerkesin notlarına kendi tepkilerinizi hızlıca eklemek için \"Tepkiler\" özelliğini de kullanabilirsiniz👍.\nYeni bir dünyayı keşfedin🚀."
=======
introMisskey: "Açık kaynaklı bir dağıtılmış mikroblog hizmeti olan Calckey'e hoş geldiniz.\n
  Misskey, neler olup bittiğini paylaşmak ve herkese sizden bahsetmek için \"notlar\"\
  \ oluşturmanıza olanak tanıyan, açık kaynaklı, dağıtılmış bir mikroblog hizmetidir.\n
  Herkesin notlarına kendi tepkilerinizi hızlıca eklemek için \"Tepkiler\" özelliğini
  de kullanabilirsiniz👍.\nYeni bir dünyayı keşfedin🚀."
>>>>>>> 9c2264fb
monthAndDay: "{month}Ay {day}Gün"
search: "Arama"
notifications: "Bildirimler"
username: "Kullanıcı Adı"
password: "Şifre"
forgotPassword: "şifremi unuttum"
ok: "TAMAM"
gotIt: "Anladım"
cancel: "İptal"
enterUsername: "Kullanıcı adınızı giriniz"
noNotes: "Gönderiler mevcut değil."
noNotifications: "Bildirim bulunmuyor"
settings: "Ayarlar"
basicSettings: "Temel Ayarlar"
otherSettings: "Diğer Ayarlar"
openInWindow: "Bir pencere ile aç"
profile: "Profil"
timeline: "Zaman çizelgesi"
noAccountDescription: "Bu kullanıcı henüz biyografisini yazmadı"
login: "Giriş Yap "
logout: "Çıkış Yap"
signup: "Kayıt Ol"
uploading: "Yükleniyor"
users: "Kullanıcı"
addUser: "Kullanıcı Ekle"
favorite: "Favoriler"
favorites: "Favoriler"
unfavorite: "Favorilerden Kaldır"
favorited: "Favorilerime eklendi."
alreadyFavorited: "Zaten favorilerinizde kayıtlı."
pin: "Sabitlenmiş"
unpin: "Sabitlemeyi kaldır"
copyContent: "İçeriği kopyala"
copyLink: "Bağlantıyı Kopyala"
delete: "Sil"
deleteAndEdit: "Sil ve yeniden düzenle"
deleteAndEditConfirm: "Bu gönderiyi silip yeniden düzenlemek istiyor musunuz? Bu gönderiye
  ilişkin tüm tepkiler, destekler ve yanıtlar silinecektir."
addToList: "Listeye ekle"
sendMessage: "Mesaj Gönder"
copyUsername: "Kullanıcı Adını Kopyala"
searchUser: "Kullanıcıları ara"
pinned: "Sabitlenmiş"
remove: "Sil"
smtpUser: "Kullanıcı Adı"
smtpPass: "Şifre"
user: "Kullanıcı"
searchByGoogle: "Arama"
_mfm:
  search: "Arama"
_sfx:
  notification: "Bildirim"
_widgets:
  notifications: "Bildirim"
  timeline: "Zaman çizelgesi"
_profile:
  username: "Kullanıcı Adı"
_deck:
  _columns:
    notifications: "Bildirim"
    tl: "Zaman çizelgesi"
searchPlaceholder: Calckey'de Ara
reply: Yanıtla
jumpToPrevious: Öncekini görüntüle
deleted: Silindi
editNote: Notu düzenle
noThankYou: Hayır, teşekkürler
addInstance: Bir sunucu ekle
cantFavorite: Favorilere eklenemedi.
edited: '{date} tarihinde ve {time} vaktinde düzenlendi'
loggingIn: Giriş Yapılıyor
save: Kaydet
headlineMisskey: Sonsuza kadar ücretsiz, açık kaynak kodlu, merkeziyetsiz sosyal medya
  platformu! 🚀
loadMore: Daha fazla yükle
instance: Sunucu
fetchingAsApObject: Fedevren'den çekiliyor
removeReaction: Tepkini sil
rememberNoteVisibility: Gönderi görünürlüğü ayarlarını hatırla
attachCancel: Eklentiyi kaldır
suspend: Askıya Al
unsuspend: Askıya Almayı Kaldır
unmute: Susturmayı Kaldır
blockConfirm: Bu hesabı engellemek istediğinize emin misiniz?
unblockConfirm: Bu hesabın engelini kaldırmak istediğinize emin misiniz?
settingGuide: Tavsiye edilen ayarlar
cacheRemoteFilesDescription: Bu ayar devre dışı bırakıldığında, uzak dosyalar doğrudan
  uzak sunucudan yüklenir. Bunun devre dışı bırakılması depolama kullanımını azaltacak,
  ancak küçük resimler oluşturulmayacağından trafiği artıracaktır.
flagAsCatDescription: Kedi kulaklarına sahip olacak ve bir kedi gibi konuşacaksın!
flagSpeakAsCat: Kedi gibi konuş
setWallpaper: Arkaplan ayarla
removeWallpaper: Arkaplanı sil
operations: Operasyonlar
clearCachedFiles: Ön belleği temizle
clearCachedFilesConfirm: Önbelleğe alınan tüm uzak dosyaları silmek istediğinizden
  emin misiniz?
blockedInstancesDescription: Engellemek istediğiniz sunucuların ana bilgisayar adlarını
  listeleyin. Listelenen sunucular artık bu sunucularla iletişim kuramayacak.
blockedUsers: Engellenmiş kullanıcılar
editProfile: Profilini düzenle
intro: Calckey'in indirilmesi tamamlandı! Lütfen yönetici hesap oluşturun.
instanceUsers: Sunucunun kullanıcıları
changePassword: Şifreyi değiştir
security: Güvenlik
newPasswordRetype: Yeni şifreyi tekrarla
uploadFromUrlRequested: Yükleme istendi
syncDeviceDarkMode: Karanlık modu cihazının ayarları ile senkronize et
renameFolder: Bu klasörü yeniden adlandır
emptyFolder: Bu klasör boş
unableToDelete: Silinemiyor
inputNewDescription: Yeni başlık gir
hasChildFilesOrFolders: Bu klasör boş olduğundan silinemez.
disconnectedFromServer: Sunucuyla bağlantı kesildi
reload: Yenile
disablingTimelinesInfo: Yöneticiler ve Moderatörler, etkinleştirilmemiş olsalar bile
  tüm zaman çizelgelerine her zaman erişebilir.
pinnedUsersDescription: '"Keşfet" sekmesinde sabitlenecek kullanıcı adlarını satır
  sonlarıyla ayırarak listeleyin.'
pinnedPages: Sabitlenmiş Sayfalar
pinnedPagesDescription: Bu sunucunun üst sayfasına sabitlemek istediğiniz Sayfaların
  yollarını satır sonları ile ayırarak girin.
enableHcaptcha: hCaptcha'yı Aktif Et
notifyAntenna: Yeni gönderileribildir
recentlyUpdatedUsers: En son aktif kullanıcılar
about: Hakkında
twoStepAuthentication: İki-adımlı doğrulama
securityKeyName: Key name
help: Yardım
inputMessageHere: Mesajını buraya gir
ownedGroups: Gruplarım
joinedGroups: Katılınmış gruplar
invites: Davetler
members: Kullanıcılar
transfer: Transfer
messagingWithGroup: Grup sohbeti
next: Sonraki
retype: Tekrar gir
dashboard: Panel
objectStorageBucket: Bucket
objectStorageBucketDesc: Sağlayıcınız tarafından kullanınan bucket ismini yazın.
showFixedPostForm: Gönderim formunu zaman çizelgesinin en üstünde görüntüleyin
newNoteRecived: Yeni gönderiler mevcut
none: Hiçbiri
details: Detaylar
recentUsed: Son kullanılan
installedApps: Yetkilendirilmiş Uygulamalar
removeAllFollowing: Takip edilen herkesi çıkar
yourAccountSuspendedDescription: Bu hesap, sunucunun hizmet şartlarını veya benzerlerini
  ihlal ettiği için askıya alındı. Daha ayrıntılı bir neden öğrenmek istiyorsanız
  yöneticiyle iletişime geçin. Lütfen yeni bir hesap oluşturmayın.
addedRelays: Eklenen Röleler
serviceworkerInfo: Push bildirimleri için aktif olması gerekiyor.
author: Sahip
tokenRequested: Hesaba erişim ver
useFullReactionPicker: Tam boyutunda tepki seçici kullan
small: Küçük
enableAll: Hepsine izin ver
disableAll: Hepsini kapat
regexpError: Regex hatası
emailConfigInfo: Kayıt sırasında veya şifrenizi unutursanız e-postanızı onaylamak
  için kullanılır
smtpSecure: SMTP bağlantıları için SSL/TSL kullan
regexpErrorDescription: '{tab} kelimenizin {line} satırındaki normal ifadede bir hata
  oluştu:'
instanceMute: Sunucu Susturmaları
reporter: Rapor eden
userSaysSomethingReason: '{name}, {reason} söyledi'
userSaysSomethingReasonRenote: '{name}, {reason} içeren bir gönderiyi öne çıkardı'
userSaysSomethingReasonQuote: '{name}, {reason} içeren bir gönderiden alıntı yaptı'
notificationSettingDesc: Görünecek bildirimleri seç.
other: Diğer
sample: Örnek
notSet: Ayarlanmadı
emailVerified: Mail doğrulandı
showGapBetweenNotesInTimeline: Zaman tünelinde gönderiler arasındaki boşluğu göster
sendErrorReports: Hata raporları gönder
followingCount: Takip edilen hesap sayısı
no: Hayır
myTheme: Temam
backgroundColor: Arkaplan rengi
accentColor: Vurgu rengi
textColor: Yazı rengi
createdAt: Oluşturuldu
updatedAt: Güncellendi
saveConfirm: Kaydet?
registry: Kayıt
currentVersion: Şuanki Sürüm
accountDeletionInProgress: Hesap silme şu anda devam ediyor
unresolved: Çözülmedi
newVersionOfClientAvailable: Yeni istemci sürümü mevcut.
shareWithNote: Gönderi ile paylaş
whatIsNew: Değişiklikleri göster
translate: Çevir
breakFollow: Takipçiyi sil
breakFollowConfirm: Takipçiyi kaldırmak istediğinizden emin misiniz?
unfollowConfirm: "{name}'i takibi bırakmak istediğinizden emin misiniz?"
importRequested: Bir içe aktarma isteğinde bulundunuz. Bu biraz zaman alabilir.
somethingHappened: Bir hata ile karşılaşıldı
retry: Tekrar Dene
youShouldUpgradeClient: Bu sayfayı görüntülemek için, lütfen istemcinizi güncelleyin.
reactionSetting: Tepki seçicide gösterilecek tepkiler
unmarkAsSensitive: NSFW işaretini kaldır
enterFileName: Dosya adı gir
noJobs: Hiçbir iş yok
instanceFollowing: Sunucuda takip ediliyor
instanceFollowers: Sunucunun takipçileri
currentPassword: Şuanki şifre
newPassword: Yeni şifre
saved: Kaydedildi
uploadFromUrlDescription: Yüklemek istediğiniz dosyanın URL'si
noMoreHistory: Başka geçmiş yok
startMessaging: Yeni sohbet oluştur
manageGroups: Grupları düzenle
nUsersRead: '{n} tarafından okundu'
images: Görseller
birthday: Doğumgünü
light: Aydınlık
dark: Karanlık
lightThemes: Aydınlık temalar
selectFiles: Dosyalar seç
selectFolders: Klasörler seç
renameFile: Dosyayı yeniden adlandır
folderName: Klasör adı
createFolder: Klasör oluştur
copyUrl: URL'yi Kopyala
maintainerName: Sahip
maintainerEmail: Sahibin e-postası
tosUrl: Kullanım Koşulları URL'si
monthX: '{month}'
basicInfo: Basit bilgi
pinnedUsers: Sabitlenmiş kullanıcılar
manageAntennas: Antenleri Düzenle
name: İsim
silence: Sustur
unsilence: Susturmayı geri al
exploreUsersCount: '{count} Kullanıcı var'
exploreFediverse: Fediversi keşfet
popularTags: Popüler etiketler
close: Kapat
group: Grup
text: Yazı
checking: Doğrulanıyor...
tooLong: Çok uzun
weakPassword: Zayıf şifre
normalPassword: Ortalama şifre
disableDrawer: Çekmece tarzı menüler kullanmayın
youHaveNoGroups: Grupların yok
joinOrCreateGroup: Bir gruba davet edil veya kendininkini oluştur.
regenerate: Yeniden Oluştur
fontSize: Yazı boyutu
noFollowRequests: Bekleyen takip isteğiniz yok
openImageInNewTab: Resmi yeni sekmede aç
useObjectStorage: Object Storage kullan
objectStorageUseProxy: Proxy üzerinden bağlan
installedDate: Yetkilendirilme tarihi
scratchpad: Karalama Defteri
deleteAllFiles: Tüm dosyaları isl
useCw: İçeriği gizle
plugins: Eklentiler
manage: Yönetmek
preferencesBackups: Tercih yedekleri
generateAccessToken: Erişim tokeni oluştur
enableEmail: E-posta dağıtımını etkinleştir
regenerateLoginToken: Giriş tokenini yeniden oluştur
regenerateLoginTokenDescription: Oturum açma sırasında dahili olarak kullanılan belirteci
  yeniden oluşturur. Normalde bu eylem gerekli değildir. Yeniden oluşturulursa, tüm
  cihazların oturumu kapatılacaktır.
followersCount: Takipçi sayısı
yes: Evet
lockedAccountInfo: Gönderi görünürlüğünüzü "Yalnızca takipçiler" olarak ayarlamazsanız,
  takipçilerin manuel olarak onaylanmasını isteseniz bile gönderileriniz herkes tarafından
  görülebilir.
unlikeConfirm: Beğeniyi kaldırmak istiyor musunuz?
notSpecifiedMentionWarning: Bu gönderi, alıcı olarak dahil edilmeyen kullanıcılardan
  bahsetmektedir.
hideOnlineStatus: Çevrimiçi bilgisini gizle
hideOnlineStatusDescription: Çevrimiçi durumunuzu gizlemek, arama gibi bazı özelliklerin
  rahatlığını azaltır.
botProtection: Bot Koruması
selectAccount: Hesap seç
recentPosts: En son sayfalar
high: Yüksek
middle: Orta
secureModeInfo: Diğer sunuculardan talepte bulunurken kanıtlamadan geri göndermeyiniz.
previewNoteText: Önizlemeyi göster
customCss: Özel CSS
global: Global
makeReactionsPublic: Tepki geçmişini herkese açık olarak ayarla
clickToFinishEmailVerification: Mail doğrulamasını tamamlamak için lütfen [{ok}]'a
  tıklayın.
overridedDeviceKind: Cihaz tipi
smartphone: Akıllı telefon
tablet: Tablet
auto: Otomatik
tenMinutes: 10 dakika
recentNDays: Son {n} gün
noEmailServerWarning: Mail sunucusu ayarlanmadı.
thereIsUnresolvedAbuseReportWarning: Çözülmemiş raporlar var.
statusbar: Durum çubuğu
pleaseSelect: Bir seçenek seçin
lastActiveDate: Son kullanılan
reverse: Tersi
logoutConfirm: Gerçekten oturum kapatılsın mı?
type: Tip
speed: Hız
slow: Yavaş
activeEmailValidationDescription: Tek kullanımlık adreslerin kontrol edilmesi ve gerçekten
  iletişim kurup kurulamayacağına göre e-posta adreslerinin daha sıkı doğrulanmasını
  sağlar. İşaretlenmediğinde, yalnızca e-postanın biçimi doğrulanır.
move: Taşı
defaultReaction: Giden ve gelen gönderiler için varsayılan emoji tepkisi
indexPosts: Dizin Gönderileri
youGotNewFollower: takip etti
receiveFollowRequest: Takip isteği alındı
followRequestAccepted: Takip isteği onaylandı
mention: Bahset
download: İndir
lists: Listeler
noLists: Hiç listen yok
cantRenote: Bu gönderi yükseltilemez.
cantReRenote: Yükseltme yükseltilemez.
mute: Sustur
block: Engelle
editWidgetsExit: Tamamlandı
customEmojis: Özel Tepki
cpuAndMemory: İşlemci ve Bellek
selectInstance: Sunucu seç
instances: Sunucular
silencedInstancesDescription: Susturmak istediğiniz sunucuların ana bilgisayar adlarını
  listeleyin. Listelenen sunuculardaki hesaplar "Sessiz" olarak değerlendirilir, yalnızca
  takip istekleri yapabilir ve takip edilmediği takdirde yerel hesaplardan bahsedemez.
  Bu, engellenen sunucuları etkilemeyecektir.
muteAndBlock: Susturmalar ve Engeller
noteDeleteConfirm: Bu gönderiyi silmek istediğine emin misin?
resetAreYouSure: Gerçekten sıfırla?
remoteUserCaution: Uzak kullanıcılardan gelen bilgiler eksik olabilir.
yearsOld: '{age} yaşında'
removed: Başarıyla silindi
reject: Reddet
unwatch: İzlemeyi bırak
accept: Kabul et
normal: Normal
thisMonth: Ay
enableRecaptcha: reCAPTCHA'yı Aktif Et
antennas: Antenler
recaptchaSiteKey: Site key
withFileAntenna: Sadece dosyalı gönderiler
antennaInstancesDescription: Sunucu başı bir satır kullanın
moderator: Moderatör
moderation: Moderasyon
lastUsed: En son kullanılan
unregister: Kaydı sil
passwordLessLogin: Şifresiz giriş
uploadFolder: Yüklemeler için varsayılan klasör
markAsReadAllUnreadNotes: Tüm gönderileri okundu olarak işaretle
notFound: Bulunamadı
groups: Gruplar
quoteQuestion: Alıntı olarak eklensin mi?
signinRequired: Lütfen devam etmeden önce kayıt olun
noMessagesYet: Şuana kadar mesaj yok
newMessageExists: Yeni mesaj yok
invitations: Davetler
invitationCode: Davet kodu
signinWith: '{x} ile giriş yap'
strongPassword: Güçlü şifre
passwordNotMatched: Uyuşmuyor
signinFailed: Giriş yapılamadı. Şifre ve ya kullanıcı adı yanlış.
tapSecurityKey: Güvenlik anahtarınıza dokunun
or: veya
noHistory: Geçmiş bulunamadı
language: Dil
clientSettings: İstemci Ayarları
accountSettings: Hesap Ayarları
listen: Dinle
chooseEmoji: Emoji seç
promotion: Terfi Edildi
nothing: Burada görüntülenecek bir şey yok
lastUsedDate: Son kullanılma tarihi
updateRemoteUser: Uzak kullanıcı bilgilerini güncelle
width: Genişlik
height: Uzunluk
permission: İzinler
email: Mail
smtpSecureInfo: STARTTLS kullanırken bunu kapatın
alwaysMarkSensitive: Varsayılan olarak NSFW olarak işaretle
noteFavoritesCount: İşaretlenen gönderilerin sayısı
pageLikesCount: Beğenilen Sayfaların sayısı
duplicate: Kopyasını Oluştur
clearCache: Önbelleği Temizle
onlineUsersCount: '{n} kullanıcı aktif'
nUsers: '{n} Kullanıcı'
nNotes: '{n} Gönderi'
useReactionPickerForContextMenu: Sağ tık ile tepki seçiciyi aç
typingUsers: '{users} yazıyor'
jumpToSpecifiedDate: Spesifik tarihe atla
showingPastTimeline: Şuan eski bir zaman çizelgesini görüntülüyorsunuz
clear: Temizle
fullView: Tam görünüm
emailNotConfiguredWarning: Mail adresi seçilmedi.
privateMode: Özel Mod
fast: Hızlı
learnMore: Daha fazla bilgi edin
localOnly: Sadece yerel
delayed: Ertelenmiş
useGlobalSetting: Global ayaralrı kullan
switchAccount: Hesap değiştir
notRecommended: Tavsiye edilmiyor
onlineStatus: Çevrimiçi bilgisi
active: Aktif
instanceBlocking: Federasyon Yönetmek
enabled: Aktif
disabled: Deaktif
quickAction: Hızlı işlemler
configure: Yapılandır
blockedInstances: Engellenmiş Sunucular
silencedInstances: Susturulmuş Sunucular
lookup: Görüntüle
inputNewFolderName: Yeni klasör ismi gir
noteOf: Gönderi {user} tarafından
onlyOneFileCanBeAttached: Bir mesaja sadece 1 dosya ekleyebilirsin
install: İndir
uninstall: kALDIR
send: Gönder
noCrawleDescription: Arama motorlarından profil sayfanızı, gönderilerinizi, Sayfalarınızı
  vb. indekslememesini isteyin.
emailNotification: Mail bildirimleri
goBack: Geri
online: Çevrimiçi
translatedFrom: "{x}'den çevrildi"
cropImage: Resmi kırp
deleteAccount: Hesabı Sil
navbar: Gezinti çubuğu
account: Hesap
instanceDefaultThemeDescription: Tema kodunu nesne biçiminde girin.
alt: ALT
mutePeriod: Sessiz süresi
indefinitely: Kalıcı olarak
oneHour: Bir saat
oneWeek: Bir hafta
colored: Renkli
sensitiveMediaDetection: Resim NSFW Belirleme
subscribePushNotification: Push bildirimlerini aktif et
pushNotificationAlreadySubscribed: Push bildirimler zaten açık
sendPushNotificationReadMessage: İlgili bildirimler veya mesajlar okunduktan sonra
  push bildirimlerini silin
sendPushNotificationReadMessageCaption: Kısa bir süre için "{emptyPushNotificationMessage}"
  metnini içeren bir bildirim görüntülenecektir. Bu, mümkünse cihazınızın pil kullanımını
  artırabilir.
enterSendsMessage: Mesaj göndermek için Mesajlaşma'da Geri Dön'e basın (Ctrl + Return)
customMOTDDescription: Bir kullanıcı sayfayı her yüklediğinde/yeniden yüklediğinde
  rastgele gösterilecek satır sonlarıyla ayrılmış MOTD (açılış ekranı) için özel mesajlar.
customSplashIconsDescription: Bir kullanıcı sayfayı her yüklediğinde/yeniden yüklediğinde
  rastgele gösterilecek satır sonlarıyla ayrılmış özel açılış ekranı simgeleri için
  URL'ler. Lütfen resimlerin statik bir URL'de olduğundan ve tercihen tümü 192x192
  olarak yeniden boyutlandırıldığından emin olun.
updateAvailable: Bir güncelleme mevcut olabilir!
splash: Açılış Ekranı
moveTo: Şimdiki hesabını yeni bir hesaba taşı
swipeOnMobile: Sayfalar arasında kaydırmaya izin ver
swipeOnDesktop: Masaüstünde mobil stil kaydırmaya izin ver
migration: Taşıma
moveAccount: Hesabını taşı!
moveFrom: Daha eski bir hesaptan bu hesaba taşıyın
moveFromLabel: 'Taşındığınız hesap:'
importAndExport: İçeri/Dışarı Aktar
manageLists: Listeleri düzenle
error: Hata
pageLoadError: Sayfayı yüklerken bir hata ile karşılaşıldı.
serverIsDead: Sunucu yanıt vermiyor. Biraz bekleyip tekrar deneyin.
defaultNoteVisibility: Varsayılan görünürlük
follow: Takip et
reactionSettingDescription2: Yeniden sıralamak için sürükleyin, silmek için tıklayın,
  eklemek için "+"ya basın.
you: Sen
clickToShow: Görmek için tıkla
sensitive: NSFW
add: Ekle
reaction: Tepkiler
markAsSensitive: NSFW olarak işaretle
unblock: Engeli Kaldır
addAccount: Hesap ekle
network: İnternet
disk: Depolama
instanceInfo: Sunucu Bilgisi
statistics: İstatistikler
hiddenTagsDescription: Trendlerden gizlemek ve keşfetmek istediğiniz etiketlerin (#
  olmadan)etiketlerini listeleyin. Gizli etiketler başka yollarla keşfedilebilir.
mutedUsers: Susturulmuş kullanıcılar
uploadFromUrlMayTakeTime: Yüklemenin tamamlanması zaman alabilir.
activity: Aktivite
theme: Temalar
themeForLightMode: Aydınlık modda kullanmak için temalar
reloadConfirm: Zaman çizelgesini yenilemek ister misiniz?
instanceName: Sunucu adı
circularReferenceFolder: Hedef klasör, taşımak istediğiniz klasörün bir alt klasörüdür.
instanceDescription: Sunucu açıklaması
driveCapacityPerLocalAccount: Kullanıcı başı Driver kapasitesi
driveCapacityPerRemoteAccount: Uzak kullanıcı başı Driver kapasitesi
inMb: Megabayt cinsinden
pinnedClipId: Sabitlenecek atacın ID'si
withFiles: Dosyaları içer
recentlyRegisteredUsers: Yeni katılmış kullanıcılar
recentlyDiscoveredUsers: Yeni keşfedilmiş kullanıcılar
nUsersMentioned: '{n} kullanıcı tarafından bahsedildi'
securityKey: Security key
title: Başlık
total: Toplam
sounds: Sesler
objectStorageRegionDesc: "'xx-east-1' gibi bir bölge belirtin. Hizmetiniz bölgeler
  arasında ayrım yapmıyorsa, bunu boş bırakın veya 'us-east-1' girin."
objectStorageUseSSL: SSL Kullan
popout: Açılır Pencere
volume: Ses
showInPage: Sayfada göster
masterVolume: Ana ses
undeck: Desteden çık
useBlurEffectForModal: Modallar için bulanıklık efekti uygula
leaveConfirm: Kaydedilmemiş değişiklikler var. Devam etmek istiyor musunuz?
testEmail: Email dağıtımını test et
wordMute: Kelime susturması
userSaysSomething: '{name} bir şey söyledi'
channel: Kanallar
create: Oluştur
useGlobalSettingDesc: Açıksa, hesap bildirim ayarlarınız kullanılacaktır. Kapatılırsa,
  bireysel yapılandırmalar yapılabilir.
setMultipleBySeparatingWithSpace: Birden çok girişi boşluklarla ayırın.
fileIdOrUrl: Dosya ID veya URL'si
behavior: Davranış
abuseReported: Raporunuz gönderildi. Teşekkürler.
reporteeOrigin: Ana Raporcu
reporterOrigin: Ana Rapor Eden
defaultNavigationBehaviour: Varsayılan gezinme davranışı
editTheseSettingsMayBreakAccount: Bunları düzenlemek hesabınıza zarar verebilir.
renotedCount: Alınan yükseltme sayısı
driveFilesCount: Drive dosya sayısı
deleteConfirm: Sil?
invalidValue: Geçersiz değer.
instanceSecurity: Sunucu Güvenliği
searchResult: Arama sonuçları
useBlurEffect: Kullanıcı arayüzünde bulanıklaştırma efektleri kullanın
misskeyUpdated: Calckey güncellendi!
lastCommunication: Son iletişim
itsOn: Etkinleştirilmiş
emailRequiredForSignup: Kayıt olmak için mail gerekiyor
leaveGroup: Gruptan ayrıl
useDrawerReactionPickerForMobile: Reaksiyon seçiciyi mobil cihazda çekmece olarak
  göster
leaveGroupConfirm: '"{name}"den ayrılmak istediğinizden emin misiniz?'
instanceDefaultLightTheme: Sunucu genelinde varsayılan aydınlık tema
document: Dökümanlar
numberOfPageCacheDescription: Bu sayının arttırılması, kullanıcılar için kolaylık
  sağlayacaktır ancak daha fazla sunucu yükünün yanı sıra daha fazla bellek kullanılmasına
  neden olacaktır.
refreshInterval: 'Güncelleme aralığı '
label: Etiket
replayTutorial: Eğiticiyi tekrar oynat
moveAccountDescription: Bu süreç geri döndürülemez. Taşımadan önce yeni hesabınızda
  bu hesap için bir takma ad ayarladığınızdan emin olun. Lütfen @person@server.com
  şeklinde biçimlendirilmiş hesabın etiketini girin
emojis: Emoji
flagAsCat: Kedi misin?
selectChannel: Kanal seç
emojiName: Emoji adı
showOnRemote: Uzak sunucuda görüntüle
flagSpeakAsCatDescription: Gönderileriniz kedi modundayken nyanifiye edilecek
flagShowTimelineReplies: Yanıtları zaman çizelgesinde göster
silenceThisInstance: Bu sunucuyu sustur
proxyAccountDescription: Vekil hesabı, belirli koşullar altında kullanıcılar için
  uzaktan takipçi işlevi gören bir hesaptır. Örneğin, bir kullanıcı listeye bir uzak
  kullanıcı eklediğinde, o kullanıcıyı takip eden yerel bir kullanıcı yoksa uzak kullanıcının
  etkinliği sunucuya teslim edilmeyecektir, bu nedenle onun yerine vekil hesabı takip
  edilecektir.
clearQueueConfirmTitle: Bu sırayı temizlemek istediğine emin misin?
software: Yazılım
version: Sürüm
federating: Federasyon
preview: Ön izleme
retypedNotMatch: Girişler uyuşmuyor.
attachFile: Dosya ekle
noSuchUser: Kullanıcı bulunamadı
removeAreYouSure: '"{x}" kaldırmak istediğinize emin misiniz?'
keepOriginalUploading: Orjinal resmi sakla
messageRead: Oku
deleteAreYouSure: '"{x}" silmek istediğinize emin misiniz?'
messaging: Sohbet
upload: Yükle
fromUrl: URL'den
agreeTo: '{0} kabul ediyorum'
tos: Kullanım Koşulları
drive: Drive
selectFolder: Klasör seç
inputNewFileName: Yeni dosya ismi gir
whenServerDisconnected: Sunucuyla bağlantı kesildiğinde
avatar: Avatar
rename: Yeniden Adlandır
banner: Afiş
nsfw: NSFW
doNothing: Görmezden Gel
watch: İzle
connectService: Bağlan
registration: Kayıt
hcaptcha: hCaptcha
pinnedNotes: Sabitlenmiş gönderiler
hcaptchaSiteKey: Site key
hcaptchaSecretKey: Secret key
antennaSource: Anten kaynağı
antennaKeywords: Dinlenecek anahtar kelimeler
antennaExcludeKeywords: Hariç tutulacak anahtar kelimeler
antennaKeywordsDescription: AND koşulu için boşluklarla veya OR koşulu için satır
  sonlarıyla ayırın.
caseSensitive: Büyük harf duyarlı
enableServiceworker: Tarayıcınız için Push-Bildirimleri Etkinleştirin
unsilenceConfirm: Bu kullanıcının susturma işlemini geri almak istediğinizden emin
  misiniz?
userList: Listeler
antennaUsersDescription: Kullanıcı başı bir satır kullanın
administrator: Yönetici
token: Token
cacheClear: Önbelleği temizle
createGroup: Grup oluştur
newPasswordIs: Yeni şifren "{password}"
share: Paylaş
enable: Etkinleştir
groupName: Grup adı
available: Mevcut
unavailable: Mevcut değil
weekOverWeekChanges: Geçen haftadan beri değişiklikler
usernameInvalidFormat: Büyük ve küçük harfleri, sayıları ve alt çizgileri kullanabilirsiniz.
tooShort: Çok kısa
passwordMatched: Uyuşuyor
dayOverDayChanges: Dünden beri değişiklikler
appearance: Görünüm
objectStorageBaseUrl: Ana URL
objectStoragePrefix: Prefix
unableToProcess: Operasyon tamamlanamadı
deleteAllFilesConfirm: Tüm dosyaları silmek istediğine emin misin?
disablePagesScript: Sayfalardan AiScript'i deaktive et
expandOnNoteClick: Gönderileri basarak aç
expandOnNoteClickDesc: Kapatılırsa, gönderileri hala menüden veya sağtıklayarak açabilirsin.
removeAllFollowingDescription: Bunu gerçekleştirmek, {host} üzerindeki tüm hesapları
  takip etmeyi bırakır.
deck: Deste
pluginTokenRequestedDescription: Bu eklenti, burada ayarlanan izinleri kullanabilecektir.
notificationType: Bildirim tipi
channelFederationWarn: Kanallar başka sunuculara federe edilmiyor
forwardReport: Raporu uzak sunucuya ilet
openInNewTab: Yeni sekmede aç
clip: Ataç
optional: Opsiyonel
manageAccessTokens: Erişim tokenlerini düzenle
clipsDesc: Ataçlar, paylaşılabilen kategorize yer imleri gibidir. Tek tek gönderiler
  menüsünden ataçlar oluşturabilirsiniz.
makeExplorable: Hesabını "Keşfet" 'te göster
accountInfo: Hesap Bilgisi
makeExplorableDescription: Bunu kapatırsanız, hesabınız "Keşfet" bölümünde görünmez.
saveAs: Olarak kaydet...
advanced: Gelişmiş
value: Değer
youAreRunningUpToDateClient: En son istemci sürümünü kullanıyorsunuz.
accounts: Hesaplar
switch: Değiştir
popularPosts: Popüler sayfalar
inChannelSearch: Kanalda ara
administration: Yönetim
ads: Reklamlar
low: Düşük
seperateRenoteQuote: Ayrı destek ve fiyat teklifi düğmeleri
sent: Gönderildi
customMOTD: Özel MOTD
showUpdates: Calckey güncellendiğinde bir açılır pencere göster
logoImageUrl: Logo resim URL'si
showAdminUpdates: Yeni bir Calckey sürümünün mevcut olduğunu belirtin (yalnızca yönetici)
newer: asla
older: daha eski
exportRequested: Bir dışarı aktarma talebinde bulundunuz. Bu biraz zaman alabilir.
  Tamamlandığında Drive'ınıza eklenecektir.
notes: Gönderiler
following: Takip Ediyor
followers: Takipçiler
followsYou: Seni takip ediyor
pageLoadErrorDescription: Buna normalde ağ hataları veya tarayıcının önbelleği neden
  olur. Önbelleği temizlemeyi deneyin ve biraz bekledikten sonra tekrar deneyin.
quote: Alıntıla
pinnedNote: Sabitlenmiş gönderi
renote: Yükselt
unrenote: Yükseltmeyi geri al
emojiUrl: Emoji URL
suspendConfirm: Bu hesabı askıya almak istediğinize emin misiniz?
addEmoji: Ekle
autoAcceptFollowed: Takip ettiğiniz kullanıcıların takip isteklerini otomatik olarak
  onaylayın
general: Genel
accountMoved: 'Bu kullanıcı yeni bir hesapa taşındı:'
wallpaper: Arkaplan
searchWith: 'Arat: {q}'
youHaveNoLists: Hiçbir listen yok
followConfirm: '{name} kullanıcısını takip etmek istediğine emin misin?'
metadata: Metadata
monitor: İzlengeç
jobQueue: İş Sırası
noUsers: Kullanıcı bulunamadı
noInstances: Sunucu bulunamadı
pinLimitExceeded: Daha fazla gönderi sabitleyemezsin
defaultValueIs: 'Varsayılan: {value}'
noCustomEmojis: Emoji yok
blocked: Engellenmiş
default: Varsayılan
all: Tümü
subscribing: Abone Olunuyor
publishing: Yayınlanmak
notResponding: Cevap vermiyor
more: Daha fazla!
featured: Önerilen
usernameOrUserId: Kullanıcı adı veya kullanıcı id'si
fromDrive: Drive'dan
uploadFromUrl: URL'den yükle
announcements: Duyurular
explore: Keşfet
imageUrl: Resim URL'si
thisYear: Yıl
deleteFolder: Bu klasörü sil
addFile: Dosya ekle
dayX: '{day}'
enableLocalTimeline: Yerel zaman çizgisini aktif et
disconnectService: Bağlantıyı kes
enableGlobalTimeline: Global zaman çizgisini aktif et
enableRegistration: Yeni kullanıcı kaydını aktif et
invite: Davet et
bannerUrl: Afiş resmi URL
backgroundImageUrl: Arkaplan URL'si
recaptcha: reCAPTCHA
iconUrl: Ikon URL
recaptchaSecretKey: Secret key
avoidMultiCaptchaConfirm: Birden fazla Captcha sistemi kullanmak aralarında etkileşime
  neden olabilir. Şu anda etkin olan diğer Captcha sistemlerini devre dışı bırakmak
  ister misiniz? Etkin kalmalarını istiyorsanız, iptal düğmesine basın.
aboutMisskey: Calckey Hakkında
popularUsers: Popüler kullanıcılar
notFoundDescription: Bu URL'ye karşılık gelen sayfa bulunamadı.
reduceUiAnimation: Arayüz animasyonlarını azalt
markAsReadAllNotifications: Tüm bildirimleri okundu olarak işaretle
markAsReadAllTalkMessages: Tüm mesajları okundu olarak işaretle
inviteToGroup: Gruba davet et
quoteAttached: Alıntıla
useOsNativeEmojis: Sistem Emojilerini Kullan
signinHistory: Giriş geçmişleri
disableAnimatedMfm: Animasyonlu MFM'yi devre dışı bırak
uiLanguage: Arayüz dili
groupInvited: Bir gruba davet edildin
createAccount: Hesap Oluştur
existingAccount: Var olan hesap
aboutX: '{x} Hakkında'
doing: İşleniyor...
category: Kategori
deleteAll: Hepsini sil
objectStorageEndpoint: Endpoint
output: Çıkış
userSuspended: Bu kullanıcı askıya alındı.
userSilenced: Bu kullanıcı susturuldu.
yourAccountSuspendedTitle: Bu hesap askıya alındı
relays: Röleler
inboxUrl: Gelen URL
menu: Menü
divider: Ayraç
addItem: Öğe Ekle
enableInfiniteScroll: Otomatik olarak daha fazla yükle
enablePlayer: Video oynatıcıyı aç
disablePlayer: Video oynatıcıyı kapat
expandTweet: Tweeti Büyüt
large: Büyük
medium: Orta
smtpConfig: SMTP Sunucusu Ayarları
smtpHost: Adres
emailServer: Mail sunucusu
edit: Düzenle
emailAddress: Mail adresi
smtpPort: Port
emptyToDisableSmtpAuth: SMTP doğrulamasını kapatmak için kullanıcı adı ve şifreyi
  boş bırakın
makeActive: Aktif
display: Gösterim
copy: Kopyala
metrics: Metrikler
pollVotesCount: Gönderilen oylama sayısı
loadRawImages: Küçük resimleri göstermek yerine orijinal resimleri yükleyin
switchUi: Düzen
sentReactionsCount: Gönderilen tepki sayısı
receivedReactionsCount: Alınan tepki sayısı
pollVotedCount: Alınan oylama sayısı
pageLikedCount: Beğeni alan Sayfa sayısı
contact: Bağlantı
useSystemFont: Sistemin varsayılan yazı tipini kullan
usageAmount: Kullanım
inUse: Kullanılan
userInfo: Kullanıcı bilgisi
unknown: Bilinmiyor
customCssWarn: Bu ayar yalnızca ne işe yaradığını biliyorsanız kullanılmalıdır. Uygun
  olmayan değerlerin girilmesi, istemcinin normal şekilde çalışmamasına neden olabilir.
memo: Not
allowedInstancesDescription: Her biri yeni bir satırla ayrılmış, federasyon için beyaz
  listeye eklenecek sunucu ana bilgisayarları (yalnızca özel modda geçerlidir).
expiration: Bitiş
troubleshooting: Sorun giderme
usernameInfo: Hesabınızı bu sunucudaki diğerlerinden ayıran bir ad. Alfabeyi (a~z,
  A~Z), rakamları (0~9) veya alt çizgileri (_) kullanabilirsiniz. Kullanıcı adları
  daha sonra değiştirilemez.
size: Boyut
numberOfColumn: Sütun Sayısı
driveCapOverrideCaption: 0 veya daha düşük bir değer girerek kapasiteyi varsayılana
  sıfırlayın.
requireAdminForView: Bunu görüntülemek için bir yönetici hesabıyla oturum açmalısınız.
userSaysSomethingReasonReply: '{name}, {reason} içeren bir gönderiye cevap verdi'
overview: Genel Bakış
logs: Günlükler
database: Veri Tabanı
reportAbuseOf: '{name} kullanıcısını raporla'
openInSideView: Yan görünümde aç
createNew: Yeni oluştur
createNewClip: Yeni ataç oluştur
unclip: Atacı Kaldır
notesCount: Gönderi sayısı
repliesCount: Gönderilen yanıt sayısı
renotesCount: Göndeirlen yükseltme sayısı
repliedCount: Alınan yanıt sayısı
driveUsage: Drive kullanımı
noCrawle: Tarayıcı dizine eklemeyi reddet
needReloadToApply: Bunun yansıtılması için bir yeniden yükleme gereklidir.
showTitlebar: Başlık çubuğunu göster
latestVersion: En Son Sürüm
capacity: Kapasite
userPagePinTip: Tek tek gönderiler menüsünden "Profile sabitle"yi seçerek gönderileri
  burada görüntüleyebilirsiniz.
offline: Çevrimdışı
priority: Öncelik
ratio: Oran
secureMode: Güvenli Mod (Yetkili Getirme)
aiChanMode: Klasik kullanıcı arayüzünde Ai-chan
recommended: Önerilen
received: Alındı
classic: Ortalanmış
muteThread: Konuyu sessize al
deleteAccountConfirm: Bu, hesabınızı geri alınamaz bir şekilde silecektir. İlerle?
hide: Gizle
pubSub: Pub/Sub Hesapları
filter: Filtre
controlPanel: Kontrol Paneli
continueThread: Konuya devam et
incorrectPassword: Yanlış şifre.
voteConfirm: '"{choice}" için oyunuzu onaylıyor musunuz?'
failedToFetchAccountInformation: Hesap bilgileri getirilemedi
rateLimitExceeded: Hız limiti aşıldı
renotedBy: '{user} Yükseltti'
host: Host
objectStorage: Object Storage
objectStorageUseSSLDesc: API bağlantıları için HTTPS kullanmayacaksanız bunu kapatın
objectStorageUseProxyDesc: API bağlantıları için Proxy kullanmayacaksanız bunu kapatın
objectStorageSetPublicRead: Yüklendiğinde "public-read" kullan
serverLogs: Sunucu günlüğü
abuseReports: Raporlar
reportAbuse: Rapor
verificationEmailSent: Bir doğrulama maili gönderildi. Doğrulamayı tamamlamak için
  lütfen verilen bağlantıyı takip edin.
hashtags: Etiketler
resolved: Çözüldü
flagShowTimelineRepliesDescription: Açıksa, kullanıcıların zaman çizelgesindeki diğer
  kullanıcıların gönderilerine verdiği yanıtları gösterir.
clearQueueConfirmText: Kuyrukta kalan teslim edilmemiş gönderiler birleştirilmeyecektir.
  Genellikle bu işleme gerek yoktur.
image: Resim
video: Video
showMore: Daha Fazla
showLess: Kapat
selectAntenna: Anten seç
selectWidget: Araç seç
unsuspendConfirm: Bu hesabın askıya almasını kaldırmak istediğinize emin misiniz?
selectList: Liste seç
editWidgets: Araçları düzenle
showEmojisInReactionNotifications: Tepki bildirimlerinde emojileri göster
renoteMute: Yükseltmeleri sustur
renoteUnmute: Yükseltmeleri susturmayı kaldır
loginFailed: Giriş yapılamadı
proxyAccount: Vekil Hesap
selectUser: Kullanıcı seç
recipient: Alıcı(lar)
annotation: Yorumlar
federation: Federasyon
registeredAt: Kayıtlı
latestRequestSentAt: Gönderilen son istek
latestRequestReceivedAt: Alınan son istek
latestStatus: Son durum
storageUsage: Depolama kullanımı
charts: Grafikler
perHour: Saat Başı
perDay: Gün Başı
stopActivityDelivery: Etkinlik göndermeyi durdur
blockThisInstance: Bu sunucuyu engelle
themeForDarkMode: Karanlık modda kullanmak için temalar
fileName: Dosya adı
selectFile: Dosya seç
emptyDrive: Drive'n boş
promote: Terfi
numberOfDays: Gün sayısı
hideThisNote: Bu gönderiyi gizle
file: Dosya
enableEmojiReactions: Emoji tepkilerini aç
cw: İçerik uyarısı
makeFollowManuallyApprove: Takip istekleri onay gerektirir
today: Bugün
enableRecommendedTimeline: Tavsiye edilen zaman çizgisini aktive et
state: Durum
sort: Sırala
script: Skript
keepCw: İçerik uyarılarını sakla
manageAccounts: Hesapları Düzenle
makeReactionsPublicDescription: Bu, tüm geçmiş tepkilerinizin listesini herkesin görebileceği
  bir hale getirecektir.
unmuteThread: İleti dizisinin sesini aç
ffVisibility: Takipçiler/Takipçiler Görünürlüğü
reflectMayTakeTime: Bunun yansıması biraz zaman alabilir.
cropImageAsk: Bu resmi kırpmak istediğinize emin misiniz?
check: Kontrol Et
driveCapOverrideLabel: Bu kullanıcı için drive kapasitesini değiştirin
numberOfPageCache: Önbelleğe alınan sayfa sayısı
license: Lisans
indexFrom: Post ID'den itibaren dizin
xl: XL
notificationSetting: Bildirim ayarları
fillAbuseReportDescription: Lütfen bu raporla ilgili ayrıntıları doldurun. Belirli
  bir gönderiyle ilgiliyse, lütfen URL'sini ekleyin.
forwardReportIsAnonymous: Uzak sunucuda, hesabınız yerine raportör olarak anonim bir
  sistem hesabı görüntülenecektir.
abuseMarkAsResolved: Raporu çözüldü olarak işaretle
instanceTicker: Göndeirlerdeki sunucu bilgisi
waitingFor: '{x} bekleniyor'
random: Rastgele
public: Herkese açık
i18nInfo: Calckey, gönüllüler tarafından çeşitli dillere çevriliyor. {link} adresinden
  yardımcı olabilirsiniz.
disableShowingAnimatedImages: Animasyonlu görüntüleri oynatma
clips: Ataçlar
experimentalFeatures: Deneysel özellikler
developer: Geliştirici
left: Sol
center: Orta
wide: Geniş
narrow: Dar
reloadToApplySetting: Bu ayar yalnızca bir sayfa yeniden yüklendikten sonra geçerli
  olacaktır. Şimdi yeniden yüklensin mi?
editCode: Kodu düzenle
apply: Uygula
receiveAnnouncementFromInstance: Bu sunucudan bildirimleri al
publish: Paylaş
quitFullView: Tam görünümden çık
addDescription: Açıklama ekle
info: Hakkında
noMaintainerInformationWarning: Yönetici bilgileri yapılandırılmadı.
noBotProtectionWarning: Bot koruması yapılandırılmamış.
postToGallery: Yeni galeri gönderisi oluştur
gallery: Galeri
privateModeInfo: Etkinleştirildiğinde, yalnızca beyaz listedeki sunucular sunucunuzla
  birleşebilir. Tüm gönderiler halktan gizlenecektir.
itsOff: Etkinsizleştirilmiş
ffVisibilityDescription: Kimleri takip ettiğinizi ve kimlerin sizi takip ettiğini
  kimlerin görebileceğini yapılandırmanıza izin verir.
welcomeBackWithName: Tekrar hoş geldin {name}
themeColor: Sunucu Kayan Yazı Rengi
audio: Ses
recentNHours: Son {n} saat
isSystemAccount: Bu hesap sistem tarafından oluşturulur ve otomatik olarak işletilir.
  Lütfen bu hesabı denetlemeyin, düzenlemeyin, silmeyin veya başka bir şekilde kurcalamayın,
  aksi takdirde sunucunuz bozulabilir.
typeToConfirm: Lütfen onaylamak için {x} girin
remoteOnly: Sadece uzak
failedToUpload: Yükleme başarısız
cannotUploadBecauseInappropriate: Bu dosya, bazı bölümleri potansiyel olarak NSFW
  olarak algılandığından yüklenemedi.
cannotUploadBecauseNoFreeSpace: Drive kapasitesi yetersiz olduğundan yükleme başarısız
  oldu.
cannotUploadBecauseExceedsFileSizeLimit: Bu dosya, izin verilen maksimum boyutu aştığı
  için yüklenemedi.
beta: Beta
enableAutoSensitive: Otomatik NSFW İşaretleme
enableAutoSensitiveDescription: Mümkün olduğunda Makine Öğrenimi yoluyla NSFW ortamının
  otomatik olarak algılanmasına ve işaretlenmesine olanak tanır. Bu seçenek devre
  dışı bırakılsa bile, sunucu çapında etkinleştirilebilir.
shuffle: Karıştır
pushNotification: Push bildirimleri
unsubscribePushNotification: Push bildirimlerini kapat
pushNotificationNotSupported: Tarayıcınız veya sunucunuz push bildirimleri desteklemiyor
caption: Otomatik Başlık
moveToLabel: 'Taşıyacağın hesap:'
moveFromDescription: Bu, eski hesabınızın bir takma adını belirleyecek ve böylece
  o hesaptan bu mevcut hesaba geçebileceksiniz. Bunu eski hesabınızdan taşınmadan
  ÖNCE yapın. Lütfen @person@server.com şeklinde biçimlendirilmiş hesabın etiketini
  girin
migrationConfirm: "Hesabınızı {account} hesabına taşımak istediğinizden kesinlikle
  emin misiniz? Bunu yaptığınızda, geri alamazsınız ve hesabınızı bir daha normal
  şekilde kullanamazsınız.\nAyrıca, lütfen bu cari hesabı, taşındığınız hesap olarak
  ayarladığınızdan emin olun."
indexFromDescription: Her gönderiyi dizine eklemek için boş bırakın
indexNotice: Şimdi indeksleniyor. Bu muhtemelen biraz zaman alacaktır, lütfen sunucunuzu
  en az bir saat yeniden başlatmayın.
customKaTeXMacro: Özel KaTeX makroları
directNotes: Direkt Mesajlar
import: İçeri Aktar
export: Dışarı Aktar
mentions: Bahsetmeler
files: Dosyalar
driveFileDeleteConfirm: '"{name}" dosyasını silmek istediğinizden emin misiniz? Ek
  olarak içeren tüm gönderilerden kaldırılacaktır.'
createList: Liste oluştur
listsDesc: Listeler, belirtilen kullanıcılarla zaman çizelgesi oluşturmanıza olanak
  tanır. Zaman Çizelgesi sayfasından erişilebilirler.
note: Gönder
enterListName: Liste için isim gir
unfollow: Takipten Çık
privacy: Gizlilik
followRequestPending: Takip isteği bekleniyor
enterEmoji: Bir emoji gir
followRequest: Takip İsteği
followRequests: Takip istekleri
renoted: Yükseldi.
emoji: Emoji
cacheRemoteFiles: Uzak dosyaları önbellekle
flagAsBot: Bu hesabı robot olarak işaretle
flagAsBotDescription: Bu hesap bir program tarafından kontrol ediliyorsa bu seçeneği
  etkinleştirin. Etkinleştirilirse, diğer geliştiricilerin diğer botlarla sonsuz etkileşim
  zincirlerini önlemesi ve Calckey'nin dahili sistemlerini bu hesabı bir bot olarak
  ele alacak şekilde ayarlaması için bir bayrak görevi görür.
clearQueue: Sırayı Temizle
hiddenTags: Gizlenmiş Etiketler
done: Tamamlandı
processing: İşleniyor
silenced: Susturulmuş
darkThemes: Karanlık temalar
suspended: Askıya Alınmış
keepOriginalUploadingDescription: Orijinal olarak yüklenen görüntüyü olduğu gibi kaydeder.
  Kapatılırsa, yükleme sırasında web'de görüntülenecek bir sürüm oluşturulur.
start: Başla
home: Ev
location: Konum
registeredDate: Katılım tarihi
yearX: '{year}'
pages: Sayfalar
integration: Entegrasyonlar
antennasDesc: "Antenler, belirlediğiniz kriterlere uyan yeni gönderiler görüntüler!\n
  Zaman çizelgeleri sayfasından erişilebilirler."
notesAndReplies: Gönderiler ve yanıtlar
withReplies: Yanıtları da içer
connectedTo: Aşağıdaki hesap(lar) bağlı
silenceConfirm: Bu kullanıcıyı susturmak istediğinize emin misiniz?
messagingWithUser: Özel sohbet
resetPassword: Şifreyi sıfırla
registerSecurityKey: Yeni security key tanımla
docSource: Bu dökümanın kaynağı
ascendingOrder: Artan
tags: Etiketler
descendingOrder: Azalan
scratchpadDescription: Karalama defteri, AiScript deneyleri için bir ortam sağlar.
  İçinde Calckey ile etkileşime girerek sonuçlarını yazabilir, çalıştırabilir ve kontrol
  edebilirsiniz.
local: Yerel
remote: Uzak
addRelay: Röle Ekle
accessibility: Erişilebilirlik
showFeaturedNotesInTimeline: Önerilen gönderileri zaman çizelgesinde göster
objectStorageBaseUrlDesc: "Referans olarak kullanılan URL. İkisinden birini kullanıyorsanız,
  CDN veya Proxy'nizin URL'sini belirtin.\nS3 için 'https://<bucket>.s3.amazonaws.com'
  kullanın ve GCS veya eşdeğer hizmetler için 'https://storage.googleapis.com/<bucket>'
  vb. kullanın."
objectStoragePrefixDesc: Dosyalar bu prefix ile dizinler altında saklanacaktır.
objectStorageEndpointDesc: AWS S3 kullanıyorsanız bunu boş bırakın, aksi halde kullandığınız
  hizmete bağlı olarak uç noktayı "<host>" veya "<host>:<port>" olarak belirtin.
objectStorageRegion: Region
invisibleNote: Gizli Gönderi
deletedNote: Silinmiş Gönderi
visibility: Görünürlük
poll: Oylama
themeEditor: Tema düzenleyicisi
enterFileDescription: Başlık gir
description: Açıklama
describeFile: Başlık ekle
system: Sistem
desktop: Masaüstü
confirmToUnclipAlreadyClippedNote: Bu gönderi zaten "{name}" atacının bir parçası.
  Bunun yerine onu bu ataçtan kaldırmak istiyor musunuz?
sendErrorReportsDescription: "Açıldığında, bir sorun oluştuğunda ayrıntılı hata bilgileri
  Calckey ile paylaşılarak Calckey kalitesinin artırılmasına yardımcı olur.\nBu, işletim
  sisteminizin sürümü, kullandığınız tarayıcı, Calckey'deki etkinliğiniz vb. bilgileri
  içerecektir."
closeAccount: Hesabı kapat
markAllAsRead: Okunmuş olarak işaretle
allowedInstances: Beyaz Listedeki Sunucular
squareAvatars: Kare avatarları göster
unread: Okunmaımş
instanceDefaultDarkTheme: Sunucu genelinde varsayılan karanlık tema
oneDay: Bir gün
showAds: Reklamları göster
adminCustomCssWarn: Bu ayar yalnızca ne işe yaradığını biliyorsanız kullanılmalıdır.
  Yanlış değerler girilmesi, HERKESİN istemcilerinin normal şekilde çalışmamasına
  neden olabilir. Lütfen CSS'nizi kullanıcı ayarlarınızda test ederek düzgün çalıştığından
  emin olun.
customSplashIcons: Özel açılış ekranı simgeleri (url'ler)
recommendedInstancesDescription: Önerilen zaman çizelgesinde görünmesi için satır
  sonlarıyla ayrılmış önerilen sunucular. `https://` EKLEMEYİN, YALNIZCA etki alanı.
recommendedInstances: Önerilen sunucular
enableServerMachineStats: Sunucu donanımı istatistiklerini etkinleştir
_sensitiveMediaDetection:
  sensitivityDescription: Hassasiyetin düşürülmesi daha az yanlış tespite yol açarken,
    hassasiyeti artırmak daha az tespitin gözden kaçmasına yol açacaktır.
  setSensitiveFlagAutomaticallyDescription: Bu seçenek kapatılsa bile dahili algılamanın
    sonuçları korunacaktır.
  description: Makine Öğrenimi yoluyla NSFW ortamını otomatik olarak tanıyarak sunucu
    denetleme çabasını azaltır. Bu, sunucudaki yükü biraz artıracaktır.
  sensitivity: Algılama hassasiyeti
  analyzeVideos: Videoların analizini etkinleştir
  setSensitiveFlagAutomatically: NSFW olarak işaretle
  analyzeVideosDescription: Görüntülere ek olarak videoları da analiz eder. Bu, sunucudaki
    yükü biraz artıracaktır.
enableIdenticonGeneration: Kimlik oluşturmayı etkinleştir
reactionPickerSkinTone: Tercih edilen emoji cilt tonu
noteId: Gönderi ID
preventAiLearning: AI bot öğrenmesini önleyin
preventAiLearningDescription: Gönderiler ve resimler gibi yüklediğiniz içeriği incelememek
  için üçüncü taraf yapay zeka dil modellerini isteyin.
isAdmin: Yönetici
_emailUnavailable:
  disposable: Tek kullanımlık mail adresleri kullanılamaz
  smtp: Bu mail sunucusu cevap vermiyor
  mx: Bu mail sunucusu hatalı
  used: Bu mail zaten kullanılıyor
  format: Bu mail adresi yanlış
apps: Uygulamalar
findOtherInstance: Başka bir sunucu bul
showWithSparkles: Parıltılarla göster
showPopup: Kullanıcıları pop-up ile bilgilendirin
silencedWarning: Bu sayfa, bu kullanıcılar yöneticinizin susturduğu sunuculardan olduğu
  için gösteriliyor, bu nedenle potansiyel olarak spam olabilirler.
isPatron: Calckey Patronu
youHaveUnreadAnnouncements: Okunmamış duyurularınız var
donationLink: Bağış sayfası linki
neverShow: Birdaha gösterme
remindMeLater: Belki sonra
removeQuote: Alıntıyı sil
removeRecipient: Alıcıyı sil
removeMember: Kullanıcıyı sil
customKaTeXMacroDescription: 'Kolayca matematiksel ifadeler yazmak için makrolar kurun!
  Gösterim, LaTeX komut tanımlarına uygundur ve \newcommand{\ name}{content} veya
  \newcommand{\name}[argüman sayısı]{content} şeklinde yazılır. Örneğin, \newcommand{\add}[2]{#1
  + #2}, \add{3}{foo} öğesini 3 + foo olarak genişletir. Makro adını çevreleyen süslü
  parantezler, yuvarlak veya köşeli parantezler olarak değiştirilebilir. Bu, bağımsız
  değişkenler için kullanılan parantezleri etkiler. Satır başına bir (ve yalnızca
  bir) makro tanımlanabilir ve satırı tanımın ortasından ayıramazsınız. Geçersiz satırlar
  basitçe yoksayılır. Yalnızca basit dizi değiştirme işlevleri desteklenir; koşullu
  dallanma gibi gelişmiş söz dizimi burada kullanılamaz.'
enableCustomKaTeXMacro: Özel KaTeX makrolarını aktif et
isLocked: Bu hesabın takip onayları var
isModerator: Moderatör
signupsDisabled: Bu sunucudaki kayıtlar şu anda devre dışı, ancak istediğiniz zaman
  başka bir sunucuya kaydolabilirsiniz! Bu sunucu için bir davet kodunuz varsa, lütfen
  aşağıya girin.
sendModMail: Moderasyon Bildirimi Gönder
noGraze: Calckey ile çakıştığı için lütfen "Graze for Mastodon" tarayıcı uzantısını
  devre dışı bırakın.
isBot: Bu hesap bir bottur<|MERGE_RESOLUTION|>--- conflicted
+++ resolved
@@ -1,13 +1,9 @@
 _lang_: "Türkçe"
-<<<<<<< HEAD
-introMisskey: "Açık kaynaklı bir dağıtılmış mikroblog hizmeti olan Firefish'e hoş geldiniz.\nMisskey, neler olup bittiğini paylaşmak ve herkese sizden bahsetmek için \"notlar\" oluşturmanıza olanak tanıyan, açık kaynaklı, dağıtılmış bir mikroblog hizmetidir.\nHerkesin notlarına kendi tepkilerinizi hızlıca eklemek için \"Tepkiler\" özelliğini de kullanabilirsiniz👍.\nYeni bir dünyayı keşfedin🚀."
-=======
 introMisskey: "Açık kaynaklı bir dağıtılmış mikroblog hizmeti olan Calckey'e hoş geldiniz.\n
   Misskey, neler olup bittiğini paylaşmak ve herkese sizden bahsetmek için \"notlar\"\
   \ oluşturmanıza olanak tanıyan, açık kaynaklı, dağıtılmış bir mikroblog hizmetidir.\n
   Herkesin notlarına kendi tepkilerinizi hızlıca eklemek için \"Tepkiler\" özelliğini
   de kullanabilirsiniz👍.\nYeni bir dünyayı keşfedin🚀."
->>>>>>> 9c2264fb
 monthAndDay: "{month}Ay {day}Gün"
 search: "Arama"
 notifications: "Bildirimler"
