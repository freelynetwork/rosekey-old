---
meta:
  lang: "English"
  divider: ""
common:
  misskey: "A ⭐ of fediverse"
  about-title: "A ⭐ of fediverse."
  about: "Thanks for finding Misskey. Misskey is a <b>decentralized microblogging platform</b> born on Earth. Since it exists within Fediverse (a universe where various social media platforms are organized) it is mutually linked with other social media platforms. Why don't you take a short break from the hustle and bustle of the city, and dive into a new Internet?"
  time:
    unknown: "unknown"
    future: "future"
    just_now: "just now"
    seconds_ago: "{}s ago"
    minutes_ago: "{}m ago"
    hours_ago: "{}h ago"
    days_ago: "{}d ago"
    weeks_ago: "{}week(s) ago"
    months_ago: "{}month(s) ago"
    years_ago: "{}year(s) ago"
  weekday-short:
    sunday: "S"
    monday: "M"
    tuesday: "T"
    wednesday: "W"
    thursday: "T"
    friday: "F"
    saturday: "S"
  reactions:
    like: "Like"
    love: "Love"
    laugh: "Laugh"
    hmm: "Hmm...?"
    surprise: "Wow"
    congrats: "Congrats!"
    angry: "Angry"
    confused: "Confused"
    pudding: "Pudding"
  note-placeholders:
    a: "What are you doing?"
    b: "What's happening?"
    c: "What’s on your mind?"
    d: "Do you want to say something?"
    e: "Write here!"
    f: "Waiting for your writing."
  delete: "Delete"
  loading: "Loading"
  ok: "OK"
  update-available: "A new version of Misskey is now available({newer}, the current version is {current}). Reload the page to apply updates."
  my-token-regenerated: "Your token has been renewed so you will be signed out."
<<<<<<< HEAD
  i-like-sushi: "私は(プリンよりむしろ)寿司が好き"
=======
  i-like-sushi: "I like sushi rather than pudding"
>>>>>>> f7959c07
  widgets:
    analog-clock: "Analog clock"
    profile: "Profile"
    calendar: "Calendar"
    timemachine: "Calendar (Time Machine)"
    activity: "Activity"
    rss: "RSS reader"
    memo: "Sticky note"
    trends: "Trends"
    photo-stream: "Photo stream"
    posts-monitor: "Chart of posts"
    slideshow: "Slideshow"
    version: "Version"
    broadcast: "Broadcast"
    notifications: "Notifications"
    users: "Recommended users"
    polls: "Polls"
    post-form: "Post form"
    messaging: "Messages"
    server: "Server info"
    donation: "Donation"
    nav: "Navigation"
    tips: "Tips"
    hashtags: "Hashtags"
  deck:
    widgets: "Widgets"
    home: "Home"
    local: "Local"
    global: "Global"
    notifications: "Notifications"
    list: "List"
    swap-left: "Move left"
    swap-right: "Move right"
    swap-up: "Move upward"
    swap-down: "Move downward"
    remove: "Remove"
    add-column: "Add a column"
    rename: "Rename"
    stack-left: "Stack to left"
    pop-right: "Pop to right"
common/views/components/connect-failed.vue:
  title: "Unable to connect to the server"
  description: "There is a problem either with your Internet connection, or the server may be down or under maintenance. Please {try again} later."
  thanks: "Thank you for using Misskey."
  troubleshoot: "Troubleshoot"
common/views/components/connect-failed.troubleshooter.vue:
  title: "Troubleshooting"
  network: "Network connection"
  checking-network: "Checking network connection"
  internet: "Internet connection"
  checking-internet: "Checking Internet connection"
  server: "Server connection"
  checking-server: "Checking server connection"
  finding: "Searching for issues"
  no-network: "No connection"
  no-network-desc: "Please make sure you are connected to the network."
  no-internet: "There is no Internet connection"
  no-internet-desc: "Please make sure you are connected to the Internet."
  no-server: "Unable to connect to the Misskey server"
  no-server-desc: "The network connection of your PC is normal, but you could not connect to the Misskey server. There is a possibility that the server is either down or under maintenance, please try again later."
  success: "Successfully connected to the Misskey server"
  success-desc: "It seems to be able to connect. Please reload the page."
  flush: "Clean cache"
  set-version: "Specify version"
common/views/components/messaging.vue:
  search-user: "Find a user"
  you: "You"
  no-history: "No history"
common/views/components/messaging-room.vue:
  empty: "You haven't messaged this user"
  more: "Read more"
  no-history: "There is no more history"
  resize-form: "Drag to resize"
  new-message: "New message"
common/views/components/messaging-room.form.vue:
  input-message-here: "Enter message here"
  send: "Send"
  attach-from-local: "Attach files from your PC"
  attach-from-drive: "Attach files from your Drive"
common/views/components/messaging-room.message.vue:
  is-read: "Read"
  deleted: "This message has been deleted"
common/views/components/nav.vue:
  about: "About"
  stats: "Stats"
  status: "Status"
  wiki: "Wiki"
  donors: "Donators"
  repository: "Repository"
  develop: "Developers"
  feedback: "Feedback"
common/views/components/note-menu.vue:
  favorite: "Favorite this note"
  pin: "Pin to profile page"
  delete: "Delete"
  delete-confirm: "Are you sure you want to delete this post?"
  remote: "Show on origin"
common/views/components/poll.vue:
  vote-to: "Vote for '{}'"
  vote-count: "{} votes"
  total-users: "{} users voted"
  vote: "Vote"
  show-result: "Show results"
  voted: "Voted"
common/views/components/poll-editor.vue:
  no-only-one-choice: "You need to enter two or more choices."
  choice-n: "Choice {}"
  remove: "Remove this choice"
  add: "+ Add a choice"
  destroy: "Cancel this poll"
common/views/components/reaction-picker.vue:
  choose-reaction: "Choose a reaction"
common/views/components/signin.vue:
  username: "Username"
  password: "Password"
  token: "Token"
  signing-in: "Signing in..."
  signin: "Sign in"
common/views/components/signup.vue:
  username: "Username"
  checking: "Checking..."
  available: "Available"
  unavailable: "Unavailable"
  error: "Network error"
  invalid-format: "Only use letters, numbers and -."
  too-short: "Please enter at least 1 character!"
  too-long: "Please enter up to 20 characters."
  password: "Password"
  password-placeholder: "We recommend more than 8 characters."
  weak-password: "Weak password"
  normal-password: "Fair password"
  strong-password: "Strong password"
  retype: "Re-enter"
  retype-placeholder: "Confirm your password"
  password-matched: "OK"
  password-not-matched: "Doesn't match"
  recaptcha: "Verify"
  create: "Create an Account"
  some-error: "Account creation failed for some reason. Please try again."
common/views/components/special-message.vue:
  new-year: "Happy New Year!"
  christmas: "Merry Christmas!"
common/views/components/stream-indicator.vue:
  connecting: "Connecting"
  reconnecting: "Reconnecting"
  connected: "Connected"
common/views/components/twitter-setting.vue:
  description: "If you connect your Twitter account to your Misskey account, you will be able to see your Twitter account information on your profile and you can sign-in using Twitter."
  connected-to: "You are connected to this Twitter account"
  detail: "Details..."
  reconnect: "Reconnect"
  connect: "Link your Twitter account"
  disconnect: "Disconnect"
common/views/components/uploader.vue:
  waiting: "Waiting"
common/views/components/visibility-chooser.vue:
  public: "Public"
  home: "Home"
  home-desc: "Post to the home timeline only"
  followers: "Followers"
  followers-desc: "Post to followers only"
  specified: "Direct"
  specified-desc: "Post to specified users only"
  private: "Private"
common/views/widgets/broadcast.vue:
  fetching: "Fetching"
  no-broadcasts: "No broadcasts"
  have-a-nice-day: "Have a nice day!"
  next: "Next"
common/views/widgets/donation.vue:
  title: "Donation"
  text: "To keep Misskey up and running we spend money for our domain name, servers and so on. Since we don't get money from advertisements, we count on donations from all of you. If you're interested contact {}. Thank you for your contribution!"
common/views/widgets/photo-stream.vue:
  title: "Photostream"
  no-photos: "No photos"
common/views/widgets/posts-monitor.vue:
  title: "Chart of posts"
  toggle: "Toggle views"
common/views/widgets/hashtags.vue:
  title: "Hashtags"
  count: "{} users mentioned"
  empty: "トレンドなし"
common/views/widgets/server.vue:
  title: "Server info"
  toggle: "Toggle views"
common/views/widgets/memo.vue:
  title: "Sticky note"
  memo: "Write here!"
  save: "Save"
desktop/views/components/activity.chart.vue:
  total: "Black ... Total"
  notes: "Blue ... Notes"
  replies: "Red ... Replies"
  renotes: "Green ... Renotes"
desktop/views/components/activity.vue:
  title: "Activity"
  toggle: "Toggle views"
desktop/views/components/calendar.vue:
  title: "{1} / {2}"
  prev: "Previous month"
  next: "Next month"
  go: "Click to navigate"
desktop/views/components/choose-file-from-drive-window.vue:
  choose-file: "Choosing files"
  upload: "Upload files from your PC"
  cancel: "Cancel"
  ok: "OK"
  choose-prompt: "Choose a file"
desktop/views/components/choose-folder-from-drive-window.vue:
  cancel: "Cancel"
  ok: "OK"
  choose-prompt: "Choose a Folder"
desktop/views/components/crop-window.vue:
  skip: "Skip cropping"
  cancel: "Cancel"
  ok: "OK"
desktop/views/components/drive-window.vue:
  used: "used"
  drive: "Drive"
desktop/views/components/drive.file.vue:
  avatar: "Avatar"
  banner: "Banner"
  contextmenu:
    rename: "Rename"
    copy-url: "Copy URL"
    download: "Download"
    else-files: "Others"
    set-as-avatar: "Set as avatar"
    set-as-banner: "Set as banner"
    open-in-app: "Open in app"
    add-app: "Add app"
    rename-file: "Rename file"
    input-new-file-name: "Enter new name"
    copied: "Copied"
    copied-url-to-clipboard: "Copied URL to clipboard"
desktop/views/components/drive.folder.vue:
  unable-to-process: "The operation could not be completed."
  circular-reference-detected: "The destination folder is a subfolder of the folder you wish to move."
  unhandled-error: "Unknown error"
  contextmenu:
    move-to-this-folder: "Move to this folder"
    show-in-new-window: "Open in new window"
    rename: "Rename"
    rename-folder: "Rename folder"
    input-new-folder-name: "Enter new name"
desktop/views/components/drive.nav-folder.vue:
  drive: "Drive"
desktop/views/components/drive.vue:
  search: "Search"
  load-more: "Load more"
  empty-draghover: "Drop Welcome!"
  empty-drive: "Your drive is empty"
  empty-drive-description: "You can also upload by right clicking and selecting \"Upload file\" or you can drag and drop a file onto the window."
  empty-folder: "This folder is empty"
  unable-to-process: "The operation could not be completed."
  circular-reference-detected: "The destination folder is a subfolder of the folder you wish to move."
  unhandled-error: "Unknown error"
  url-upload: "Upload from a URL"
  url-of-file: "URL of file you want to upload"
  url-upload-requested: "Upload requested"
  may-take-time: "It may take some time for the upload to complete."
  create-folder: "Create a folder"
  folder-name: "Folder name"
  contextmenu:
    create-folder: "Create a folder"
    upload: "Upload a file"
    url-upload: "Upload from a URL"
desktop/views/components/follow-button.vue:
  following: "Following"
  follow: "Follow"
  request-pending: "フォロー許可待ち"
  follow-request: "Follow request"
desktop/views/components/followers-window.vue:
  followers: "{}'s followers"
desktop/views/components/followers.vue:
  empty: "Seems like you don’t have any followers."
desktop/views/components/following-window.vue:
  following: "Following {}"
desktop/views/components/following.vue:
  empty: "You don’t follow anyone."
desktop/views/components/friends-maker.vue:
  title: "Recommended users:"
  empty: "Couldn't find any recommended users."
  fetching: "Loading…"
  refresh: "More"
  close: "Close"
desktop/views/components/game-window.vue:
  game: "リバーシ"
desktop/views/components/home.vue:
  done: "Submit"
  add-widget: "Add widget:"
  add: "Add"
desktop/views/input-dialog.vue:
  cancel: "Cancel"
  ok: "OK"
desktop/views/components/messaging-room-window.vue:
  title: "Messages:"
desktop/views/components/messaging-window.vue:
  title: "Messaging"
desktop/views/components/note-detail.vue:
  more: "Load more conversations"
  private: "this post is private"
  deleted: "this post has been deleted"
  reposted-by: "Reposted by {}"
  location: "Location"
  renote: "Repost"
  add-reaction: "Add a reaction"
desktop/views/components/notes.note.vue:
  reposted-by: "Reposted by {}"
  reply: "Reply"
  renote: "Repost"
  add-reaction: "Add a reaction"
  detail: "Show details"
  private: "this post is private"
  deleted: "this post has been deleted"
desktop/views/components/notes.vue:
  error: "Loading failed."
  retry: "Retry"
desktop/views/components/notifications.vue:
  more: "More"
  empty: "No notifications"
desktop/views/components/post-form.vue:
  reply-placeholder: "Reply to this note..."
  quote-placeholder: "Quote this note..."
  submit: "Post"
  reply: "Reply"
  renote: "Repost"
  posted: "Posted!"
  replied: "Replied!"
  reposted: "Reposted!"
  note-failed: "Failed to note"
  reply-failed: "Failed to reply"
  renote-failed: "Failed to repost"
  posting: "Posting"
  attach-media-from-local: "Attach media from your PC"
  attach-media-from-drive: "Attach media from your Drive"
  attach-cancel: "Cancel attachment"
  insert-a-kao: "v(‘ω’)v"
  create-poll: "Create a poll"
  text-remain: "{} characters remaining"
desktop/views/components/post-form-window.vue:
  note: "New note"
  reply: "Reply"
  attaches: "{} media attached"
  uploading-media: "Uploading {} media"
desktop/views/components/progress-dialog.vue:
  waiting: "Waiting"
desktop/views/components/renote-form.vue:
  quote: "Quote..."
  cancel: "Cancel"
  renote: "Repost"
  reposting: "Reposting..."
  success: "Reposted!"
  failure: "Repost failed"
desktop/views/components/renote-form-window.vue:
  title: "Are you sure you want to repost this?"
desktop/views/components/settings-window.vue:
  settings: "Settings"
desktop/views/components/settings.vue:
  profile: "Profile"
  notification: "Notification"
  apps: "Apps"
  mute: "Mute"
  drive: "Drive"
  security: "Security"
  signin: "Sign in history"
  password: "Password"
  2fa: "Two-factor authentication"
  other: "Other"
  license: "License"
  behaviour: "Behavior"
  fetch-on-scroll: "Fetch on scroll"
  fetch-on-scroll-desc: "When you scroll down the page automatically fetches additional content."
  auto-popout: "Auto pop-out window"
  auto-popout-desc: "Pop-out an opened window if possible. This setting is stored in the browser."
  advanced: "Advanced settings"
  api-via-stream: "API request via stream"
  api-via-stream-desc: "API request is performed via the WebSocket connection instead of native fetch API (for better performance). This setting is stored in the browser."
  display: "Design and display"
  customize: "Customize Home"
  dark-mode: "Dark Mode"
  circle-icons: "Use circle icons"
  gradient-window-header: "Use gradients on window headers"
  post-form-on-timeline: "Display post form at the top of the timeline"
  show-reply-target: "Display reply target"
  show-my-renotes: "Show my reposts in the timeline"
  show-renoted-my-notes: "Show my posts that have been shared in the timeline"
  show-maps: "Show the map"
  show-maps-desc: "Automatically show the location on the map attached to this post."
  sound: "Sound"
  enable-sounds: "Enable sound"
  enable-sounds-desc: "Play a sound when you receive a post/message. This setting is stored in the browser."
  volume: "Volume"
  test: "Test"
  mobile: "Mobile"
  disable-via-mobile: "Don't mark the post as 'from mobile'"
  language: "Language"
  pick-language: "Select a language"
  recommended: "Recommended"
  auto: "Auto"
  specify-language: "Specify language"
  language-desc: "You need to reload the page for the changes to take effect."
  cache: "Cache"
  clean-cache: "Cleanup"
  cache-warn: "The cache of account info/posts/replies/messages/settings stored in the browser will be deleted. You need to reload the page after cleaning up."
  cache-cleared: "Cache cleared"
  cache-cleared-desc: "Please reload the page."
  auto-watch: "Auto watch"
  auto-watch-desc: "Receive notifications about the post/reply/reaction automatically."
  about: "About Misskey"
  operator: "The admin of this instance"
  update: "Misskey Update"
  version: "Version:"
  latest-version: "Latest version:"
  update-checking: "Checking for updates"
  do-update: "Check for update"
  update-settings: "Advanced settings"
  prevent-update: "Postpone updates (not recommended)"
  prevent-update-desc: "Even if you turn this setting on updates may apply. This setting is valid only for this device."
  no-updates: "No updates available"
  no-updates-desc: "Your Misskey is up to date."
  update-available: "New version is available!"
  update-available-desc: "The updates will apply if you reload the page again."
  advanced-settings: "Advanced"
  debug-mode: "Enable the debug mode"
  debug-mode-desc: "This setting is stored in the browser."
  experimental: "Enable experimental features"
  experimental-desc: "It would make Misskey client unstable. This setting is stored in the browser."
  tools: "Tools"
  task-manager: "Task Manager"
  third-parties: "Third-party"
desktop/views/components/settings.2fa.vue:
  intro: "If you set up 2-step verification, you will need not only a password at sign-in but also a pre-registered physical device (such as your smartphone), which will improve security. "
  detail: "See details..."
  url: "https://www.google.com/landing/2step/"
  caution: "If you lose access to your device, you won't be able to connect to Misskey anymore!"
  register: "Register a device"
  already-registered: "A device is already registered"
  unregister: "Disable"
  unregistered: "Two-step authentication has been disabled."
  enter-password: "Enter the password"
  authenticator: "First, you need install Google Authenticator on your device:"
  howtoinstall: "How to install"
  scan: "And then, scan the QR code:"
  done: "Please enter the token displaying on your device:"
  submit: "Submit"
  success: "Setup completed successfully!"
  failed: "Failed to setup. please ensure that the token is correct."
  info: "From now on, enter the token that is displayed on your device in addition to your password when signing-in to Misskey."
desktop/views/components/settings.api.vue:
  intro: "To access the API, set this token as the key 'i' of request parameters."
  caution: "Please do not show this token to third parties (do not enter it somewhere else other than here) otherwise your account could get compromised."
  regeneration-of-token: "In the unlikely event that this token leaks out you can regenerate it."
  regenerate-token: "Regenerate the token"
  token: "Token:"
  enter-password: "Please enter the password"
desktop/views/components/settings.apps.vue:
  no-apps: "No linked applications"
desktop/views/components/settings.mute.vue:
  no-users: "No muted users"
desktop/views/components/settings.password.vue:
  reset: "Change your password"
  enter-current-password: "Enter the current password"
  enter-new-password: "Enter the new password"
  enter-new-password-again: "Enter the new password again"
  not-match: "New password doesn't match"
  changed: "Password updated successfully"
desktop/views/components/settings.profile.vue:
  avatar: "Avatar"
  choice-avatar: "Choose an image"
  name: "Name"
  location: "Location"
  description: "Description"
  birthday: "Birthday"
  save: "Update profile"
  is-bot: "This account is a Bot"
  is-cat: "This account is a Cat"
desktop/views/components/sub-note-content.vue:
  private: "this post is private"
  deleted: "this post has been deleted"
  media-count: "{} media attached"
  poll: "Poll"
desktop/views/components/taskmanager.vue:
  title: "Task Manager"
desktop/views/components/timeline.vue:
  home: "Home"
  local: "Local"
  global: "Global"
  list: "Lists"
desktop/views/components/ui.header.account.vue:
  profile: "Your profile"
  drive: "Drive"
  favorites: "Favorites"
  lists: "Lists"
  follow-requests: "Follow requests"
  customize: "Customize"
  settings: "Settings"
  signout: "Sign out"
  dark: "Fall in dark"
desktop/views/components/ui.header.nav.vue:
  home: "Home"
  deck: "Deck"
  messaging: "Messages"
  game: "Play Othello"
desktop/views/components/ui.header.notifications.vue:
  title: "Notifications"
desktop/views/components/ui.header.post.vue:
  post: "Compose new Post"
desktop/views/components/ui.header.search.vue:
  placeholder: "Search"
desktop/views/components/received-follow-requests-window.vue:
  title: "Follow requests"
  accept: "Accept"
  reject: "Reject"
desktop/views/components/user-lists-window.vue:
  title: "User lists"
  create-list: "Create list"
desktop/views/components/user-preview.vue:
  notes: "Posts"
  following: "Following"
  followers: "Followers"
desktop/views/components/users-list.vue:
  all: "All"
  iknow: "You know"
  load-more: "More"
  fetching: "Loading…"
desktop/views/components/users-list-item.vue:
  followed: "Follows you"
desktop/views/components/window.vue:
  popout: "Popout"
  close: "Close"
desktop/views/pages/deck/deck.tl-column.vue:
  is-media-only: "Only media posts"
  is-media-view: "Media view"
desktop/views/pages/deck/deck.note.vue:
  reposted-by: "Reposted by {}"
  private: "this post is private"
  deleted: "this post has been deleted"
desktop/views/pages/welcome.vue:
  about: "about"
  gotit: "Got it!"
  signin: "Log In"
  signup: "Sign up"
  signin-button: "Log in"
  signup-button: "Sign up"
  timeline: "Timeline"
desktop/views/pages/drive.vue:
  title: "Misskey Drive"
desktop/views/pages/favorites.vue:
  more: "Load More"
desktop/views/pages/home-customize.vue:
  title: "Customize home"
desktop/views/pages/note.vue:
  prev: "Previous note"
  next: "Next note"
desktop/views/pages/selectdrive.vue:
  title: "Choose file(s)"
  ok: "OK"
  cancel: "Cancel"
  upload: "Upload files from you PC"
desktop/views/pages/user-list.users.vue:
  users: "User"
  add-user: "Add a user"
  username: "Username"
desktop/views/pages/user/user.followers-you-know.vue:
  title: "Followers you know"
  loading: "Loading"
  no-users: "No users"
desktop/views/pages/user/user.friends.vue:
  title: "Frequently replied"
  loading: "Loading"
  no-users: "No users"
desktop/views/pages/user/user.header.vue:
  is-suspended: "This account has been suspended."
  is-remote: "This user is a remote user, so the information is not accurate. "
  view-remote: "See accurate information"
desktop/views/pages/user/user.home.vue:
  last-used-at: "Last active: "
desktop/views/pages/user/user.photos.vue:
  title: "Photos"
  loading: "Loading"
  no-photos: "No photos"
desktop/views/pages/user/user.profile.vue:
  follows-you: "Follows you"
  stalk: "Stalk"
  stalking: "Stalking"
  unstalk: "Unstalk"
  mute: "Mute"
  muted: "Muting"
  unmute: "Unmute"
desktop/views/pages/user/user.timeline.vue:
  default: "Posts"
  with-replies: "Posts and replies"
  with-media: "Media"
  empty: "This user has never posted yet."
desktop/views/widgets/messaging.vue:
  title: "Messaging"
desktop/views/widgets/notifications.vue:
  title: "Notifications"
  settings: "Settings"
desktop/views/widgets/polls.vue:
  title: "Polls"
  refresh: "Show others"
  nothing: "Nothing"
desktop/views/widgets/post-form.vue:
  title: "Post"
  note: "Post"
desktop/views/widgets/profile.vue:
  update-banner: "Click to edit your banner"
  update-avatar: "Click to edit your avatar"
desktop/views/widgets/trends.vue:
  title: "Trend"
  refresh: "Show others"
  nothing: "Nothing"
desktop/views/widgets/users.vue:
  title: "Recommended users"
  refresh: "Show others"
  no-one: "No one"
mobile/views/components/drive.vue:
  drive: "Drive"
  used: "used"
  folder-count: "Folder(s)"
  count-separator: ", "
  file-count: "File(s)"
  load-more: "Load more"
  nothing-in-drive: "Nothing"
  folder-is-empty: "This folder is empty"
  prompt: "What do you want to do? (Please enter a number): <1 → Upload a file | 2 → Upload a file from a URL | 3 → Create a folder | 4 → Change this folder's name | 5 → Move this folder | 6 → Delete this folder>"
  deletion-alert: "Sorry! Deleting a folder is not yet implemented."
  folder-name: "Folder name"
  root-rename-alert: "You're in the root; it can't be renamed because it's not a folder. Navigate to a folder you want to rename and try again."
  root-move-alert: "You're in the root; it can't be moved because it's not a folder. Navigate to a folder you want to move and try again."
  url-prompt: "URL of file you want to upload"
  uploading: "Upload requested. It may take some time for the upload to complete."
mobile/views/components/drive-file-detail.vue:
  rename: "Rename"
mobile/views/components/drive-file-chooser.vue:
  select-file: "Choose a file"
mobile/views/components/drive-folder-chooser.vue:
  select-folder: "Choose a folder"
mobile/views/components/drive.file-detail.vue:
  download: "Download"
  rename: "Rename"
  move: "Move"
  hash: "Hash (md5)"
  exif: "EXIF"
mobile/views/components/follow-button.vue:
  following: "Following"
  follow: "Follow"
  request-pending: "フォロー許可待ち"
  follow-request: "Follow request"
mobile/views/components/friends-maker.vue:
  title: "Let's follow users"
  empty: "Featured user was not found."
  fetching: "Loading"
  refresh: "See more"
  close: "Close"
mobile/views/components/note.vue:
  reposted-by: "Reposted by {}"
  more: "See more"
  less: "Hide"
  private: "this post is private"
  deleted: "this post has been deleted"
  location: "Location"
mobile/views/components/note-detail.vue:
  reply: "Reply"
  reaction: "Reaction"
  reposted-by: "Reposted by {}"
  private: "this post is private"
  deleted: "this post has been deleted"
  location: "Location"
mobile/views/components/note-preview.vue:
  admin: "admin"
  bot: "bot"
  cat: "cat"
mobile/views/components/note-sub.vue:
  admin: "admin"
  bot: "bot"
  cat: "cat"
mobile/views/components/notes.vue:
  failed: "Failed to load."
  retry: "Retry"
mobile/views/components/notifications.vue:
  more: "More"
  empty: "No notifications"
mobile/views/components/post-form.vue:
  add-visible-user: "Add a user"
  submit: "Post"
  reply: "Reply"
  renote: "Repost"
  quote-placeholder: "Quote this post... (optional)"
  reply-placeholder: "Reply to this note..."
  cw-placeholder: "Comments about content (optional)"
  location-alert: "Your device does not support location services"
  error: "Error"
  username-prompt: "Enter user name"
mobile/views/components/sub-note-content.vue:
  private: "this post is private"
  deleted: "this post has been deleted"
  media-count: "{} media attached"
  poll: "Poll"
mobile/views/components/timeline.vue:
  empty: "No notes"
  load-more: "More"
mobile/views/components/ui.nav.vue:
  timeline: "Timeline"
  notifications: "Notifications"
  messaging: "Messages"
  follow-requests: "Follow requests"
  search: "Search"
  drive: "Drive"
  favorites: "Favorites"
  user-lists: "Lists"
  widgets: "Widgets"
  game: "Games"
  darkmode: "Dark mode"
  settings: "Settings"
  about: "About Misskey"
mobile/views/components/user-timeline.vue:
  no-notes: "It seems this user hasn't posted yet"
  no-notes-with-media: "There is no notes with attached media"
  load-more: "More"
mobile/views/components/users-list.vue:
  all: "All"
  known: "You know"
  load-more: "More"
mobile/views/pages/favorites.vue:
  title: "Favorites"
mobile/views/pages/user-lists.vue:
  title: "Lists"
  enter-list-name: "Enter list name"
mobile/views/pages/drive.vue:
  drive: "Drive"
  more: "Load more"
mobile/views/pages/followers.vue:
  followers-of: "Followers of {}"
mobile/views/pages/following.vue:
  following-of: "Following of {}"
mobile/views/pages/home.vue:
  home: "Home"
  local: "Local"
  global: "Global"
mobile/views/pages/messaging.vue:
  messaging: "Messaging"
mobile/views/pages/messaging-room.vue:
  messaging: "Messaging"
mobile/views/pages/received-follow-requests.vue:
  title: "Follow requests"
  accept: "Accept"
  reject: "Reject"
mobile/views/pages/note.vue:
  title: "Post"
  prev: "Previous note"
  next: "Next note"
mobile/views/pages/notifications.vue:
  notifications: "Notifications"
  read-all: "Are you sure you want to mark all unread notifications as read?"
mobile/views/pages/settings/settings.profile.vue:
  title: "Profile"
  name: "Name"
  account: "Account"
  location: "Location"
  description: "Description"
  birthday: "Birthday"
  avatar: "Avatar"
  banner: "Banner"
  is-cat: "This account is a Cat"
  save: "Update profile"
  saved: "Profile updated successfully"
  uploading: "Uploading"
  upload-failed: "Upload failed"
mobile/views/pages/search.vue:
  search: "Search"
  empty: "No posts were found for '{}'"
mobile/views/pages/selectdrive.vue:
  select-file: "Choose a file"
mobile/views/pages/settings.vue:
  signed-in-as: "Signed in as {}"
  lang: "Language"
  lang-tip: "You will need to reload the page for the changes to take effect."
  recommended: "Recommended"
  auto: "Auto"
  specify-language: "Specify the language"
  design: "Design and display"
  dark-mode: "Dark Mode"
  i-am-under-limited-internet: "I'm under limited internet"
  circle-icons: "Use circle icons"
  timeline: "Timeline"
  show-reply-target: "Show reply target"
  show-my-renotes: "Show my reposts"
  show-renoted-my-notes: "Show my reposted posts"
  post-style: "Post design"
  post-style-standard: "Standard"
  post-style-smart: "Smart"
  behavior: "Behavior"
  fetch-on-scroll: "Fetch on scroll"
  disable-via-mobile: "Without the \"mobile posts\" flag"
  load-raw-images: "Show attached pictures in high-quality"
  load-remote-media: "Show media on a remote server"
  twitter: "Twitter integration"
  twitter-connect: "Connect to your Twitter account"
  twitter-reconnect: "Reconnect"
  twitter-disconnect: "Disconnect"
  update: "Misskey Update"
  version: "Current version:"
  latest-version: "Latest version:"
  update-checking: "Checking for updates"
  check-for-updates: "Check for update"
  no-updates: "No updates available"
  no-updates-desc: "Your Misskey is up to date."
  update-available: "New version is available!"
  update-available-desc: "To reload the page and updates are applied."
  settings: "Settings"
  signout: "Sign out"
mobile/views/pages/user.vue:
  follows-you: "Follows you"
  following: "Following"
  followers: "Followers"
  notes: "Posts"
  overview: "Overview"
  timeline: "Timeline"
  media: "Media"
  is-suspended: "This account has been suspended."
  is-remote: "This user is a remote user, so the information is not accurate. "
  view-remote: "See accurate information"
mobile/views/pages/user/home.vue:
  recent-notes: "Recent notes"
  images: "Images"
  activity: "Activity"
  keywords: "Keywords"
  domains: "Domains"
  frequently-replied-users: "Frequently talking users"
  followers-you-know: "Followers you know"
  last-used-at: "Last active:"
mobile/views/pages/user/home.followers-you-know.vue:
  loading: "Loading"
  no-users: "No users"
mobile/views/pages/user/home.friends.vue:
  loading: "Loading"
  no-users: "No users"
mobile/views/pages/user/home.notes.vue:
  loading: "Loading"
  no-notes: "No notes"
mobile/views/pages/user/home.photos.vue:
  loading: "Loading"
  no-photos: "No photos"
docs:
  edit-this-page-on-github: "Did you find an error or do you want to contribute to the documentation? "
  edit-this-page-on-github-link: "Edit this page on Github!"
  api:
    entities:
      properties: "Properties"
    endpoints:
      params: "Parameters"
      res: "Response"
    props:
      name: "Name"
      type: "Type"
      optional: "Optional"
      description: "Description"
      yes: "Yes"
      no: "No"<|MERGE_RESOLUTION|>--- conflicted
+++ resolved
@@ -47,11 +47,7 @@
   ok: "OK"
   update-available: "A new version of Misskey is now available({newer}, the current version is {current}). Reload the page to apply updates."
   my-token-regenerated: "Your token has been renewed so you will be signed out."
-<<<<<<< HEAD
-  i-like-sushi: "私は(プリンよりむしろ)寿司が好き"
-=======
   i-like-sushi: "I like sushi rather than pudding"
->>>>>>> f7959c07
   widgets:
     analog-clock: "Analog clock"
     profile: "Profile"
