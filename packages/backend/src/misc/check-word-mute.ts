--- conflicted
+++ resolved
@@ -1,11 +1,7 @@
 import RE2 from "re2";
 import type { Note } from "@/models/entities/note.js";
-<<<<<<< HEAD
-import type { User } from "@/models/entities/user.js";
 import { DriveFile } from "@/models/entities/drive-file";
 import { scyllaClient, type ScyllaNote } from "@/db/scylla.js";
-=======
->>>>>>> b41fd4fe
 
 type NoteLike = {
 	userId: Note["userId"];
@@ -76,24 +72,12 @@
 	return false;
 }
 
-<<<<<<< HEAD
-export function getWordHardMute(
-	note: NoteLike | ScyllaNote,
-	me: UserLike | null | undefined,
-	mutedWords: Array<string | string[]>,
-): boolean {
-	// 自分自身
-	if (me && note.userId === me.id) {
-		return false;
-	}
-=======
 export async function getWordHardMute(
 	note: NoteLike,
 	meId: string | null | undefined,
 	mutedWords?: Array<string | string[]>,
 ): Promise<boolean> {
 	if (note.userId === meId || mutedWords == null) return false;
->>>>>>> b41fd4fe
 
 	let ng = false;
 
