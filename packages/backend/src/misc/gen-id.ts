--- conflicted
+++ resolved
@@ -21,13 +21,6 @@
 	return nativeCreateId((date ?? new Date()).getTime());
 }
 
-<<<<<<< HEAD
-const TIME_2000 = 946_684_800_000;
-
-export function getTimestamp(id: string): number {
-	return parseInt(id.slice(0, 8), 36) + TIME_2000;
-=======
 export function getTimestamp(id: string): number {
 	return nativeGetTimestamp(id);
->>>>>>> 3ffee23a
 }