--- conflicted
+++ resolved
@@ -23,11 +23,7 @@
 		process.env.mode && ["web", "queue"].includes(process.env.mode)
 			? `(${process.env.mode})`
 			: "";
-<<<<<<< HEAD
-	const type = cluster.isPrimary ? "(master)" : "(worker)"
-=======
 	const type = cluster.isPrimary ? "(master)" : "(worker)";
->>>>>>> 2608d8e3
 	process.title = `Firefish ${mode} ${type}`;
 
 	if (cluster.isPrimary || envOption.disableClustering) {
