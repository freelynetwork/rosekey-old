--- conflicted
+++ resolved
@@ -76,11 +76,7 @@
 			throw new Error('Instance is not allowed');
 		}
 
-<<<<<<< HEAD
-		if (!this.user) {
-=======
 		if (config.signToActivityPubGet && !this.user) {
->>>>>>> 1c7dc4a1
 			this.user = await getInstanceActor();
 		}
 
