--- conflicted
+++ resolved
@@ -122,23 +122,11 @@
 	}
 
 	logger.debug(`Note fetched: ${JSON.stringify(note, null, 2)}`);
-
 	logger.info(`Creating the Note: ${note.id}`);
 
 	// Skip if note is made before 2007 (1yr before Fedi was created)
 	// OR skip if note is made 3 days in advance
 	if (note.published) {
-<<<<<<< HEAD
-		const DateChecker = new Date(note.published)
-		const FutureCheck = new Date()
-		FutureCheck.setDate(FutureCheck.getDate() + 3) // Allow some wiggle room for misconfigured hosts
-		if (DateChecker.getFullYear() < 2007) {
-			logger.warn('Note somehow made before Activitypub was created; discarding');
-			return null;
-		}
-		if (DateChecker > FutureCheck) {
-			logger.warn('Note somehow made after today; discarding')
-=======
 		const DateChecker = new Date(note.published);
 		const FutureCheck = new Date();
 		FutureCheck.setDate(FutureCheck.getDate() + 3); // Allow some wiggle room for misconfigured hosts
@@ -150,15 +138,10 @@
 		}
 		if (DateChecker > FutureCheck) {
 			logger.warn("Note somehow made after today; discarding");
->>>>>>> 5a20d2af
 			return null;
 		}
 	}
 
-<<<<<<< HEAD
-
-=======
->>>>>>> 5a20d2af
 	// Fetch author
 	const actor = (await resolvePerson(
 		getOneApId(note.attributedTo),
