--- conflicted
+++ resolved
@@ -6,13 +6,7 @@
 import { extractMentionedUsers } from "@/services/note/create.js";
 import { resolvePerson } from "./person.js";
 import { resolveImage } from "./image.js";
-<<<<<<< HEAD
-import type {
-	CacheableRemoteUser,
-} from "@/models/entities/user.js";
-=======
 import type { CacheableRemoteUser } from "@/models/entities/user.js";
->>>>>>> 465a585f
 import { htmlToMfm } from "../misc/html-to-mfm.js";
 import { extractApHashtags } from "./tag.js";
 import { unique, toArray, toSingle } from "@/prelude/array.js";
@@ -55,7 +49,6 @@
 import { DB_MAX_IMAGE_COMMENT_LENGTH } from "@/misc/hard-limits.js";
 import { truncate } from "@/misc/truncate.js";
 import { type Size, getEmojiSize } from "@/misc/emoji-meta.js";
-<<<<<<< HEAD
 import {
 	type ScyllaNote,
 	type ScyllaPoll,
@@ -67,8 +60,6 @@
 	parseHomeTimeline,
 } from "@/db/scylla.js";
 import type { Client } from "cassandra-driver";
-=======
->>>>>>> 465a585f
 import { langmap } from "@/misc/langmap.js";
 
 const logger = apLogger;
