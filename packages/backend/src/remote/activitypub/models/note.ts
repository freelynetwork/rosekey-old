--- conflicted
+++ resolved
@@ -53,7 +53,6 @@
 import { truncate } from "@/misc/truncate.js";
 import { type Size, getEmojiSize } from "@/misc/emoji-meta.js";
 import { fetchMeta } from "@/misc/fetch-meta.js";
-<<<<<<< HEAD
 import {
 	type ScyllaNote,
 	type ScyllaPoll,
@@ -65,9 +64,7 @@
 	parseHomeTimeline,
 } from "@/db/scylla.js";
 import type { Client } from "cassandra-driver";
-=======
 import { langmap } from "@/misc/langmap.js";
->>>>>>> c468bf9e
 
 const logger = apLogger;
 
