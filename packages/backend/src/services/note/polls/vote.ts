import { publishNoteStream } from "@/services/stream.js";
import type { CacheableUser } from "@/models/entities/user.js";
import type { Note } from "@/models/entities/note.js";
import { PollVotes, NoteWatchings, Polls, Blockings } from "@/models/index.js";
import { Not } from "typeorm";
import { genId } from "@/misc/gen-id.js";
<<<<<<< HEAD
import { createNotification } from "../../create-notification.js";
import {
	type ScyllaNote,
	type ScyllaPollVote,
	scyllaClient,
	prepared,
	parseScyllaPollVote,
} from "@/db/scylla.js";
import { UserBlockingCache } from "@/misc/cache.js";
=======
import { createNotification } from "@/services/create-notification.js";
>>>>>>> 465a585f

export default async function (
	user: CacheableUser,
	note: Note | ScyllaNote,
	choice: number,
) {
	if (scyllaClient) {
		const scyllaNote = note as ScyllaNote;
		if (!scyllaNote.hasPoll || !scyllaNote.poll) {
			throw new Error("poll not found");
		}

		if (!Object.keys(scyllaNote.poll.choices).includes(choice.toString())) {
			throw new Error("invalid choice param");
		}

		if (scyllaNote.userId !== user.id) {
			const isBlocking = await UserBlockingCache.init(scyllaNote.userId).then(
				(cache) => cache.has(user.id),
			);
			if (isBlocking) {
				throw new Error("blocked");
			}
		}

		let newChoice: ScyllaPollVote["choice"] = new Set();
		const result = await scyllaClient.execute(
			`${prepared.poll.select} AND "userId" = ?`,
			[scyllaNote.id, user.id],
			{ prepare: true },
		);
		if (result.rowLength > 0) {
			const vote = parseScyllaPollVote(result.first());
			if (scyllaNote.poll.multiple && !vote.choice.has(choice)) {
				newChoice = vote.choice.add(choice);
			} else {
				throw new Error("already voted");
			}
		} else {
			newChoice.add(choice);
		}

		await scyllaClient.execute(
			prepared.poll.insert,
			[scyllaNote.id, user.id, user.host, Array.from(newChoice), new Date()],
			{ prepare: true },
		);
	} else {
		const poll = await Polls.findOneBy({ noteId: note.id });
		if (!poll) throw new Error("poll not found");

		// Check whether is valid choice
		if (poll.choices[choice] == null) throw new Error("invalid choice param");

		// Check blocking
		if (note.userId !== user.id) {
			const block = await Blockings.findOneBy({
				blockerId: note.userId,
				blockeeId: user.id,
			});
			if (block) {
				throw new Error("blocked");
			}
		}

		// if already voted
		const exist = await PollVotes.findBy({
			noteId: note.id,
			userId: user.id,
		});

		if (poll.multiple) {
			if (exist.some((x) => x.choice === choice)) {
				throw new Error("already voted");
			}
		} else if (exist.length !== 0) {
			throw new Error("already voted");
		}

		// Create vote
		await PollVotes.insert({
			id: genId(),
			createdAt: new Date(),
			noteId: note.id,
			userId: user.id,
			choice: choice,
		});

		// Increment votes count
		const index = choice + 1; // In SQL, array index is 1 based
		await Polls.query(
			`UPDATE poll SET votes[${index}] = votes[${index}] + 1 WHERE "noteId" = '${poll.noteId}'`,
		);
	}

	publishNoteStream(note.id, "pollVoted", {
		choice: choice,
		userId: user.id,
	});

	// Notify
	createNotification(note.userId, "pollVote", {
		notifierId: user.id,
		noteId: note.id,
		choice: choice,
	});

	// Fetch watchers
	NoteWatchings.findBy({
		noteId: note.id,
		userId: Not(user.id),
	}).then((watchers) => {
		for (const watcher of watchers) {
			createNotification(watcher.userId, "pollVote", {
				notifierId: user.id,
				noteId: note.id,
				choice: choice,
			});
		}
	});
}<|MERGE_RESOLUTION|>--- conflicted
+++ resolved
@@ -4,8 +4,6 @@
 import { PollVotes, NoteWatchings, Polls, Blockings } from "@/models/index.js";
 import { Not } from "typeorm";
 import { genId } from "@/misc/gen-id.js";
-<<<<<<< HEAD
-import { createNotification } from "../../create-notification.js";
 import {
 	type ScyllaNote,
 	type ScyllaPollVote,
@@ -14,9 +12,7 @@
 	parseScyllaPollVote,
 } from "@/db/scylla.js";
 import { UserBlockingCache } from "@/misc/cache.js";
-=======
 import { createNotification } from "@/services/create-notification.js";
->>>>>>> 465a585f
 
 export default async function (
 	user: CacheableUser,
