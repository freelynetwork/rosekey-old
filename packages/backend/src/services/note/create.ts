--- conflicted
+++ resolved
@@ -73,7 +73,6 @@
 import meilisearch from "../../db/meilisearch.js";
 import { redisClient } from "@/db/redis.js";
 import { Mutex } from "redis-semaphore";
-<<<<<<< HEAD
 import {
 	parseHomeTimeline,
 	parseScyllaNote,
@@ -82,14 +81,10 @@
 	ScyllaPoll,
 } from "@/db/scylla.js";
 import { userByIdCache, userDenormalizedCache } from "../user-cache.js";
-
-export const mutedWordsCache = new Cache<
-=======
 import { detect as detectLanguage } from "tinyld";
 import { langmap } from "@/misc/langmap.js";
 
-const mutedWordsCache = new Cache<
->>>>>>> c468bf9e
+export const mutedWordsCache = new Cache<
 	{ userId: UserProfile["userId"]; mutedWords: UserProfile["mutedWords"] }[]
 >("mutedWords", 60 * 5);
 
