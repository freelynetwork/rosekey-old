--- conflicted
+++ resolved
@@ -6,12 +6,8 @@
 import { MoreThan } from "typeorm";
 import { index } from "@/services/note/create.js";
 import { Note } from "@/models/entities/note.js";
-<<<<<<< HEAD
-import meilisearch from "../../../db/meilisearch.js";
 import { fetchPostCount, parseScyllaNote, scyllaClient } from "@/db/scylla.js";
-=======
 import meilisearch from "@/db/meilisearch.js";
->>>>>>> 465a585f
 
 const logger = queueLogger.createSubLogger("index-all-notes");
 
