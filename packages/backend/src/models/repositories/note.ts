--- conflicted
+++ resolved
@@ -23,7 +23,6 @@
 } from "@/misc/populate-emojis.js";
 import { db } from "@/db/postgre.js";
 import { IdentifiableError } from "@/misc/identifiable-error.js";
-<<<<<<< HEAD
 import {
 	type ScyllaNote,
 	parseScyllaNote,
@@ -35,10 +34,7 @@
 } from "@/db/scylla.js";
 import { LocalFollowingsCache } from "@/misc/cache.js";
 import { userByIdCache } from "@/services/user-cache.js";
-import { detect as detectLanguage_ } from "tinyld";
-=======
 import { detect as detectLanguage } from "tinyld";
->>>>>>> f1341204
 
 export async function populatePoll(
 	note: Note | ScyllaNote,
