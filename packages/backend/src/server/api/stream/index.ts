--- conflicted
+++ resolved
@@ -25,11 +25,7 @@
 import channels from "./channels/index.js";
 import type Channel from "./channel.js";
 import type { StreamEventEmitter, StreamMessages } from "./types.js";
-<<<<<<< HEAD
-import { Converter } from "@firefish/megalodon";
-=======
 import { Converter } from "megalodon";
->>>>>>> 9c2264fb
 import { getClient } from "../mastodon/ApiMastodonCompatibleService.js";
 
 /**
