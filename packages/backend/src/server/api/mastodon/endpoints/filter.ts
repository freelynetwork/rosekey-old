<<<<<<< HEAD
import megalodon, { MegalodonInterface } from "@firefish/megalodon";
=======
import megalodon, { MegalodonInterface } from "megalodon";
>>>>>>> 9c2264fb
import Router from "@koa/router";
import { getClient } from "../ApiMastodonCompatibleService.js";
import { IdType, convertId } from "../../index.js";
import { convertFilter } from "../converters.js";

export function apiFilterMastodon(router: Router): void {
	router.get("/v1/filters", async (ctx) => {
		const BASE_URL = `${ctx.request.protocol}://${ctx.request.hostname}`;
		const accessTokens = ctx.request.headers.authorization;
		const client = getClient(BASE_URL, accessTokens);
		const body: any = ctx.request.body;
		try {
			const data = await client.getFilters();
			ctx.body = data.data.map((filter) => convertFilter(filter));
		} catch (e: any) {
			console.error(e);
			ctx.status = 401;
			ctx.body = e.response.data;
		}
	});

	router.get("/v1/filters/:id", async (ctx) => {
		const BASE_URL = `${ctx.request.protocol}://${ctx.request.hostname}`;
		const accessTokens = ctx.request.headers.authorization;
		const client = getClient(BASE_URL, accessTokens);
		const body: any = ctx.request.body;
		try {
			const data = await client.getFilter(
				convertId(ctx.params.id, IdType.FirefishId),
			);
			ctx.body = convertFilter(data.data);
		} catch (e: any) {
			console.error(e);
			ctx.status = 401;
			ctx.body = e.response.data;
		}
	});

	router.post("/v1/filters", async (ctx) => {
		const BASE_URL = `${ctx.request.protocol}://${ctx.request.hostname}`;
		const accessTokens = ctx.request.headers.authorization;
		const client = getClient(BASE_URL, accessTokens);
		const body: any = ctx.request.body;
		try {
			const data = await client.createFilter(body.phrase, body.context, body);
			ctx.body = convertFilter(data.data);
		} catch (e: any) {
			console.error(e);
			ctx.status = 401;
			ctx.body = e.response.data;
		}
	});

	router.post("/v1/filters/:id", async (ctx) => {
		const BASE_URL = `${ctx.request.protocol}://${ctx.request.hostname}`;
		const accessTokens = ctx.request.headers.authorization;
		const client = getClient(BASE_URL, accessTokens);
		const body: any = ctx.request.body;
		try {
			const data = await client.updateFilter(
				convertId(ctx.params.id, IdType.FirefishId),
				body.phrase,
				body.context,
			);
			ctx.body = convertFilter(data.data);
		} catch (e: any) {
			console.error(e);
			ctx.status = 401;
			ctx.body = e.response.data;
		}
	});

	router.delete("/v1/filters/:id", async (ctx) => {
		const BASE_URL = `${ctx.request.protocol}://${ctx.request.hostname}`;
		const accessTokens = ctx.request.headers.authorization;
		const client = getClient(BASE_URL, accessTokens);
		const body: any = ctx.request.body;
		try {
			const data = await client.deleteFilter(
				convertId(ctx.params.id, IdType.FirefishId),
			);
			ctx.body = data.data;
		} catch (e: any) {
			console.error(e);
			ctx.status = 401;
			ctx.body = e.response.data;
		}
	});
}<|MERGE_RESOLUTION|>--- conflicted
+++ resolved
@@ -1,8 +1,4 @@
-<<<<<<< HEAD
-import megalodon, { MegalodonInterface } from "@firefish/megalodon";
-=======
 import megalodon, { MegalodonInterface } from "megalodon";
->>>>>>> 9c2264fb
 import Router from "@koa/router";
 import { getClient } from "../ApiMastodonCompatibleService.js";
 import { IdType, convertId } from "../../index.js";
