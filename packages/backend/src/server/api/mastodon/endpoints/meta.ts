--- conflicted
+++ resolved
@@ -1,9 +1,5 @@
-<<<<<<< HEAD
-import { Entity } from "@firefish/megalodon";
-=======
 import { Entity } from "megalodon";
 import config from "@/config/index.js";
->>>>>>> 9c2264fb
 import { fetchMeta } from "@/misc/fetch-meta.js";
 import { Users, Notes } from "@/models/index.js";
 import { IsNull, MoreThan } from "typeorm";
@@ -22,11 +18,7 @@
 			response.description ||
 			"This is a vanilla Firefish Instance. It doesn't seem to have a description.",
 		email: response.email || "",
-<<<<<<< HEAD
-		version: "3.0.0 compatible (3.5+ Firefish)", //I hope this version string is correct, we will need to test it.
-=======
 		version: `3.0.0 (compatible; Calckey ${config.version})`,
->>>>>>> 9c2264fb
 		urls: response.urls,
 		stats: {
 			user_count: await totalUsers,
