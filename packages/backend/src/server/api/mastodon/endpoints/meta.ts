import { Entity } from "megalodon";
import config from "@/config/index.js";
import { fetchMeta } from "@/misc/fetch-meta.js";
import { MAX_NOTE_TEXT_LENGTH, FILE_TYPE_BROWSERSAFE } from "@/const.js";
import { fetchPostCount, scyllaClient } from "@/db/scylla.js";

export async function getInstance(
	response: Entity.Instance,
	contact: Entity.Account,
) {
<<<<<<< HEAD
	const [meta, totalUsers, totalStatuses] = await Promise.all([
		fetchMeta(true),
		Users.count({ where: { host: IsNull() } }),
		scyllaClient
			? fetchPostCount(true)
			: Notes.count({ where: { userHost: IsNull() } }),
	]);
=======
	const meta = await fetchMeta(true);
>>>>>>> 1914e568

	return {
		uri: response.uri,
		title: response.title || "Firefish",
		short_description:
			response.description?.substring(0, 50) || "See real server website",
		description:
			response.description ||
			"This is a vanilla Firefish Instance. It doesn't seem to have a description.",
		email: response.email || "",
		version: `3.0.0 (compatible; Firefish ${config.version})`,
		urls: response.urls,
		stats: {
			user_count: response.stats.user_count,
			status_count: response.stats.status_count,
			domain_count: response.stats.domain_count,
		},
		thumbnail: response.thumbnail || "/static-assets/transparent.png",
		languages: meta.langs,
		registrations: !meta.disableRegistration || response.registrations,
		approval_required: !response.registrations,
		invites_enabled: response.registrations,
		configuration: {
			accounts: {
				max_featured_tags: 20,
			},
			statuses: {
				max_characters: MAX_NOTE_TEXT_LENGTH,
				max_media_attachments: 16,
				characters_reserved_per_url: response.uri.length,
			},
			media_attachments: {
				supported_mime_types: FILE_TYPE_BROWSERSAFE,
				image_size_limit: 10485760,
				image_matrix_limit: 16777216,
				video_size_limit: 41943040,
				video_frame_rate_limit: 60,
				video_matrix_limit: 2304000,
			},
			polls: {
				max_options: 10,
				max_characters_per_option: 50,
				min_expiration: 50,
				max_expiration: 2629746,
			},
			reactions: {
				max_reactions: 1,
			},
		},
		contact_account: contact,
		rules: [],
	};
}<|MERGE_RESOLUTION|>--- conflicted
+++ resolved
@@ -2,23 +2,12 @@
 import config from "@/config/index.js";
 import { fetchMeta } from "@/misc/fetch-meta.js";
 import { MAX_NOTE_TEXT_LENGTH, FILE_TYPE_BROWSERSAFE } from "@/const.js";
-import { fetchPostCount, scyllaClient } from "@/db/scylla.js";
 
 export async function getInstance(
 	response: Entity.Instance,
 	contact: Entity.Account,
 ) {
-<<<<<<< HEAD
-	const [meta, totalUsers, totalStatuses] = await Promise.all([
-		fetchMeta(true),
-		Users.count({ where: { host: IsNull() } }),
-		scyllaClient
-			? fetchPostCount(true)
-			: Notes.count({ where: { userHost: IsNull() } }),
-	]);
-=======
 	const meta = await fetchMeta(true);
->>>>>>> 1914e568
 
 	return {
 		uri: response.uri,
