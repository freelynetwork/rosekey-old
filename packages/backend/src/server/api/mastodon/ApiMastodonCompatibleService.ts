--- conflicted
+++ resolved
@@ -1,9 +1,5 @@
 import Router from "@koa/router";
-<<<<<<< HEAD
-import megalodon, { MegalodonInterface } from "@firefish/megalodon";
-=======
 import megalodon, { MegalodonInterface } from "megalodon";
->>>>>>> 9c2264fb
 import { apiAuthMastodon } from "./endpoints/auth.js";
 import { apiAccountMastodon } from "./endpoints/account.js";
 import { apiStatusMastodon } from "./endpoints/status.js";
