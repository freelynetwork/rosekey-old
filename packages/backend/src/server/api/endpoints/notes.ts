--- conflicted
+++ resolved
@@ -1,17 +1,12 @@
 import { Notes } from "@/models/index.js";
-<<<<<<< HEAD
-import define from "../define.js";
-import { makePaginationQuery } from "../common/make-pagination-query.js";
 import {
 	type ScyllaNote,
 	scyllaClient,
 	execPaginationQuery,
 	FeedType,
 } from "@/db/scylla.js";
-=======
 import define from "@/server/api/define.js";
 import { makePaginationQuery } from "@/server/api/common/make-pagination-query.js";
->>>>>>> 465a585f
 
 export const meta = {
 	tags: ["notes"],
