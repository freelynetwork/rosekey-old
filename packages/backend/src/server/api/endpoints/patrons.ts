--- conflicted
+++ resolved
@@ -9,11 +9,7 @@
 
 export const meta = {
 	tags: ["meta"],
-<<<<<<< HEAD
-	description: "Get list of Firefish patrons from Codeberg",
-=======
 	description: "Get Calckey patrons",
->>>>>>> 9c2264fb
 
 	requireCredential: false,
 	requireCredentialPrivateMode: false,
@@ -40,13 +36,8 @@
 		};
 
 		patrons = await fetch(
-<<<<<<< HEAD
-			"https://codeberg.org/firefish/firefish/raw/branch/develop/patrons.json",
-			{ signal: AbortSignal.timeout(2000) }
-=======
 			"https://codeberg.org/calckey/calckey/raw/branch/develop/patrons.json",
 			{ signal: AbortSignal.timeout(2000) },
->>>>>>> 9c2264fb
 		)
 			.then((response) => response.json())
 			.catch(() => {
