import { Meta } from "@/models/entities/meta.js";
import { insertModerationLog } from "@/services/insert-moderation-log.js";
import { db } from "@/db/postgre.js";
<<<<<<< HEAD
import define from "../../define.js";
import { Metas } from "@/models/index.js";
import { metaCache } from "@/misc/fetch-meta.js";
=======
import define from "@/server/api/define.js";
>>>>>>> 465a585f

export const meta = {
	tags: ["admin"],

	requireCredential: true,
	requireAdmin: true,
} as const;

export const paramDef = {
	type: "object",
	properties: {
		disableRegistration: { type: "boolean", nullable: true },
		disableLocalTimeline: { type: "boolean", nullable: true },
		disableRecommendedTimeline: { type: "boolean", nullable: true },
		disableGlobalTimeline: { type: "boolean", nullable: true },
		defaultReaction: { type: "string", nullable: true },
		recommendedInstances: {
			type: "array",
			nullable: true,
			items: {
				type: "string",
			},
		},
		pinnedUsers: {
			type: "array",
			nullable: true,
			items: {
				type: "string",
			},
		},
		customMOTD: {
			type: "array",
			nullable: true,
			items: {
				type: "string",
			},
		},
		customSplashIcons: {
			type: "array",
			nullable: true,
			items: {
				type: "string",
			},
		},
		hiddenTags: {
			type: "array",
			nullable: true,
			items: {
				type: "string",
			},
		},
		blockedHosts: {
			type: "array",
			nullable: true,
			items: {
				type: "string",
			},
		},
		silencedHosts: {
			type: "array",
			nullable: true,
			items: {
				type: "string",
			},
		},
		allowedHosts: {
			type: "array",
			nullable: true,
			items: {
				type: "string",
			},
		},
		secureMode: { type: "boolean", nullable: true },
		privateMode: { type: "boolean", nullable: true },
		themeColor: {
			type: "string",
			nullable: true,
			pattern: "^#[0-9a-fA-F]{6}$",
		},
		mascotImageUrl: { type: "string", nullable: true },
		bannerUrl: { type: "string", nullable: true },
		logoImageUrl: { type: "string", nullable: true },
		errorImageUrl: { type: "string", nullable: true },
		iconUrl: { type: "string", nullable: true },
		backgroundImageUrl: { type: "string", nullable: true },
		name: { type: "string", nullable: true },
		description: { type: "string", nullable: true },
		defaultLightTheme: { type: "string", nullable: true },
		defaultDarkTheme: { type: "string", nullable: true },
		localDriveCapacityMb: { type: "integer" },
		remoteDriveCapacityMb: { type: "integer" },
		cacheRemoteFiles: { type: "boolean" },
		emailRequiredForSignup: { type: "boolean" },
		enableHcaptcha: { type: "boolean" },
		hcaptchaSiteKey: { type: "string", nullable: true },
		hcaptchaSecretKey: { type: "string", nullable: true },
		enableRecaptcha: { type: "boolean" },
		recaptchaSiteKey: { type: "string", nullable: true },
		recaptchaSecretKey: { type: "string", nullable: true },
		sensitiveMediaDetection: {
			type: "string",
			enum: ["none", "all", "local", "remote"],
		},
		sensitiveMediaDetectionSensitivity: {
			type: "string",
			enum: ["medium", "low", "high", "veryLow", "veryHigh"],
		},
		setSensitiveFlagAutomatically: { type: "boolean" },
		enableSensitiveMediaDetectionForVideos: { type: "boolean" },
		proxyAccountId: { type: "string", format: "misskey:id", nullable: true },
		maintainerName: { type: "string", nullable: true },
		maintainerEmail: { type: "string", nullable: true },
		pinnedPages: {
			type: "array",
			items: {
				type: "string",
			},
		},
		pinnedClipId: { type: "string", format: "misskey:id", nullable: true },
		langs: {
			type: "array",
			items: {
				type: "string",
			},
		},
		summalyProxy: { type: "string", nullable: true },
		deeplAuthKey: { type: "string", nullable: true },
		deeplIsPro: { type: "boolean" },
		libreTranslateApiUrl: { type: "string", nullable: true },
		libreTranslateApiKey: { type: "string", nullable: true },
		enableEmail: { type: "boolean" },
		email: { type: "string", nullable: true },
		smtpSecure: { type: "boolean" },
		smtpHost: { type: "string", nullable: true },
		smtpPort: { type: "integer", nullable: true },
		smtpUser: { type: "string", nullable: true },
		smtpPass: { type: "string", nullable: true },
		enableServiceWorker: { type: "boolean" },
		swPublicKey: { type: "string", nullable: true },
		swPrivateKey: { type: "string", nullable: true },
		tosUrl: { type: "string", nullable: true },
		repositoryUrl: { type: "string" },
		feedbackUrl: { type: "string" },
		useObjectStorage: { type: "boolean" },
		objectStorageBaseUrl: { type: "string", nullable: true },
		objectStorageBucket: { type: "string", nullable: true },
		objectStoragePrefix: { type: "string", nullable: true },
		objectStorageEndpoint: { type: "string", nullable: true },
		objectStorageRegion: { type: "string", nullable: true },
		objectStoragePort: { type: "integer", nullable: true },
		objectStorageAccessKey: { type: "string", nullable: true },
		objectStorageSecretKey: { type: "string", nullable: true },
		objectStorageUseSSL: { type: "boolean" },
		objectStorageUseProxy: { type: "boolean" },
		objectStorageSetPublicRead: { type: "boolean" },
		objectStorageS3ForcePathStyle: { type: "boolean" },
		enableIpLogging: { type: "boolean" },
		enableActiveEmailValidation: { type: "boolean" },
		experimentalFeatures: {
			type: "object",
			nullable: true,
			properties: {
				postImports: { type: "boolean" },
			},
		},
		enableServerMachineStats: { type: "boolean" },
		enableIdenticonGeneration: { type: "boolean" },
		donationLink: { type: "string", nullable: true },
	},
	required: [],
} as const;

export default define(meta, paramDef, async (ps, me) => {
	const set = {} as Partial<Meta>;

	if (typeof ps.disableRegistration === "boolean") {
		set.disableRegistration = ps.disableRegistration;
	}

	if (typeof ps.disableLocalTimeline === "boolean") {
		set.disableLocalTimeline = ps.disableLocalTimeline;
	}

	if (typeof ps.disableRecommendedTimeline === "boolean") {
		set.disableRecommendedTimeline = ps.disableRecommendedTimeline;
	}

	if (typeof ps.disableGlobalTimeline === "boolean") {
		set.disableGlobalTimeline = ps.disableGlobalTimeline;
	}

	if (typeof ps.defaultReaction === "string") {
		set.defaultReaction = ps.defaultReaction;
	}

	if (Array.isArray(ps.pinnedUsers)) {
		set.pinnedUsers = ps.pinnedUsers.filter(Boolean);
	}

	if (Array.isArray(ps.customMOTD)) {
		set.customMOTD = ps.customMOTD.filter(Boolean);
	}

	if (Array.isArray(ps.customSplashIcons)) {
		set.customSplashIcons = ps.customSplashIcons.filter(Boolean);
	}

	if (Array.isArray(ps.recommendedInstances)) {
		set.recommendedInstances = ps.recommendedInstances.filter(Boolean);
		if (set.recommendedInstances?.length > 0) {
			set.recommendedInstances.forEach((instance, index) => {
				if (/^https?:\/\//i.test(instance)) {
					set.recommendedInstances![index] = instance
						.replace(/^https?:\/\//i, "")
						.replace(/\/$/, "");
				}
			});
		}
	}

	if (Array.isArray(ps.hiddenTags)) {
		set.hiddenTags = ps.hiddenTags.filter(Boolean);
	}

	if (Array.isArray(ps.blockedHosts)) {
		let lastValue = "";
		set.blockedHosts = ps.blockedHosts.sort().filter((h) => {
			const lv = lastValue;
			lastValue = h;
			return h !== "" && h !== lv;
		});
	}

	if (Array.isArray(ps.silencedHosts)) {
		let lastValue = "";
		set.silencedHosts = ps.silencedHosts.sort().filter((h) => {
			const lv = lastValue;
			lastValue = h;
			return h !== "" && h !== lv;
		});
	}

	if (ps.themeColor !== undefined) {
		set.themeColor = ps.themeColor;
	}

	if (Array.isArray(ps.allowedHosts)) {
		set.allowedHosts = ps.allowedHosts.filter(Boolean);
	}

	if (typeof ps.privateMode === "boolean") {
		set.privateMode = ps.privateMode;
	}

	if (typeof ps.secureMode === "boolean") {
		set.secureMode = ps.secureMode;
	}

	if (ps.mascotImageUrl !== undefined) {
		set.mascotImageUrl = ps.mascotImageUrl;
	}

	if (ps.bannerUrl !== undefined) {
		set.bannerUrl = ps.bannerUrl;
	}

	if (ps.logoImageUrl !== undefined) {
		set.logoImageUrl = ps.logoImageUrl;
	}

	if (ps.iconUrl !== undefined) {
		set.iconUrl = ps.iconUrl;
	}

	if (ps.backgroundImageUrl !== undefined) {
		set.backgroundImageUrl = ps.backgroundImageUrl;
	}

	if (ps.logoImageUrl !== undefined) {
		set.logoImageUrl = ps.logoImageUrl;
	}

	if (ps.name !== undefined) {
		set.name = ps.name;
	}

	if (ps.description !== undefined) {
		set.description = ps.description;
	}

	if (ps.defaultLightTheme !== undefined) {
		set.defaultLightTheme = ps.defaultLightTheme;
	}

	if (ps.defaultDarkTheme !== undefined) {
		set.defaultDarkTheme = ps.defaultDarkTheme;
	}

	if (ps.localDriveCapacityMb !== undefined) {
		set.localDriveCapacityMb = ps.localDriveCapacityMb;
	}

	if (ps.remoteDriveCapacityMb !== undefined) {
		set.remoteDriveCapacityMb = ps.remoteDriveCapacityMb;
	}

	if (ps.cacheRemoteFiles !== undefined) {
		set.cacheRemoteFiles = ps.cacheRemoteFiles;
	}

	if (ps.emailRequiredForSignup !== undefined) {
		set.emailRequiredForSignup = ps.emailRequiredForSignup;
	}

	if (ps.enableHcaptcha !== undefined) {
		set.enableHcaptcha = ps.enableHcaptcha;
	}

	if (ps.hcaptchaSiteKey !== undefined) {
		set.hcaptchaSiteKey = ps.hcaptchaSiteKey;
	}

	if (ps.hcaptchaSecretKey !== undefined) {
		set.hcaptchaSecretKey = ps.hcaptchaSecretKey;
	}

	if (ps.enableRecaptcha !== undefined) {
		set.enableRecaptcha = ps.enableRecaptcha;
	}

	if (ps.recaptchaSiteKey !== undefined) {
		set.recaptchaSiteKey = ps.recaptchaSiteKey;
	}

	if (ps.recaptchaSecretKey !== undefined) {
		set.recaptchaSecretKey = ps.recaptchaSecretKey;
	}

	if (ps.sensitiveMediaDetection !== undefined) {
		set.sensitiveMediaDetection = ps.sensitiveMediaDetection;
	}

	if (ps.sensitiveMediaDetectionSensitivity !== undefined) {
		set.sensitiveMediaDetectionSensitivity =
			ps.sensitiveMediaDetectionSensitivity;
	}

	if (ps.setSensitiveFlagAutomatically !== undefined) {
		set.setSensitiveFlagAutomatically = ps.setSensitiveFlagAutomatically;
	}

	if (ps.enableSensitiveMediaDetectionForVideos !== undefined) {
		set.enableSensitiveMediaDetectionForVideos =
			ps.enableSensitiveMediaDetectionForVideos;
	}

	if (ps.proxyAccountId !== undefined) {
		set.proxyAccountId = ps.proxyAccountId;
	}

	if (ps.maintainerName !== undefined) {
		set.maintainerName = ps.maintainerName;
	}

	if (ps.maintainerEmail !== undefined) {
		set.maintainerEmail = ps.maintainerEmail;
	}

	if (Array.isArray(ps.langs)) {
		set.langs = ps.langs.filter(Boolean);
	}

	if (Array.isArray(ps.pinnedPages)) {
		set.pinnedPages = ps.pinnedPages.filter(Boolean);
	}

	if (ps.pinnedClipId !== undefined) {
		set.pinnedClipId = ps.pinnedClipId;
	}

	if (ps.summalyProxy !== undefined) {
		set.summalyProxy = ps.summalyProxy;
	}

	if (ps.enableEmail !== undefined) {
		set.enableEmail = ps.enableEmail;
	}

	if (ps.email !== undefined) {
		set.email = ps.email;
	}

	if (ps.smtpSecure !== undefined) {
		set.smtpSecure = ps.smtpSecure;
	}

	if (ps.smtpHost !== undefined) {
		set.smtpHost = ps.smtpHost;
	}

	if (ps.smtpPort !== undefined) {
		set.smtpPort = ps.smtpPort;
	}

	if (ps.smtpUser !== undefined) {
		set.smtpUser = ps.smtpUser;
	}

	if (ps.smtpPass !== undefined) {
		set.smtpPass = ps.smtpPass;
	}

	if (ps.errorImageUrl !== undefined) {
		set.errorImageUrl = ps.errorImageUrl;
	}

	if (ps.enableServiceWorker !== undefined) {
		set.enableServiceWorker = ps.enableServiceWorker;
	}

	if (ps.swPublicKey !== undefined) {
		set.swPublicKey = ps.swPublicKey;
	}

	if (ps.swPrivateKey !== undefined) {
		set.swPrivateKey = ps.swPrivateKey;
	}

	if (ps.tosUrl !== undefined) {
		set.ToSUrl = ps.tosUrl;
	}

	if (ps.repositoryUrl !== undefined) {
		set.repositoryUrl = ps.repositoryUrl;
	}

	if (ps.feedbackUrl !== undefined) {
		set.feedbackUrl = ps.feedbackUrl;
	}

	if (ps.useObjectStorage !== undefined) {
		set.useObjectStorage = ps.useObjectStorage;
	}

	if (ps.objectStorageBaseUrl !== undefined) {
		set.objectStorageBaseUrl = ps.objectStorageBaseUrl;
	}

	if (ps.objectStorageBucket !== undefined) {
		set.objectStorageBucket = ps.objectStorageBucket;
	}

	if (ps.objectStoragePrefix !== undefined) {
		set.objectStoragePrefix = ps.objectStoragePrefix;
	}

	if (ps.objectStorageEndpoint !== undefined) {
		set.objectStorageEndpoint = ps.objectStorageEndpoint;
	}

	if (ps.objectStorageRegion !== undefined) {
		set.objectStorageRegion = ps.objectStorageRegion;
	}

	if (ps.objectStoragePort !== undefined) {
		set.objectStoragePort = ps.objectStoragePort;
	}

	if (ps.objectStorageAccessKey !== undefined) {
		set.objectStorageAccessKey = ps.objectStorageAccessKey;
	}

	if (ps.objectStorageSecretKey !== undefined) {
		set.objectStorageSecretKey = ps.objectStorageSecretKey;
	}

	if (ps.objectStorageUseSSL !== undefined) {
		set.objectStorageUseSSL = ps.objectStorageUseSSL;
	}

	if (ps.objectStorageUseProxy !== undefined) {
		set.objectStorageUseProxy = ps.objectStorageUseProxy;
	}

	if (ps.objectStorageSetPublicRead !== undefined) {
		set.objectStorageSetPublicRead = ps.objectStorageSetPublicRead;
	}

	if (ps.objectStorageS3ForcePathStyle !== undefined) {
		set.objectStorageS3ForcePathStyle = ps.objectStorageS3ForcePathStyle;
	}

	if (ps.deeplAuthKey !== undefined) {
		if (ps.deeplAuthKey === "") {
			set.deeplAuthKey = null;
		} else {
			set.deeplAuthKey = ps.deeplAuthKey;
		}
	}

	if (ps.deeplIsPro !== undefined) {
		set.deeplIsPro = ps.deeplIsPro;
	}

	if (ps.libreTranslateApiUrl !== undefined) {
		if (ps.libreTranslateApiUrl === "") {
			set.libreTranslateApiUrl = null;
		} else {
			set.libreTranslateApiUrl = ps.libreTranslateApiUrl;
		}
	}

	if (ps.libreTranslateApiKey !== undefined) {
		if (ps.libreTranslateApiKey === "") {
			set.libreTranslateApiKey = null;
		} else {
			set.libreTranslateApiKey = ps.libreTranslateApiKey;
		}
	}

	if (ps.enableIpLogging !== undefined) {
		set.enableIpLogging = ps.enableIpLogging;
	}

	if (ps.enableActiveEmailValidation !== undefined) {
		set.enableActiveEmailValidation = ps.enableActiveEmailValidation;
	}

	if (ps.experimentalFeatures !== undefined) {
		set.experimentalFeatures = ps.experimentalFeatures || undefined;
	}

	if (ps.enableServerMachineStats !== undefined) {
		set.enableServerMachineStats = ps.enableServerMachineStats;
	}

	if (ps.enableIdenticonGeneration !== undefined) {
		set.enableIdenticonGeneration = ps.enableIdenticonGeneration;
	}

	if (ps.donationLink !== undefined) {
		set.donationLink = ps.donationLink;
		if (set.donationLink && !/^https?:\/\//i.test(set.donationLink)) {
			set.donationLink = `https://${set.donationLink}`;
		}
	}

	const metas = await Metas.find({ order: { id: "DESC" }});
	let newMeta: Meta;
	if (metas.length > 0) {
		const meta = metas[0];
		await Metas.update(meta.id, set);
		newMeta = {...meta, ...set};
	} else {
		await Metas.save(set);
		newMeta = set as Meta;
	}
	await metaCache.set(null, newMeta);

	insertModerationLog(me, "updateMeta");
});<|MERGE_RESOLUTION|>--- conflicted
+++ resolved
@@ -1,13 +1,9 @@
 import { Meta } from "@/models/entities/meta.js";
 import { insertModerationLog } from "@/services/insert-moderation-log.js";
 import { db } from "@/db/postgre.js";
-<<<<<<< HEAD
-import define from "../../define.js";
 import { Metas } from "@/models/index.js";
 import { metaCache } from "@/misc/fetch-meta.js";
-=======
 import define from "@/server/api/define.js";
->>>>>>> 465a585f
 
 export const meta = {
 	tags: ["admin"],
