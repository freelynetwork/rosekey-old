--- conflicted
+++ resolved
@@ -1,10 +1,6 @@
-<<<<<<< HEAD
+import define from "@/server/api/define.js";
+import { MutedNotes } from "@/models/index.js";
 import { scyllaClient } from "@/db/scylla.js";
-import define from "../../define.js";
-=======
-import define from "@/server/api/define.js";
->>>>>>> 465a585f
-import { MutedNotes } from "@/models/index.js";
 
 export const meta = {
 	tags: ["account"],
