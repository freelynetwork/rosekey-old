import { Notes, NoteThreadMutings } from "@/models/index.js";
import { genId } from "@/misc/gen-id.js";
import readNote from "@/services/note/read.js";
<<<<<<< HEAD
import define from "../../../define.js";
import { getNote } from "../../../common/getters.js";
import { ApiError } from "../../../error.js";
import { scyllaClient } from "@/db/scylla.js";
=======
import define from "@/server/api/define.js";
import { getNote } from "@/server/api/common/getters.js";
import { ApiError } from "@/server/api/error.js";
>>>>>>> 465a585f

export const meta = {
	tags: ["notes"],

	requireCredential: true,

	kind: "write:account",

	errors: {
		noSuchNote: {
			message: "No such note.",
			code: "NO_SUCH_NOTE",
			id: "5ff67ada-ed3b-2e71-8e87-a1a421e177d2",
		},
	},
} as const;

export const paramDef = {
	type: "object",
	properties: {
		noteId: { type: "string", format: "misskey:id" },
	},
	required: ["noteId"],
} as const;

export default define(meta, paramDef, async (ps, user) => {
	const note = await getNote(ps.noteId, user).catch((err) => {
		if (err.id === "9725d0ce-ba28-4dde-95a7-2cbb2c15de24")
			throw new ApiError(meta.errors.noSuchNote);
		throw err;
	});

	if (!scyllaClient) {
		const mutedNotes = await Notes.find({
			where: [
				{
					id: note.threadId || note.id,
				},
				{
					threadId: note.threadId || note.id,
				},
			],
		});

		await readNote(user.id, mutedNotes);
	}

	await NoteThreadMutings.insert({
		id: genId(),
		createdAt: new Date(),
		threadId: note.threadId || note.id,
		userId: user.id,
	});
});<|MERGE_RESOLUTION|>--- conflicted
+++ resolved
@@ -1,16 +1,10 @@
 import { Notes, NoteThreadMutings } from "@/models/index.js";
 import { genId } from "@/misc/gen-id.js";
 import readNote from "@/services/note/read.js";
-<<<<<<< HEAD
-import define from "../../../define.js";
-import { getNote } from "../../../common/getters.js";
-import { ApiError } from "../../../error.js";
 import { scyllaClient } from "@/db/scylla.js";
-=======
 import define from "@/server/api/define.js";
 import { getNote } from "@/server/api/common/getters.js";
 import { ApiError } from "@/server/api/error.js";
->>>>>>> 465a585f
 
 export const meta = {
 	tags: ["notes"],
