import { Not } from "typeorm";
import { publishNoteStream } from "@/services/stream.js";
import { createNotification } from "@/services/create-notification.js";
import { deliver } from "@/queue/index.js";
import { renderActivity } from "@/remote/activitypub/renderer/index.js";
import renderVote, {
	renderScyllaPollVote,
} from "@/remote/activitypub/renderer/vote.js";
import {
	PollVotes,
	NoteWatchings,
	Users,
	Polls,
	Blockings,
} from "@/models/index.js";
import type { IRemoteUser } from "@/models/entities/user.js";
import { genId } from "@/misc/gen-id.js";
<<<<<<< HEAD
import { getNote } from "../../../common/getters.js";
import { ApiError } from "../../../error.js";
import define from "../../../define.js";
import createVote from "@/services/note/polls/vote.js";
import { type ScyllaNote, scyllaClient } from "@/db/scylla.js";
import { userByIdCache } from "@/services/user-cache.js";
=======
import { getNote } from "@/server/api/common/getters.js";
import { ApiError } from "@/server/api/error.js";
import define from "@/server/api/define.js";
>>>>>>> 465a585f

export const meta = {
	tags: ["notes"],

	requireCredential: true,

	kind: "write:votes",

	errors: {
		noSuchNote: {
			message: "No such note.",
			code: "NO_SUCH_NOTE",
			id: "ecafbd2e-c283-4d6d-aecb-1a0a33b75396",
		},

		noPoll: {
			message: "The note does not attach a poll.",
			code: "NO_POLL",
			id: "5f979967-52d9-4314-a911-1c673727f92f",
		},

		invalidChoice: {
			message: "Choice ID is invalid.",
			code: "INVALID_CHOICE",
			id: "e0cc9a04-f2e8-41e4-a5f1-4127293260cc",
		},

		alreadyVoted: {
			message: "You have already voted.",
			code: "ALREADY_VOTED",
			id: "0963fc77-efac-419b-9424-b391608dc6d8",
		},

		alreadyExpired: {
			message: "The poll is already expired.",
			code: "ALREADY_EXPIRED",
			id: "1022a357-b085-4054-9083-8f8de358337e",
		},

		youHaveBeenBlocked: {
			message:
				"You cannot vote this poll because you have been blocked by this user.",
			code: "YOU_HAVE_BEEN_BLOCKED",
			id: "85a5377e-b1e9-4617-b0b9-5bea73331e49",
		},
	},
} as const;

export const paramDef = {
	type: "object",
	properties: {
		noteId: { type: "string", format: "misskey:id" },
		choice: { type: "integer" },
	},
	required: ["noteId", "choice"],
} as const;

export default define(meta, paramDef, async (ps, user) => {
	// Get votee
	const note = await getNote(ps.noteId, user).catch((err) => {
		if (err.id === "9725d0ce-ba28-4dde-95a7-2cbb2c15de24")
			throw new ApiError(meta.errors.noSuchNote);
		throw err;
	});

	if (!note.hasPoll) {
		throw new ApiError(meta.errors.noPoll);
	}

	if (scyllaClient) {
		const scyllaNote = note as ScyllaNote;
		if (!scyllaNote.poll) {
			throw new ApiError(meta.errors.noPoll);
		}
		if (scyllaNote.poll.expiresAt && scyllaNote.poll.expiresAt < new Date()) {
			throw new ApiError(meta.errors.alreadyExpired);
		}
		await createVote(user, scyllaNote, ps.choice);

		if (scyllaNote.userHost) {
			const pollOwner = (await userByIdCache.fetch(scyllaNote.userId, () =>
				Users.findOneByOrFail({
					id: scyllaNote.userId,
				}),
			)) as IRemoteUser;

			deliver(
				user,
				renderActivity(
					await renderScyllaPollVote(user, scyllaNote, ps.choice, pollOwner),
				),
				pollOwner.inbox,
			);
		}

		return;
	}

	// Check blocking
	if (note.userId !== user.id) {
		const block = await Blockings.findOneBy({
			blockerId: note.userId,
			blockeeId: user.id,
		});
		if (block) {
			throw new ApiError(meta.errors.youHaveBeenBlocked);
		}
	}

	const poll = await Polls.findOneByOrFail({ noteId: note.id });

	const createdAt = new Date();

	if (poll.expiresAt && poll.expiresAt < createdAt) {
		throw new ApiError(meta.errors.alreadyExpired);
	}

	if (poll.choices[ps.choice] == null) {
		throw new ApiError(meta.errors.invalidChoice);
	}

	// if already voted
	const exist = await PollVotes.findBy({
		noteId: note.id,
		userId: user.id,
	});

	if (exist.length) {
		if (poll.multiple) {
			if (exist.some((x) => x.choice === ps.choice)) {
				throw new ApiError(meta.errors.alreadyVoted);
			}
		} else {
			throw new ApiError(meta.errors.alreadyVoted);
		}
	}

	// Create vote
	const vote = await PollVotes.insert({
		id: genId(),
		createdAt,
		noteId: note.id,
		userId: user.id,
		choice: ps.choice,
	}).then((x) => PollVotes.findOneByOrFail(x.identifiers[0]));

	// Increment votes count
	const index = ps.choice + 1; // In SQL, array index is 1 based
	await Polls.query(
		`UPDATE poll SET votes[${index}] = votes[${index}] + 1 WHERE "noteId" = '${poll.noteId}'`,
	);

	publishNoteStream(note.id, "pollVoted", {
		choice: ps.choice,
		userId: user.id,
	});

	// Notify
	createNotification(note.userId, "pollVote", {
		notifierId: user.id,
		noteId: note.id,
		choice: ps.choice,
	});

	// Fetch watchers
	NoteWatchings.findBy({
		noteId: note.id,
		userId: Not(user.id),
	}).then((watchers) => {
		for (const watcher of watchers) {
			createNotification(watcher.userId, "pollVote", {
				notifierId: user.id,
				noteId: note.id,
				choice: ps.choice,
			});
		}
	});

	// リモート投票の場合リプライ送信
	if (note.userHost != null) {
		const pollOwner = (await Users.findOneByOrFail({
			id: note.userId,
		})) as IRemoteUser;

		deliver(
			user,
			renderActivity(await renderVote(user, vote, note, poll, pollOwner)),
			pollOwner.inbox,
		);
	}
});<|MERGE_RESOLUTION|>--- conflicted
+++ resolved
@@ -15,18 +15,12 @@
 } from "@/models/index.js";
 import type { IRemoteUser } from "@/models/entities/user.js";
 import { genId } from "@/misc/gen-id.js";
-<<<<<<< HEAD
-import { getNote } from "../../../common/getters.js";
-import { ApiError } from "../../../error.js";
-import define from "../../../define.js";
 import createVote from "@/services/note/polls/vote.js";
 import { type ScyllaNote, scyllaClient } from "@/db/scylla.js";
 import { userByIdCache } from "@/services/user-cache.js";
-=======
 import { getNote } from "@/server/api/common/getters.js";
 import { ApiError } from "@/server/api/error.js";
 import define from "@/server/api/define.js";
->>>>>>> 465a585f
 
 export const meta = {
 	tags: ["notes"],
