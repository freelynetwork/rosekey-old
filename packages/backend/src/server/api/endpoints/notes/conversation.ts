--- conflicted
+++ resolved
@@ -1,15 +1,9 @@
 import type { Note } from "@/models/entities/note.js";
 import { Notes } from "@/models/index.js";
-<<<<<<< HEAD
-import define from "../../define.js";
-import { ApiError } from "../../error.js";
-import { getNote } from "../../common/getters.js";
 import { LocalFollowingsCache } from "@/misc/cache.js";
-=======
 import define from "@/server/api/define.js";
 import { ApiError } from "@/server/api/error.js";
 import { getNote } from "@/server/api/common/getters.js";
->>>>>>> 465a585f
 
 export const meta = {
 	tags: ["notes"],
