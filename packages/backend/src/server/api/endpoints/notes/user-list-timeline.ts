--- conflicted
+++ resolved
@@ -1,11 +1,6 @@
 import { Brackets } from "typeorm";
 import { UserLists, UserListJoinings, Notes } from "@/models/index.js";
 import { activeUsersChart } from "@/services/chart/index.js";
-<<<<<<< HEAD
-import define from "../../define.js";
-import { ApiError } from "../../error.js";
-import { makePaginationQuery } from "../../common/make-pagination-query.js";
-import { generateVisibilityQuery } from "../../common/generate-visibility-query.js";
 import {
 	type ScyllaNote,
 	scyllaClient,
@@ -13,12 +8,10 @@
 	execPaginationQuery,
 } from "@/db/scylla.js";
 import { LocalFollowingsCache } from "@/misc/cache.js";
-=======
 import define from "@/server/api/define.js";
 import { ApiError } from "@/server/api/error.js";
 import { makePaginationQuery } from "@/server/api/common/make-pagination-query.js";
 import { generateVisibilityQuery } from "@/server/api/common/generate-visibility-query.js";
->>>>>>> 465a585f
 
 export const meta = {
 	tags: ["notes", "lists"],
