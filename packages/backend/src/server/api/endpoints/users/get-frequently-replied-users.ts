import { Not, In, IsNull } from "typeorm";
import { maximum } from "@/prelude/array.js";
import { Notes, Users } from "@/models/index.js";
<<<<<<< HEAD
import define from "../../define.js";
import { ApiError } from "../../error.js";
import { getUser } from "../../common/getters.js";
import { scyllaClient } from "@/db/scylla.js";
=======
import define from "@/server/api/define.js";
import { ApiError } from "@/server/api/error.js";
import { getUser } from "@/server/api/common/getters.js";
>>>>>>> 465a585f

export const meta = {
	tags: ["users"],

	requireCredential: false,
	requireCredentialPrivateMode: true,

	description:
		"Get a list of other users that the specified user frequently replies to.",

	res: {
		type: "array",
		optional: false,
		nullable: false,
		items: {
			type: "object",
			optional: false,
			nullable: false,
			properties: {
				user: {
					type: "object",
					optional: false,
					nullable: false,
					ref: "UserDetailed",
				},
				weight: {
					type: "number",
					optional: false,
					nullable: false,
				},
			},
		},
	},

	errors: {
		noSuchUser: {
			message: "No such user.",
			code: "NO_SUCH_USER",
			id: "e6965129-7b2a-40a4-bae2-cd84cd434822",
		},
	},
} as const;

export const paramDef = {
	type: "object",
	properties: {
		userId: { type: "string", format: "misskey:id" },
		limit: { type: "integer", minimum: 1, maximum: 100, default: 10 },
	},
	required: ["userId"],
} as const;

export default define(meta, paramDef, async (ps, me) => {
	// Lookup user
	const user = await getUser(ps.userId).catch((e) => {
		if (e.id === "15348ddd-432d-49c2-8a5a-8069753becff")
			throw new ApiError(meta.errors.noSuchUser);
		throw e;
	});

	if (scyllaClient) {
		return [];
	}

	// Fetch recent notes
	const recentNotes = await Notes.find({
		where: {
			userId: user.id,
			replyId: Not(IsNull()),
		},
		order: {
			id: -1,
		},
		take: 1000,
		select: ["replyId"],
	});

	// 投稿が少なかったら中断
	if (recentNotes.length === 0) {
		return [];
	}

	// TODO ミュートを考慮
	const replyTargetNotes = await Notes.find({
		where: {
			id: In(recentNotes.map((p) => p.replyId)),
		},
		select: ["userId"],
	});

	const repliedUsers: any = {};

	// Extract replies from recent notes
	for (const userId of replyTargetNotes.map((x) => x.userId.toString())) {
		if (repliedUsers[userId]) {
			repliedUsers[userId]++;
		} else {
			repliedUsers[userId] = 1;
		}
	}

	// Calc peak
	const peak = maximum(Object.values(repliedUsers));

	// Sort replies by frequency
	const repliedUsersSorted = Object.keys(repliedUsers).sort(
		(a, b) => repliedUsers[b] - repliedUsers[a],
	);

	// Extract top replied users
	const topRepliedUsers = repliedUsersSorted.slice(0, ps.limit);

	// Make replies object (includes weights)
	const repliesObj = await Promise.all(
		topRepliedUsers.map(async (user) => ({
			user: await Users.pack(user, me, { detail: true }),
			weight: repliedUsers[user] / peak,
		})),
	);

	return repliesObj;
});<|MERGE_RESOLUTION|>--- conflicted
+++ resolved
@@ -1,16 +1,10 @@
 import { Not, In, IsNull } from "typeorm";
 import { maximum } from "@/prelude/array.js";
 import { Notes, Users } from "@/models/index.js";
-<<<<<<< HEAD
-import define from "../../define.js";
-import { ApiError } from "../../error.js";
-import { getUser } from "../../common/getters.js";
 import { scyllaClient } from "@/db/scylla.js";
-=======
 import define from "@/server/api/define.js";
 import { ApiError } from "@/server/api/error.js";
 import { getUser } from "@/server/api/common/getters.js";
->>>>>>> 465a585f
 
 export const meta = {
 	tags: ["users"],
