--- conflicted
+++ resolved
@@ -1,9 +1,4 @@
 import { NoteReactions, UserProfiles } from "@/models/index.js";
-<<<<<<< HEAD
-import define from "../../define.js";
-import { makePaginationQuery } from "../../common/make-pagination-query.js";
-import { generateVisibilityQuery } from "../../common/generate-visibility-query.js";
-import { ApiError } from "../../error.js";
 import {
 	type ScyllaNoteReaction,
 	execPaginationQuery,
@@ -14,12 +9,10 @@
 } from "@/db/scylla.js";
 import { LocalFollowingsCache } from "@/misc/cache.js";
 import type { Client } from "cassandra-driver";
-=======
 import define from "@/server/api/define.js";
 import { makePaginationQuery } from "@/server/api/common/make-pagination-query.js";
 import { generateVisibilityQuery } from "@/server/api/common/generate-visibility-query.js";
 import { ApiError } from "@/server/api/error.js";
->>>>>>> 465a585f
 
 export const meta = {
 	tags: ["users", "reactions"],
@@ -66,11 +59,7 @@
 export default define(meta, paramDef, async (ps, me) => {
 	const profile = await UserProfiles.findOneByOrFail({ userId: ps.userId });
 
-<<<<<<< HEAD
-	if (me?.id !== ps.userId && !profile.publicReactions) {
-=======
 	if (!profile.publicReactions && (me == null || me.id !== ps.userId)) {
->>>>>>> 465a585f
 		throw new ApiError(meta.errors.reactionsNotPublic);
 	}
 
