--- conflicted
+++ resolved
@@ -9,14 +9,9 @@
 	Users,
 } from "@/models/index.js";
 import { awaitAll } from "@/prelude/await-all.js";
-<<<<<<< HEAD
-import define from "../../define.js";
-import { ApiError } from "../../error.js";
 import { scyllaClient } from "@/db/scylla.js";
-=======
 import define from "@/server/api/define.js";
 import { ApiError } from "@/server/api/error.js";
->>>>>>> 465a585f
 
 export const meta = {
 	tags: ["users"],
