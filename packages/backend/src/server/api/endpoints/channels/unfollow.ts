<<<<<<< HEAD
import { ChannelFollowingsCache } from "@/misc/cache.js";
import define from "../../define.js";
import { ApiError } from "../../error.js";
=======
import define from "@/server/api/define.js";
import { ApiError } from "@/server/api/error.js";
>>>>>>> 465a585f
import { Channels, ChannelFollowings } from "@/models/index.js";
import { publishUserEvent } from "@/services/stream.js";
import { scyllaClient } from "@/db/scylla.js";

export const meta = {
	tags: ["channels"],

	requireCredential: true,

	kind: "write:channels",

	errors: {
		noSuchChannel: {
			message: "No such channel.",
			code: "NO_SUCH_CHANNEL",
			id: "19959ee9-0153-4c51-bbd9-a98c49dc59d6",
		},
	},
} as const;

export const paramDef = {
	type: "object",
	properties: {
		channelId: { type: "string", format: "misskey:id" },
	},
	required: ["channelId"],
} as const;

export default define(meta, paramDef, async (ps, user) => {
	const channel = await Channels.findOneBy({
		id: ps.channelId,
	});

	if (channel == null) {
		throw new ApiError(meta.errors.noSuchChannel);
	}

	await ChannelFollowings.delete({
		followerId: user.id,
		followeeId: channel.id,
	});

	if (scyllaClient) {
		const cache = await ChannelFollowingsCache.init(user.id);
		await cache.delete(channel.id);
	}

	publishUserEvent(user.id, "unfollowChannel", channel);
});<|MERGE_RESOLUTION|>--- conflicted
+++ resolved
@@ -1,11 +1,6 @@
-<<<<<<< HEAD
 import { ChannelFollowingsCache } from "@/misc/cache.js";
-import define from "../../define.js";
-import { ApiError } from "../../error.js";
-=======
 import define from "@/server/api/define.js";
 import { ApiError } from "@/server/api/error.js";
->>>>>>> 465a585f
 import { Channels, ChannelFollowings } from "@/models/index.js";
 import { publishUserEvent } from "@/services/stream.js";
 import { scyllaClient } from "@/db/scylla.js";
