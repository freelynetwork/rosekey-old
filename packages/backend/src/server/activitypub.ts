--- conflicted
+++ resolved
@@ -33,7 +33,6 @@
 import Followers from "./activitypub/followers.js";
 import Outbox, { packActivity } from "./activitypub/outbox.js";
 import { serverLogger } from "./index.js";
-<<<<<<< HEAD
 import {
 	parseScyllaNote,
 	parseScyllaReaction,
@@ -42,10 +41,8 @@
 } from "@/db/scylla.js";
 import type { Note } from "@/models/entities/note.js";
 import type { NoteReaction } from "@/models/entities/note-reaction.js";
-=======
 import config from "@/config/index.js";
 import Koa from "koa";
->>>>>>> 452f29bc
 
 // Init router
 const router = new Router();
