block vars

block loadClientEntry
	- const clientEntry = getClientEntry();

doctype html

//
	-
	  _____ _         _           
	 |     |_|___ ___| |_ ___ _ _ 
	 | | | | |_ -|_ -| '_| -_| | |
	 |_|_|_|_|___|___|_,_|___|_  |
	                         |___|
	 Thank you for using Calckey!
	 If you are reading this message... how about joining the development?
	 https://github.com/misskey-dev/misskey
	 

html

	head
		meta(charset='utf-8')
		meta(name='application-name' content='Calckey')
		meta(name='referrer' content='origin')
		meta(name='theme-color' content= themeColor || '#86b300')
		meta(name='theme-color-orig' content= themeColor || '#86b300')
		meta(property='twitter:card' content='summary')
		meta(property='og:site_name' content= instanceName || 'Calckey')
		meta(name='viewport' content='width=device-width, initial-scale=1')
		link(rel='icon' href= icon || '/favicon.ico')
		link(rel='apple-touch-icon' href= icon || '/apple-touch-icon.png')
		link(rel='manifest' href='/manifest.json')
		link(rel='prefetch' href='/static-assets/badges/info.jpg')
		link(rel='prefetch' href='/static-assets/badges/not-found.jpg')
		link(rel='prefetch' href='/static-assets/badges/error.jpg')
		link(rel='stylesheet' href='/assets/fontawesome/css/all.css')
		link(rel='modulepreload' href=`/assets/${clientEntry.file}`)

		each href in clientEntry.css
			link(rel='preload' href=`/assets/${href}` as='style')

		each href in clientEntry.css
			link(rel='preload' href=`/assets/${href}` as='style')

		title
			block title
				= title || 'Calckey'

		block desc
			meta(name='description' content= desc || '✨🌎✨ A interplanetary communication platform ✨🚀✨')

		block meta
			if privateMode
				meta(name='robots' content='noindex')

		block og
<<<<<<< HEAD
			meta(property='og:title'       content= title || 'Calckey') 
			meta(property='og:description' content= desc || '✨🌎✨ A interplanetary communication platform ✨🚀✨') 
=======
			meta(property='og:title'       content= title || 'Misskey')
			meta(property='og:description' content= desc || '✨🌎✨ A interplanetary communication platform ✨🚀✨')
>>>>>>> 3f14e234
			meta(property='og:image'       content= img)

		style
			include ../style.css

		script.
			var VERSION = "#{version}";
			var CLIENT_ENTRY = "#{clientEntry.file}";

		script
			include ../boot.js

	body
		noscript: p
			| JavaScriptを有効にしてください
			br
			| Please turn on your JavaScript
		div#splash
			img#splashIcon(src= icon || '/static-assets/splash.png')
			div#splashSpinner
				<svg class="spinner bg" viewBox="0 0 152 152" xmlns="http://www.w3.org/2000/svg">
					<g transform="matrix(1,0,0,1,12,12)">
						<circle cx="64" cy="64" r="64" style="fill:none;stroke:currentColor;stroke-width:24px;"/>
					</g>
				</svg>
				<svg class="spinner fg" viewBox="0 0 152 152" xmlns="http://www.w3.org/2000/svg">
					<g transform="matrix(1,0,0,1,12,12)">
						<path d="M128,64C128,28.654 99.346,0 64,0C99.346,0 128,28.654 128,64Z" style="fill:none;stroke:currentColor;stroke-width:24px;"/>
					</g>
				</svg>
		block content<|MERGE_RESOLUTION|>--- conflicted
+++ resolved
@@ -55,13 +55,8 @@
 				meta(name='robots' content='noindex')
 
 		block og
-<<<<<<< HEAD
-			meta(property='og:title'       content= title || 'Calckey') 
-			meta(property='og:description' content= desc || '✨🌎✨ A interplanetary communication platform ✨🚀✨') 
-=======
-			meta(property='og:title'       content= title || 'Misskey')
+			meta(property='og:title'       content= title || 'Calckey')
 			meta(property='og:description' content= desc || '✨🌎✨ A interplanetary communication platform ✨🚀✨')
->>>>>>> 3f14e234
 			meta(property='og:image'       content= img)
 
 		style
