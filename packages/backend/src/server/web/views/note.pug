extends ./base

block vars
	- const user = note.user;
<<<<<<< HEAD
	- const title = privateMode ? '非公開インスタンス' : (user.name ? `${user.name} (@${user.username})` : `@${user.username}`);
=======
	- const title = privateMode ? instanceName : (user.name ? `${user.name} (@${user.username})` : `@${user.username}`);
>>>>>>> 1c7dc4a1
	- const url = `${config.url}/notes/${note.id}`;
	- const isRenote = note.renote && note.text == null && note.fileIds.length == 0 && note.poll == null;

block title
	= `${title} | ${instanceName}`

block desc
	unless privateMode
		meta(name='description' content= summary)

block og
	unless privateMode
		meta(property='og:type'        content='article')
		meta(property='og:title'       content= title)
		meta(property='og:description' content= summary)
		meta(property='og:url'         content= url)
		meta(property='og:image'       content= avatarUrl)

block meta
	unless privateMode
		if user.host || isRenote || profile.noCrawle
			meta(name='robots' content='noindex')

		meta(name='misskey:user-username' content=user.username)
		meta(name='misskey:user-id' content=user.id)
		meta(name='misskey:note-id' content=note.id)

		// todo
		if user.twitter
			meta(name='twitter:creator' content=`@${user.twitter.screenName}`)

		if note.prev
			link(rel='prev' href=`${config.url}/notes/${note.prev}`)
		if note.next
			link(rel='next' href=`${config.url}/notes/${note.next}`)

		if !user.host
			link(rel='alternate' href=url type='application/activity+json')
		if note.uri
			link(rel='alternate' href=note.uri type='application/activity+json')<|MERGE_RESOLUTION|>--- conflicted
+++ resolved
@@ -2,11 +2,7 @@
 
 block vars
 	- const user = note.user;
-<<<<<<< HEAD
-	- const title = privateMode ? '非公開インスタンス' : (user.name ? `${user.name} (@${user.username})` : `@${user.username}`);
-=======
 	- const title = privateMode ? instanceName : (user.name ? `${user.name} (@${user.username})` : `@${user.username}`);
->>>>>>> 1c7dc4a1
 	- const url = `${config.url}/notes/${note.id}`;
 	- const isRenote = note.renote && note.text == null && note.fileIds.length == 0 && note.poll == null;
 
