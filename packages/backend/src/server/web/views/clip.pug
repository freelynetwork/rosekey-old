--- conflicted
+++ resolved
@@ -2,11 +2,7 @@
 
 block vars
 	- const user = clip.user;
-<<<<<<< HEAD
-	- const title = privateMode ? '非公開インスタンス' : clip.name;
-=======
 	- const title = privateMode ? instanceName : clip.name;
->>>>>>> 1c7dc4a1
 	- const url = `${config.url}/clips/${clip.id}`;
 
 block title
