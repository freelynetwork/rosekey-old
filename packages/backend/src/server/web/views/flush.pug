--- conflicted
+++ resolved
@@ -1,39 +1,9 @@
 doctype html
 
 html
-<<<<<<< HEAD
-	#msg
-	script.
-		const msg = document.getElementById('msg');
-		const successText = `\nSuccess Flush! <a href="/">Back to Calckey</a>\n成功しました。<a href="/">Misskeyを開き直してください。</a>`;
-
-		message('Start flushing.');
-
-		(async function() {
-			try {
-				localStorage.clear();
-				message('localStorage cleared.');
-
-				const idbPromises = ['MisskeyClient', 'keyval-store'].map((name, i, arr) => new Promise((res, rej) => {
-					const delidb = indexedDB.deleteDatabase(name);
-					delidb.onsuccess = () => res(message(`indexedDB "${name}" cleared. (${i + 1}/${arr.length})`));
-					delidb.onerror = e => rej(e)
-				}));
-
-				await Promise.all(idbPromises);
-
-				if (navigator.serviceWorker.controller) {
-					navigator.serviceWorker.controller.postMessage('clear');
-					await navigator.serviceWorker.getRegistrations()
-						.then(registrations => {
-							return Promise.all(registrations.map(registration => registration.unregister()));
-						})
-						.catch(e => { throw Error(e) });
-				}
-=======
 	head
 		meta(charset='utf-8')
-		meta(name='application-name' content='Misskey')
+		meta(name='application-name' content='Calckey')
 		meta(name='viewport' content='width=device-width, initial-scale=1.0')
 		title Flush Misskey
 		style.
@@ -53,13 +23,12 @@
 				color: rgb(134, 179, 0);
 				text-decoration: none;
 			}
->>>>>>> b355c21e
 
 	body
 		#msg
 		script.
 			const msg = document.getElementById('msg');
-			const successText = `\nSuccess Flush! <a href="/">Back to Misskey</a>\n成功しました。<a href="/">Misskeyを開き直してください。</a>`;
+			const successText = `\nSuccess Flush! <a href="/">Back to Calckey</a>\n成功しました。<a href="/">Calckeyを開き直してください。</a>`;
 
 			message('Start flushing.');
 
