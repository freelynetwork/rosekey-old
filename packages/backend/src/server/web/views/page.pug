--- conflicted
+++ resolved
@@ -2,11 +2,7 @@
 
 block vars
 	- const user = page.user;
-<<<<<<< HEAD
-	- const title = privateMode ? '非公開インスタンス' : page.title;
-=======
 	- const title = privateMode ? instanceName : page.title;
->>>>>>> 1c7dc4a1
 	- const url = `${config.url}/@${user.username}/${page.name}`;
 
 block title
