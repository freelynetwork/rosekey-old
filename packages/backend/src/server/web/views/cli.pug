--- conflicted
+++ resolved
@@ -4,14 +4,9 @@
 
 	head
 		meta(charset='utf-8')
-<<<<<<< HEAD
 		meta(name='application-name' content='Calckey')
-		title Calckey Cli
-=======
-		meta(name='application-name' content='Misskey')
 		meta(name='viewport' content='width=device-width, initial-scale=1.0')
 		title Misskey Cli
->>>>>>> b355c21e
 		style
 			include ../cli.css
 		script
@@ -19,11 +14,7 @@
 
 	body
 		header
-<<<<<<< HEAD
-			h1 Calckey Cli #{version}
-=======
-			h1 Misskey Simple Client v#{version}
->>>>>>> b355c21e
+			h1 Calckey Simple Client v#{version}
 		main
 			div#form
 				textarea#text
