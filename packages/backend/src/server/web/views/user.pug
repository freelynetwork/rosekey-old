extends ./base

block vars
<<<<<<< HEAD
	- const title = privateMode ? '非公開インスタンス' : (user.name ? `${user.name} (@${user.username})` : `@${user.username}`);
=======
	- const title = privateMode ? instanceName : (user.name ? `${user.name} (@${user.username})` : `@${user.username}`);
>>>>>>> 1c7dc4a1
	- const url = `${config.url}/@${(user.host ? `${user.username}@${user.host}` : user.username)}`;

block title
	= `${title} | ${instanceName}`

block desc
	unless privateMode
		meta(name='description' content= profile.description)

block og
	unless privateMode
		meta(property='og:type'        content='blog')
		meta(property='og:title'       content= title)
		meta(property='og:description' content= profile.description)
		meta(property='og:url'         content= url)
		meta(property='og:image'       content= avatarUrl)

block meta
	unless privateMode
		if user.host || profile.noCrawle
			meta(name='robots' content='noindex')

		meta(name='misskey:user-username' content=user.username)
		meta(name='misskey:user-id' content=user.id)

		if profile.twitter
			meta(name='twitter:creator' content=`@${profile.twitter.screenName}`)

		if !sub
			if !user.host
				link(rel='alternate' href=`${config.url}/users/${user.id}` type='application/activity+json')
			if user.uri
				link(rel='alternate' href=user.uri type='application/activity+json')
			if profile.url
				link(rel='alternate' href=profile.url type='text/html')

		each m in me
			link(rel='me' href=`${m}`)<|MERGE_RESOLUTION|>--- conflicted
+++ resolved
@@ -1,11 +1,7 @@
 extends ./base
 
 block vars
-<<<<<<< HEAD
-	- const title = privateMode ? '非公開インスタンス' : (user.name ? `${user.name} (@${user.username})` : `@${user.username}`);
-=======
 	- const title = privateMode ? instanceName : (user.name ? `${user.name} (@${user.username})` : `@${user.username}`);
->>>>>>> 1c7dc4a1
 	- const url = `${config.url}/@${(user.host ? `${user.username}@${user.host}` : user.username)}`;
 
 block title
