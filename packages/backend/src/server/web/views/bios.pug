--- conflicted
+++ resolved
@@ -4,14 +4,9 @@
 
 	head
 		meta(charset='utf-8')
-<<<<<<< HEAD
 		meta(name='application-name' content='Calckey')
-		title Calckey Repair Tool
-=======
-		meta(name='application-name' content='Misskey')
 		meta(name='viewport' content='width=device-width, initial-scale=1.0')
 		title Misskey Repair Tool
->>>>>>> b355c21e
 		style
 			include ../bios.css
 		script
@@ -19,11 +14,7 @@
 
 	body
 		header
-<<<<<<< HEAD
-			h1 Calckey Repair Tool #{version}
-=======
-			h1 Misskey Repair Tool v#{version}
->>>>>>> b355c21e
+			h1 Calckey Repair Tool v#{version}
 		main
 			div.tabs
 				button#ls Edit local storage
