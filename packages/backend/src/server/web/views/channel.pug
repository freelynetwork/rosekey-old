extends ./base

block vars
<<<<<<< HEAD
	- const title = privateMode ? '非公開インスタンス' : channel.name;
=======
	- const title = privateMode ? instanceName : channel.name;
>>>>>>> 1c7dc4a1
	- const url = `${config.url}/channels/${channel.id}`;

block title
	= `${title} | ${instanceName}`

block desc
	unless privateMode
		meta(name='description' content=channel.description)

block og
	unless privateMode
		meta(property='og:type'        content='article')
		meta(property='og:title'       content= title)
		meta(property='og:description' content= channel.description)
		meta(property='og:url'         content= url)
		meta(property='og:image'       content= channel.bannerUrl)<|MERGE_RESOLUTION|>--- conflicted
+++ resolved
@@ -1,11 +1,7 @@
 extends ./base
 
 block vars
-<<<<<<< HEAD
-	- const title = privateMode ? '非公開インスタンス' : channel.name;
-=======
 	- const title = privateMode ? instanceName : channel.name;
->>>>>>> 1c7dc4a1
 	- const url = `${config.url}/channels/${channel.id}`;
 
 block title
