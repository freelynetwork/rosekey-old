--- conflicted
+++ resolved
@@ -51,12 +51,8 @@
 		"bcryptjs": "2.4.3",
 		"blurhash": "2.0.5",
 		"bull": "4.11.2",
-<<<<<<< HEAD
-		"cacheable-lookup": "7.0.0",
 		"cassandra-driver": "4.6.4",
-=======
 		"cacheable-lookup": "TheEssem/cacheable-lookup",
->>>>>>> e9361a99
 		"cbor": "8.1.0",
 		"chalk": "5.3.0",
 		"chalk-template": "0.4.0",
