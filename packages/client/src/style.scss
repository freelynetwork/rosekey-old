@charset "utf-8";

:root {
	--radius: 12px;
	--marginFull: 16px;
	--marginHalf: 10px;
	--avatarSize: 48px;

	--margin: var(--marginFull);

	@media (max-width: 500px) {
		--margin: var(--marginHalf);
	}

	// https://larsenwork.com/easing-gradients/
	--gradient: hsl(0, 0%, 0%) 0%, hsla(0, 0%, 0%, 0.987) 8.1%,
		hsla(0, 0%, 0%, 0.951) 15.5%, hsla(0, 0%, 0%, 0.896) 22.5%,
		hsla(0, 0%, 0%, 0.825) 29%, hsla(0, 0%, 0%, 0.741) 35.3%,
		hsla(0, 0%, 0%, 0.648) 41.2%, hsla(0, 0%, 0%, 0.55) 47.1%,
		hsla(0, 0%, 0%, 0.45) 52.9%, hsla(0, 0%, 0%, 0.352) 58.8%,
		hsla(0, 0%, 0%, 0.259) 64.7%, hsla(0, 0%, 0%, 0.175) 71%,
		hsla(0, 0%, 0%, 0.104) 77.5%, hsla(0, 0%, 0%, 0.049) 84.5%,
		hsla(0, 0%, 0%, 0.013) 91.9%, hsla(0, 0%, 0%, 0) 100%;

	//--ad: rgb(255 169 0 / 10%);
}

::selection {
	color: #fff;
	background-color: var(--accent);
}

html {
	touch-action: manipulation;
	background-attachment: fixed;
	background-size: cover;
	background-position: center;
	color: var(--fg);
	accent-color: var(--accent);
	overflow: auto;
	overflow-wrap: break-word;
	font-family: Roboto, HelveticaNeue, Arial, sans-serif;
	font-size: 14px;
	line-height: 1.6;
	text-size-adjust: 100%;
	tab-size: 2;
	scroll-padding: 60px;
	overflow-x: clip;
	text-size-adjust: none;
	-webkit-text-size-adjust: none;

	&.useCJKFont {
		font-family: "Hiragino Maru Gothic Pro", "BIZ UDGothic", Roboto,
			HelveticaNeue, Arial, sans-serif;
	}

	&.useSystemFont {
		font-family:
			system-ui,
			-apple-system,
			BlinkMacSystemFont,
			"Segoe UI",
			Roboto,
			Oxygen,
			Ubuntu,
			Cantarell,
			"Open Sans",
			"Helvetica Neue",
			sans-serif;
	}
}
* {
	scrollbar-color: var(--scrollbarHandle) transparent;
}
body::-webkit-scrollbar {
	width: 12px;
	height: 12px;
}
body::-webkit-scrollbar-thumb {
	border-radius: 100px;
	background-clip: content-box;
	border: 3px solid transparent;
}
::-webkit-scrollbar {
	width: 6px;
	height: 6px;
}
::-webkit-scrollbar-track {
	background: inherit;
}
::-webkit-scrollbar-thumb {
	background: var(--scrollbarHandle);
	min-height: 80px;

	&:hover {
		background: var(--scrollbarHandleHover);
		background-clip: content-box;
	}

	&:active {
		background: var(--accent);
		background-clip: content-box;
	}
}

.hide-scrollbar {
	scrollbar-width: none;
	&::-webkit-scrollbar {
		display: none;
	}
}

html._themeChanging_ {
	&,
	*,
	::before,
	::after {
		transition:
			background 1s ease,
			border 1s ease !important;
	}
}

html,
body {
	margin: 0;
	padding: 0;
}

.swiper {
	margin-inline: -24px !important;
	padding-inline: 24px !important;
	mask: linear-gradient(
		to right,
		transparent,
		black 24px calc(100% - 24px),
		transparent
	);
	-webkit-mask: linear-gradient(
		to right,
		transparent,
		black 24px calc(100% - 24px),
		transparent
	);
}
.swiper-slide {
	min-height: 100vh;
}

a {
	text-decoration: none;
	cursor: pointer;
	color: inherit;
	-webkit-tap-highlight-color: transparent;
	text-decoration: underline;
	text-decoration-color: transparent;
	transition: text-decoration-color 0.2s;
	&:hover {
		text-decoration-color: currentColor;
	}
}

// i {
// 	transform: translateY(0.1em);
// }

textarea,
input {
	-webkit-tap-highlight-color: transparent;
}

optgroup,
option {
	background: var(--panel);
	color: var(--fg);
}

hr {
	margin: var(--margin) 0 var(--margin) 0;
	border: none;
	height: 1px;
	background: var(--divider);
}

.fa-pulse {
	animation: spin 1s infinite;
}

@keyframes spin {
	0% {
		transform: rotate(0deg);
	}
	100% {
		transform: rotate(360deg);
	}
}

._noSelect {
	user-select: none;
	-webkit-user-select: none;
	-webkit-touch-callout: none;
}

._ghost {
	&,
	* {
		@extend ._noSelect;
		pointer-events: none;
	}
}

._modalBg {
	position: fixed;
	top: 0;
	inset-inline-start: 0;
	width: 100%;
	height: 100%;
	background: var(--modalBg);
	-webkit-backdrop-filter: var(--modalBgFilter);
	backdrop-filter: var(--modalBgFilter);
}

._shadow {
	box-shadow: 0px 4px 32px var(--shadow) !important;
}

.swiper {
	overflow: clip !important;
}

._button {
	appearance: none;
	display: inline-block;
	padding: 0;
	margin: 0; // for Safari
	background: none;
	border: none;
	cursor: pointer;
	color: inherit;
	touch-action: manipulation;
	-webkit-tap-highlight-color: transparent;
	font-size: 1em;
	font-family: inherit;
	line-height: inherit;
	text-decoration: none;

	&,
	* {
		@extend ._noSelect;
	}

	* {
		pointer-events: none;
	}

	&:disabled {
		opacity: 0.5;
		cursor: default;
	}

	> i:only-child {
		display: block;
		margin: auto;
	}
}

._buttonIcon {
	@extend ._button;
	display: flex;
	align-items: center;
	justify-content: center;
	width: calc(var(--height) - (var(--margin) * 2));
	height: calc(var(--height) - (var(--margin) * 2));
	box-sizing: border-box;
	position: relative;
	border-radius: 5px;
	outline: none;

	&::before {
		content: "";
		position: absolute;
		width: 2.7em;
		height: 2.7em;
		border-radius: inherit;
		transition: background 0.2s;
	}

	&:hover:before,
	&:focus::before,
	&.highlighted::before {
		background: var(--buttonBg);
	}
	&:focus-visible::before {
		outline: auto;
	}
	&.highlighted {
		color: var(--accent);
	}
}

._buttonPrimary {
	@extend ._button;
	color: var(--fgOnAccent);
	background: var(--accent);

	&:not(:disabled):hover {
		background: var(--X8);
	}

	&:not(:disabled):active {
		background: var(--X9);
	}
}

._buttonGradate {
	@extend ._buttonPrimary;
	color: var(--fgOnAccent);
	background: linear-gradient(
		90deg,
		var(--buttonGradateA),
		var(--buttonGradateB)
	);

	&:not(:disabled):hover {
		background: linear-gradient(90deg, var(--X8), var(--X8));
	}

	&:not(:disabled):active {
		background: linear-gradient(90deg, var(--X8), var(--X8));
	}
}

._help {
	color: var(--accent);
	cursor: help;
}

._textButton {
	@extend ._button;
	color: var(--accent);

	&:not(:disabled):hover {
		text-decoration: underline;
	}
}

._panel {
	background: var(--panel);
	border-radius: var(--radius);
	overflow: clip;
}

._margin {
	margin: var(--margin) 0;
}

._gaps_m {
	display: flex;
	flex-direction: column;
	gap: 1.5em;
}

._gaps_s {
	display: flex;
	flex-direction: column;
	gap: 0.75em;
}

._gaps {
	display: flex;
	flex-direction: column;
	gap: var(--margin);
}

._inputs {
	display: flex;
	margin: 32px 0;

	&:first-child {
		margin-top: 8px;
	}

	&:last-child {
		margin-bottom: 8px;
	}

	> * {
		flex: 1;
		margin: 0 !important;

		&:not(:first-child) {
			margin-inline-start: 8px !important;
		}

		&:not(:last-child) {
			margin-inline-end: 8px !important;
		}
	}
}

._panel {
	background: var(--panel);
	border-radius: var(--radius);
	overflow: clip;
}

._block {
	background: var(--panel);
	border-radius: var(--radius);
	overflow: visible;

	& + ._block {
		margin-top: var(--margin);
	}
}

._gap {
	margin: var(--margin) 0;
	&:first-child {
		margin-top: 0;
	}
}

// TODO: 廃止
._card {
	@extend ._panel;

	// TODO: _cardTitle に
	> ._title {
		margin: 0;
		padding: 22px 32px;
		font-size: 1em;
		border-bottom: solid 1px var(--panelHeaderDivider);
		font-weight: bold;
		background: var(--panelHeaderBg);
		color: var(--panelHeaderFg);

		@media (max-width: 500px) {
			padding: 16px;
			font-size: 1em;
		}
	}

	// TODO: _cardContent に
	> ._content {
		padding: 32px;

		@media (max-width: 500px) {
			padding: 16px;
		}

		&._noPad {
			padding: 0 !important;
		}

		& + ._content {
			border-top: solid 0.5px var(--divider);
		}
	}

	// TODO: _cardFooter に
	> ._footer {
		border-top: solid 0.5px var(--divider);
		padding: 24px 32px;

		@media (max-width: 500px) {
			padding: 16px;
		}
	}
}

._borderButton {
	@extend ._button;
	display: block;
	width: 100%;
	padding: 10px;
	box-sizing: border-box;
	text-align: center;
	border: solid 0.5px var(--divider);
	border-radius: var(--radius);

	&:active {
		border-color: var(--accent);
	}
}

._popup {
	background: var(--popup);
	border-radius: var(--radius);
	contain: content;
}

// TODO: 廃止
._monolithic_ {
	._section:not(:empty) {
		box-sizing: border-box;
		padding: var(--root-margin, 32px);

		@media (max-width: 500px) {
			--root-margin: 10px;
		}

		& + ._section:not(:empty) {
			border-top: solid 0.5px var(--divider);
		}
	}
}

._narrow_ ._card {
	> ._title {
		padding: 16px;
		font-size: 1em;
	}

	> ._content {
		padding: 16px;
	}

	> ._footer {
		padding: 16px;
	}
}

._acrylic {
	background: var(--acrylicPanel);
	-webkit-backdrop-filter: var(--blur, blur(15px));
	backdrop-filter: var(--blur, blur(15px));

	@supports not (backdrop-filter: var(--blur, blur(15px))) {
		&:after {
			content: "";
			position: absolute;
			top: 0;
			inset-inline-end: 0;
			inset-inline-start: 0;
			bottom: 0;
			z-index: -1;
			background: var(--bg);
			opacity: 0.75;
		}
	}
}

._formBlock {
	margin: 1.5em 0;
}

._formRoot {
	> ._formBlock:first-child {
		margin-top: 0;
	}

	> ._formBlock:last-child {
		margin-bottom: 0;
	}
}

._formLinksGrid {
	display: grid;
	grid-template-columns: repeat(auto-fill, minmax(200px, 1fr));
	grid-gap: 12px;
	> button {
		width: 100% !important;
	}
}

._flexList {
	display: flex;
	flex-wrap: wrap;
	gap: 0.2em;
	width: min-content;
	min-width: 100%;
	&._center {
		justify-content: center;
	}
}

._formLinks {
	> *:not(:last-child) {
		margin-bottom: 8px;
	}
}

._beta {
	margin-inline-start: 0.7em;
	font-size: 65%;
	padding: 2px 3px;
	color: var(--accent);
	border: solid 1px var(--accent);
	border-radius: 4px;
	vertical-align: top;
}

._table {
	> ._row {
		display: flex;

		&:not(:last-child) {
			margin-bottom: 16px;

			@media (max-width: 500px) {
				margin-bottom: 8px;
			}
		}

		> ._cell {
			flex: 1;

			> ._label {
				font-size: 80%;
				opacity: 0.7;

				> ._icon {
					margin-inline-end: 4px;
					display: none;
				}
			}
		}
	}
}

._fullinfo {
	padding: 64px 32px;
	text-align: center;

	> img {
		vertical-align: bottom;
		height: 128px;
		margin-bottom: 16px;
	}
}

._keyValue {
	display: flex;

	> * {
		flex: 1;
	}
}

._link {
	position: relative;
	color: var(--link);
<<<<<<< HEAD
	text-decoration: none !important;

	&::before, &::after {
		content: "";
		position: absolute;
		bottom: 0;
		inset-inline-start: 0;
		width: 0%;
		border-bottom: 1px solid var(--link);
		transition: 0.3s ease-in-out;
	}
	&::before {
		width: 100%;
		opacity: .4;
	}
	&:hover:after, &:focus:after {
		width: 100%;
	}
=======
	text-underline-offset: 0.2em;

	// &::before,
	// &::after {
	// 	content: "";
	// 	position: absolute;
	// 	bottom: 0;
	// 	left: 0;
	// 	width: 0%;
	// 	border-bottom: 1px solid currentColor;
	// 	transition: 0.3s ease-in-out;
	// }
	// &::before {
	// 	width: 100%;
	// 	opacity: 0.4;
	// }
	// &:hover:after,
	// &:focus:after {
	// 	width: 100%;
	// }
>>>>>>> 71ea5c4f
}

._caption {
	font-size: 0.8em;
	opacity: 0.7;
}

._monospace {
	font-family:
		Fira code,
		Fira Mono,
		Consolas,
		Menlo,
		Courier,
		monospace !important;
}

._code {
	@extend ._monospace;
	background: #26233a;
	color: #e0def4;
	font-size: 14px;
	line-height: 1.5;
	padding: 5px;
}

.prism-editor__container {
	height: 100%;
}

.prism-editor__textarea:focus {
	outline: none;
}

:not(.noGap):not(._block) > {
	.note-container,
	.cmuxhskf > section,
	._gap > ._block,
	._panel,
	.noGap,
	.profile,
	.card {
		&:not(.caution) {
			box-shadow: 0 4px 25px rgba(0, 0, 0, 0.04);
			border-radius: var(--radius);
			overflow: clip;
		}
	}
}
.widgets ._panel {
	box-shadow: none !important;
}

._zoom {
	transition-duration: 0.5s, 0.5s;
	transition-property: opacity, transform;
	transition-timing-function: cubic-bezier(0, 0.5, 0.5, 1);
}

.zoom-enter-active,
.zoom-leave-active {
	transition:
		opacity 0.5s,
		transform 0.5s !important;
}
.zoom-enter-from,
.zoom-leave-to {
	opacity: 0;
	transform: scale(0.9);
}

@keyframes blink {
	0% {
		opacity: 1;
	}
	70% {
		opacity: 0;
	}
	100% {
		opacity: 1;
	}
}

@keyframes tada {
	from {
		transform: scale3d(1, 1, 1);
	}

	10%,
	20% {
		transform: scale3d(0.9, 0.9, 0.9) rotate3d(0, 0, 1, -3deg);
	}

	30%,
	50%,
	70%,
	90% {
		transform: scale3d(1.1, 1.1, 1.1) rotate3d(0, 0, 1, 3deg);
	}

	40%,
	60%,
	80% {
		transform: scale3d(1.1, 1.1, 1.1) rotate3d(0, 0, 1, -3deg);
	}

	to {
		transform: scale3d(1, 1, 1);
	}
}

@media (prefers-reduced-motion) {
	@keyframes tada {
		from {
			transform: scale3d(1, 1, 1);
		}

		50% {
			transform: scale3d(1.1, 1.1, 1.1);
		}

		to {
			transform: scale3d(1, 1, 1);
		}
	}

	@keyframes blink {
		0% {
			opacity: 1;
		}
		100% {
			opacity: 1;
		}
	}
}

._anime_bounce {
	will-change: transform;
	animation: bounce ease 0.7s;
	animation-iteration-count: 1;
	transform-origin: 50% 50%;
}
._anime_bounce_ready {
	will-change: transform;
	transform: scaleX(0.9) scaleY(0.9);
}
._anime_bounce_standBy {
	transition: transform 0.1s ease;
}

@keyframes bounce {
	0% {
		transform: scaleX(0.9) scaleY(0.9);
	}
	19% {
		transform: scaleX(1.1) scaleY(1.1);
	}
	48% {
		transform: scaleX(0.95) scaleY(0.95);
	}
	100% {
		transform: scaleX(1) scaleY(1);
	}
}

@keyframes spinY {
	0% {
		transform: perspective(128px) rotateY(0deg);
	}
	100% {
		transform: perspective(128px) rotateY(360deg);
	}
}

.ph-xxs {
	font-size: 0.5em;
}

.ph-xs {
	font-size: 0.75em;
}

.ph-sm {
	font-size: 0.875em;
}

.ph-lg {
	font-size: 1.3333em;
	line-height: 0.75em;
	vertical-align: -0.0667em;
	justify-content: center;
}

.ph-xl {
	font-size: 1.5em;
	line-height: 0.6666em;
	vertical-align: -0.075em;
}

.ph-1x {
	font-size: 1em;
}

.ph-2x {
	font-size: 2em;
}

.ph-3x {
	font-size: 3em;
}

.ph-4x {
	font-size: 4em;
}

.ph-5x {
	font-size: 5em;
}

.ph-6x {
	font-size: 6em;
}

.ph-7x {
	font-size: 7em;
}

.ph-8x {
	font-size: 8em;
}

.ph-9x {
	font-size: 9em;
}

.ph-10x {
	font-size: 10em;
}

.ph-fw {
	text-align: center;
	width: 1.25em;
	display: inline-flex;
}

._blur_text {
	filter: blur(6px);
	transition: filter 0.3s;

	&:hover {
		filter: blur(0px);
	}
}

// ._otp_input {
// 	width: 30px;
// 	height: 30px;
// 	padding: 5px;
// 	margin: 1rem 7px auto;
// 	font-size: 20px;
// 	border-radius: 4px;
// 	border: 2px solid var(--accent);
// 	background-color: var(--accentedBg);
// 	color: var(--fg);
// 	text-align: center;
// }
// ._otp_input.error {
// 	border-color: var(--error) !important;
// }
// ._otp_input::-webkit-inner-spin-button,
// ._otp_input::-webkit-outer-spin-button {
// 	-webkit-appearance: none;
// 	margin: 0;
// }

@keyframes reset {
	to {
		transform: none;
		opacity: 1;
	}
}
.instant {
	animation-duration: 0s !important;
}

@media (prefers-reduced-motion: no-preference) {
	@keyframes scaleIn {
		from {
			transform: scale(0);
			opacity: 0;
		}
	}
	@keyframes scaleInSmall {
		from {
			transform: scale(0.8);
			opacity: 0;
		}
	}
}<|MERGE_RESOLUTION|>--- conflicted
+++ resolved
@@ -641,26 +641,6 @@
 ._link {
 	position: relative;
 	color: var(--link);
-<<<<<<< HEAD
-	text-decoration: none !important;
-
-	&::before, &::after {
-		content: "";
-		position: absolute;
-		bottom: 0;
-		inset-inline-start: 0;
-		width: 0%;
-		border-bottom: 1px solid var(--link);
-		transition: 0.3s ease-in-out;
-	}
-	&::before {
-		width: 100%;
-		opacity: .4;
-	}
-	&:hover:after, &:focus:after {
-		width: 100%;
-	}
-=======
 	text-underline-offset: 0.2em;
 
 	// &::before,
@@ -668,7 +648,7 @@
 	// 	content: "";
 	// 	position: absolute;
 	// 	bottom: 0;
-	// 	left: 0;
+	// 	inset-inline-start: 0;
 	// 	width: 0%;
 	// 	border-bottom: 1px solid currentColor;
 	// 	transition: 0.3s ease-in-out;
@@ -681,7 +661,6 @@
 	// &:focus:after {
 	// 	width: 100%;
 	// }
->>>>>>> 71ea5c4f
 }
 
 ._caption {
