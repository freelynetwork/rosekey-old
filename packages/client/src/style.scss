--- conflicted
+++ resolved
@@ -616,7 +616,77 @@
   }
 }
 
-<<<<<<< HEAD
+.ph-xxs {
+  font-size: 0.5em;
+}
+
+.ph-xs {
+  font-size: 0.75em;
+}
+
+.ph-sm {
+  font-size: 0.875em;
+}
+
+.ph-lg {
+  font-size: 1.3333em;
+  line-height: 0.75em;
+  vertical-align: -0.0667em;
+}
+
+.ph-xl {
+  font-size: 1.5em;
+  line-height: 0.6666em;
+  vertical-align: -0.075em;
+}
+
+.ph-1x {
+  font-size: 1em;
+}
+
+.ph-2x {
+  font-size: 2em;
+}
+
+.ph-3x {
+  font-size: 3em;
+}
+
+.ph-4x {
+  font-size: 4em;
+}
+
+.ph-5x {
+  font-size: 5em;
+}
+
+.ph-6x {
+  font-size: 6em;
+}
+
+.ph-7x {
+  font-size: 7em;
+}
+
+.ph-8x {
+  font-size: 8em;
+}
+
+.ph-9x {
+  font-size: 9em;
+}
+
+.ph-10x {
+  font-size: 10em;
+}
+
+.ph-fw {
+  text-align: center;
+  width: 1.25em;
+	display: inline-flex;
+}
+
+
 @media(prefers-reduced-motion: no-preference) {
 	@keyframes scaleIn {
 		from {
@@ -630,74 +700,4 @@
 			opacity: 0;
 		}
 	}
-=======
-.ph-xxs {
-  font-size: 0.5em;
-}
-
-.ph-xs {
-  font-size: 0.75em;
-}
-
-.ph-sm {
-  font-size: 0.875em;
-}
-
-.ph-lg {
-  font-size: 1.3333em;
-  line-height: 0.75em;
-  vertical-align: -0.0667em;
-}
-
-.ph-xl {
-  font-size: 1.5em;
-  line-height: 0.6666em;
-  vertical-align: -0.075em;
-}
-
-.ph-1x {
-  font-size: 1em;
-}
-
-.ph-2x {
-  font-size: 2em;
-}
-
-.ph-3x {
-  font-size: 3em;
-}
-
-.ph-4x {
-  font-size: 4em;
-}
-
-.ph-5x {
-  font-size: 5em;
-}
-
-.ph-6x {
-  font-size: 6em;
-}
-
-.ph-7x {
-  font-size: 7em;
-}
-
-.ph-8x {
-  font-size: 8em;
-}
-
-.ph-9x {
-  font-size: 9em;
-}
-
-.ph-10x {
-  font-size: 10em;
-}
-
-.ph-fw {
-  text-align: center;
-  width: 1.25em;
-	display: inline-flex;
->>>>>>> 0e2a5b30
 }