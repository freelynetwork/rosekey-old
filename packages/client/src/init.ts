/**
 * Client entry point
 */

// https://vitejs.dev/config/build-options.html#build-modulepreload
import "vite/modulepreload-polyfill";

import "@/style.scss";

import "@phosphor-icons/web/bold";
import "@phosphor-icons/web/duotone";
import "@phosphor-icons/web/fill";
import "@phosphor-icons/web/light";
import "@phosphor-icons/web/regular";

// #region account indexedDB migration

const accounts = localStorage.getItem("accounts");
if (accounts) {
	set("accounts", JSON.parse(accounts));
	localStorage.removeItem("accounts");
}
// #endregion

import { compareVersions } from "compare-versions";
import {
	computed,
	createApp,
	defineAsyncComponent,
	markRaw,
	version as vueVersion,
	watch,
} from "vue";
import { set } from "@/scripts/idb-proxy";

import { login, refreshAccount, signout, updateAccount } from "@/account";
import components from "@/components";
<<<<<<< HEAD
import { version, ui, lang, host } from "@/config";
import { langmap } from "@/scripts/langmap";
import { applyTheme } from "@/scripts/theme";
import { isDeviceDarkmode } from "@/scripts/is-device-darkmode";
=======
import { lang, ui, version } from "@/config";
import directives from "@/directives";
>>>>>>> 57627407
import { i18n } from "@/i18n";
import { fetchInstance, instance } from "@/instance";
import { alert, api, confirm, popup, post, toast } from "@/os";
import { $i } from "@/reactiveAccount";
import { deviceKind } from "@/scripts/device-kind";
import { getAccountFromId } from "@/scripts/get-account-from-id";
import { makeHotkey } from "@/scripts/hotkey";
import { initializeSw } from "@/scripts/initialize-sw";
import { isDeviceDarkmode } from "@/scripts/is-device-darkmode";
import { getUrlWithoutLoginId } from "@/scripts/login-id";
import { reactionPicker } from "@/scripts/reaction-picker";
import { search } from "@/scripts/search";
import * as sound from "@/scripts/sound";
import { applyTheme } from "@/scripts/theme";
import { reloadChannel } from "@/scripts/unison-reload";
import { ColdDeviceStorage, defaultStore } from "@/store";
import { stream } from "@/stream";
import widgets from "@/widgets";

function checkForSplash() {
	const splash = document.getElementById("splash");
	// 念のためnullチェック(HTMLが古い場合があるため(そのうち消す))
	if (splash) {
		splash.style.opacity = "0";
		splash.style.pointerEvents = "none";
		splash.addEventListener("transitionend", () => {
			splash.remove();
		});
	}
}

(async () => {
	console.info(`Firefish v${version}`);

	if (_DEV_) {
		console.warn("Development mode!!!");

		console.info(`vue ${vueVersion}`);

		(window as any).$i = $i;

		window.addEventListener("error", (event) => {
			console.error(event);
			/*
			alert({
				type: 'error',
				title: 'DEV: Unhandled error',
				text: event.message
			});
			*/
		});

		window.addEventListener("unhandledrejection", (event) => {
			console.error(event);
			/*
			alert({
				type: 'error',
				title: 'DEV: Unhandled promise rejection',
				text: event.reason
			});
			*/
		});
	}

	// タッチデバイスでCSSの:hoverを機能させる
	document.addEventListener("touchend", () => {}, { passive: true });

	// 一斉リロード
	reloadChannel.addEventListener("message", (path) => {
		if (path !== null) location.href = path;
		else location.reload();
	});

	// #region SEE: https://css-tricks.com/the-trick-to-viewport-units-on-mobile/
	// TODO: いつの日にか消したい
	const vh = window.innerHeight * 0.01;
	document.documentElement.style.setProperty("--vh", `${vh}px`);
	window.addEventListener("resize", () => {
		const vh = window.innerHeight * 0.01;
		document.documentElement.style.setProperty("--vh", `${vh}px`);
	});
	// #endregion

	// #region Set lang attr
	const html = document.documentElement;
	html.setAttribute("lang", lang || "en-US");
	html.setAttribute("dir", langmap[lang].rtl ? "rtl" : "ltr");
	//#endregion

	// #region loginId
	const params = new URLSearchParams(location.search);
	const loginId = params.get("loginId");

	if (loginId) {
		const target = getUrlWithoutLoginId(location.href);

		if (!$i || $i.id !== loginId) {
			const account = await getAccountFromId(loginId);
			if (account) {
				await login(account.token, target);
			}
		}

		history.replaceState({ misskey: "loginId" }, "", target);
	}

	// #endregion

	// #region Fetch user
	if ($i?.token) {
		if (_DEV_) {
			console.log("account cache found. refreshing...");
		}

		refreshAccount();
	} else {
		if (_DEV_) {
			console.log("no account cache found.");
		}

		// 連携ログインの場合用にCookieを参照する
		const i = (document.cookie.match(/igi=(\w+)/) || [null, null])[1];

		if (i != null && i !== "null") {
			if (_DEV_) {
				console.log("signing...");
			}

			try {
				document.body.innerHTML = "<div>Please wait...</div>";
				await login(i);
			} catch (err) {
				// Render the error screen
				// TODO: ちゃんとしたコンポーネントをレンダリングする(v10とかのトラブルシューティングゲーム付きのやつみたいな)
				document.body.innerHTML = '<div id="err">Oops!</div>';
			}
		} else {
			if (_DEV_) {
				console.log("not signed in");
			}
		}
	}
	// #endregion

	const fetchInstanceMetaPromise = fetchInstance();

	fetchInstanceMetaPromise.then(() => {
		localStorage.setItem("v", instance.version);

		// Init service worker
		initializeSw();
	});

	const app = createApp(
		window.location.search === "?zen"
			? defineAsyncComponent(() => import("@/ui/zen.vue"))
			: !$i
			? defineAsyncComponent(() => import("@/ui/visitor.vue"))
			: ui === "deck"
			? defineAsyncComponent(() => import("@/ui/deck.vue"))
			: defineAsyncComponent(() => import("@/ui/universal.vue")),
	);

	if (_DEV_) {
		app.config.performance = true;
	}

	app.config.globalProperties = {
		$i,
		$instance: instance,
	};

	widgets(app);
	directives(app);
	components(app);

	checkForSplash();

	// https://github.com/misskey-dev/misskey/pull/8575#issuecomment-1114239210
	// なぜかinit.tsの内容が2回実行されることがあるため、mountするdivを1つに制限する
	const rootEl = (() => {
		const MISSKEY_MOUNT_DIV_ID = "firefish_app";

		const currentEl = document.getElementById(MISSKEY_MOUNT_DIV_ID);

		if (currentEl) {
			console.warn("multiple import detected");
			return currentEl;
		}

		const rootEl = document.createElement("div");
		rootEl.id = MISSKEY_MOUNT_DIV_ID;
		document.body.appendChild(rootEl);
		return rootEl;
	})();

	app.mount(rootEl);

	// boot.jsのやつを解除
	window.onerror = null;
	window.onunhandledrejection = null;

	reactionPicker.init();

	checkForSplash();

	// クライアントが更新されたか？
	const lastVersion = localStorage.getItem("lastVersion");

	if (lastVersion !== version) {
		localStorage.setItem("lastVersion", version);

		// テーマリビルドするため
		localStorage.removeItem("theme");

		try {
			// 変なバージョン文字列来るとcompareVersionsでエラーになるため
			if (
				lastVersion != null &&
				compareVersions(version, lastVersion) === 1 &&
				defaultStore.state.showUpdates
			) {
				// ログインしてる場合だけ
				if ($i) {
					popup(
						defineAsyncComponent(() => import("@/components/MkUpdated.vue")),
						{},
						{},
						"closed",
					);
				}
			}
		} catch (err) {
			console.error(err);
		}
	}

	if (
		$i &&
		defaultStore.state.tutorial === -1 &&
		!["/announcements", "/announcements/"].includes(window.location.pathname)
	) {
		api("announcements", { withUnreads: true, limit: 10 })
			.then((announcements) => {
				const unreadAnnouncements = announcements.filter((item) => {
					return !item.isRead;
				});
				if (unreadAnnouncements.length > 3) {
					popup(
						defineAsyncComponent(
							() => import("@/components/MkManyAnnouncements.vue"),
						),
						{},
						{},
						"closed",
					);
				} else {
					unreadAnnouncements.forEach((item) => {
						if (item.showPopup)
							popup(
								defineAsyncComponent(
									() => import("@/components/MkAnnouncement.vue"),
								),
								{ announcement: item },
								{},
								"closed",
							);
					});
				}
			})
			.catch((err) => console.log(err));
	}

	// NOTE: この処理は必ず↑のクライアント更新時処理より後に来ること(テーマ再構築のため)
	watch(
		defaultStore.reactiveState.darkMode,
		(darkMode) => {
			applyTheme(
				darkMode
					? ColdDeviceStorage.get("darkTheme")
					: ColdDeviceStorage.get("lightTheme"),
			);
		},
		{ immediate: localStorage.theme == null },
	);

	const darkTheme = computed(ColdDeviceStorage.makeGetterSetter("darkTheme"));
	const lightTheme = computed(ColdDeviceStorage.makeGetterSetter("lightTheme"));

	watch(darkTheme, (theme) => {
		if (defaultStore.state.darkMode) {
			applyTheme(theme);
		}
	});

	watch(lightTheme, (theme) => {
		if (!defaultStore.state.darkMode) {
			applyTheme(theme);
		}
	});

	// #region Sync dark mode
	if (ColdDeviceStorage.get("syncDeviceDarkMode")) {
		defaultStore.set("darkMode", isDeviceDarkmode());
	}
	window.matchMedia("(prefers-color-scheme: dark)").onchange = (mql) => {
		if (ColdDeviceStorage.get("syncDeviceDarkMode")) {
			defaultStore.set("darkMode", mql.matches);
		}
	};
	// #endregion

	fetchInstanceMetaPromise.then(() => {
		if (defaultStore.state.themeInitial) {
			if (instance.defaultLightTheme != null)
				ColdDeviceStorage.set(
					"lightTheme",
					JSON.parse(instance.defaultLightTheme),
				);
			if (instance.defaultDarkTheme != null)
				ColdDeviceStorage.set(
					"darkTheme",
					JSON.parse(instance.defaultDarkTheme),
				);
			defaultStore.set("themeInitial", false);
		}
	});

	watch(
		defaultStore.reactiveState.useBlurEffectForModal,
		(v) => {
			document.documentElement.style.setProperty(
				"--modalBgFilter",
				v ? "blur(4px)" : "none",
			);
		},
		{ immediate: true },
	);

	watch(
		defaultStore.reactiveState.useBlurEffect,
		(v) => {
			if (v && deviceKind !== "smartphone") {
				document.documentElement.style.removeProperty("--blur");
			} else {
				document.documentElement.style.setProperty("--blur", "none");
			}
		},
		{ immediate: true },
	);

	let reloadDialogShowing = false;
	stream.on("_disconnected_", async () => {
		if (defaultStore.state.serverDisconnectedBehavior === "reload") {
			location.reload();
		} else if (defaultStore.state.serverDisconnectedBehavior === "dialog") {
			if (reloadDialogShowing) return;
			reloadDialogShowing = true;
			const { canceled } = await confirm({
				type: "warning",
				title: i18n.ts.disconnectedFromServer,
				text: i18n.ts.reloadConfirm,
			});
			reloadDialogShowing = false;
			if (!canceled) {
				location.reload();
			}
		}
	});

	stream.on("emojiAdded", (emojiData) => {
		// TODO
		// store.commit('instance/set', );
	});

	for (const plugin of ColdDeviceStorage.get("plugins").filter(
		(p) => p.active,
	)) {
		import("./plugin").then(({ install }) => {
			install(plugin);
		});
	}

	const hotkeys = {
		d: (): void => {
			defaultStore.set("darkMode", !defaultStore.state.darkMode);
		},
		s: search,
	};

	if ($i) {
		// only add post shortcuts if logged in
		hotkeys["p|n"] = post;

		if ($i.isDeleted) {
			alert({
				type: "warning",
				text: i18n.ts.accountDeletionInProgress,
			});
		}

		const lastUsed = localStorage.getItem("lastUsed");
		if (lastUsed) {
			const lastUsedDate = parseInt(lastUsed, 10);
			// 二時間以上前なら
			if (Date.now() - lastUsedDate > 1000 * 60 * 60 * 2) {
				toast(
					i18n.t("welcomeBackWithName", {
						name: $i.name || $i.username,
					}),
				);
			}
		}
		localStorage.setItem("lastUsed", Date.now().toString());

		const latestDonationInfoShownAt = localStorage.getItem(
			"latestDonationInfoShownAt",
		);
		const neverShowDonationInfo = localStorage.getItem("neverShowDonationInfo");
		if (
			neverShowDonationInfo !== "true" &&
			new Date($i.createdAt).getTime() < Date.now() - 1000 * 60 * 60 * 24 * 3 &&
			!location.pathname.startsWith("/miauth")
		) {
			if (
				latestDonationInfoShownAt == null ||
				new Date(latestDonationInfoShownAt).getTime() <
					Date.now() - 1000 * 60 * 60 * 24 * 30
			) {
				popup(
					defineAsyncComponent(() => import("@/components/MkDonation.vue")),
					{},
					{},
					"closed",
				);
			}
		}

		if ("Notification" in window) {
			// 許可を得ていなかったらリクエスト
			if (Notification.permission === "default") {
				Notification.requestPermission();
			}
		}

		const main = markRaw(stream.useChannel("main", null, "System"));

		// 自分の情報が更新されたとき
		main.on("meUpdated", (i) => {
			updateAccount(i);
		});

		main.on("readAllNotifications", () => {
			updateAccount({ hasUnreadNotification: false });
		});

		main.on("unreadNotification", () => {
			updateAccount({ hasUnreadNotification: true });
		});

		main.on("unreadMention", () => {
			updateAccount({ hasUnreadMentions: true });
		});

		main.on("readAllUnreadMentions", () => {
			updateAccount({ hasUnreadMentions: false });
		});

		main.on("unreadSpecifiedNote", () => {
			updateAccount({ hasUnreadSpecifiedNotes: true });
		});

		main.on("readAllUnreadSpecifiedNotes", () => {
			updateAccount({ hasUnreadSpecifiedNotes: false });
		});

		main.on("readAllMessagingMessages", () => {
			updateAccount({ hasUnreadMessagingMessage: false });
		});

		main.on("unreadMessagingMessage", () => {
			updateAccount({ hasUnreadMessagingMessage: true });
			sound.play("chatBg");
		});

		main.on("readAllAntennas", () => {
			updateAccount({ hasUnreadAntenna: false });
		});

		main.on("unreadAntenna", () => {
			updateAccount({ hasUnreadAntenna: true });
			sound.play("antenna");
		});

		main.on("readAllAnnouncements", () => {
			updateAccount({ hasUnreadAnnouncement: false });
		});

		main.on("readAllChannels", () => {
			updateAccount({ hasUnreadChannel: false });
		});

		main.on("unreadChannel", () => {
			updateAccount({ hasUnreadChannel: true });
			sound.play("channel");
		});

		// トークンが再生成されたとき
		// このままではMisskeyが利用できないので強制的にサインアウトさせる
		main.on("myTokenRegenerated", () => {
			signout();
		});
	}

	// shortcut
	document.addEventListener("keydown", makeHotkey(hotkeys));
})();<|MERGE_RESOLUTION|>--- conflicted
+++ resolved
@@ -35,15 +35,9 @@
 
 import { login, refreshAccount, signout, updateAccount } from "@/account";
 import components from "@/components";
-<<<<<<< HEAD
-import { version, ui, lang, host } from "@/config";
 import { langmap } from "@/scripts/langmap";
-import { applyTheme } from "@/scripts/theme";
-import { isDeviceDarkmode } from "@/scripts/is-device-darkmode";
-=======
 import { lang, ui, version } from "@/config";
 import directives from "@/directives";
->>>>>>> 57627407
 import { i18n } from "@/i18n";
 import { fetchInstance, instance } from "@/instance";
 import { alert, api, confirm, popup, post, toast } from "@/os";
