/**
 * Client entry point
 */

// https://vitejs.dev/config/build-options.html#build-modulepreload
import "vite/modulepreload-polyfill";

import "@/style.scss";
import "@phosphor-icons/web/bold";
import "@phosphor-icons/web/fill";

// #region account indexedDB migration
import { set } from "@/scripts/idb-proxy";

const accounts = localStorage.getItem("accounts");
if (accounts) {
	set("accounts", JSON.parse(accounts));
	localStorage.removeItem("accounts");
}
// #endregion

import {
	computed,
	createApp,
	defineAsyncComponent,
	markRaw,
	version as vueVersion,
	watch,
} from "vue";
import { compareVersions } from "compare-versions";

import widgets from "@/widgets";
import directives from "@/directives";
import components from "@/components";
<<<<<<< HEAD
import { version, ui, lang, host } from "@/config";
import { langmap } from "@/scripts/langmap";
=======
import { host, lang, ui, version } from "@/config";
>>>>>>> 71ea5c4f
import { applyTheme } from "@/scripts/theme";
import { isDeviceDarkmode } from "@/scripts/is-device-darkmode";
import { i18n } from "@/i18n";
import { alert, api, confirm, popup, post, toast } from "@/os";
import { stream } from "@/stream";
import * as sound from "@/scripts/sound";
import { $i, login, refreshAccount, signout, updateAccount } from "@/account";
import { ColdDeviceStorage, defaultStore } from "@/store";
import { fetchInstance, instance } from "@/instance";
import { makeHotkey } from "@/scripts/hotkey";
import { search } from "@/scripts/search";
import { deviceKind } from "@/scripts/device-kind";
import { initializeSw } from "@/scripts/initialize-sw";
import { reloadChannel } from "@/scripts/unison-reload";
import { reactionPicker } from "@/scripts/reaction-picker";
import { getUrlWithoutLoginId } from "@/scripts/login-id";
import { getAccountFromId } from "@/scripts/get-account-from-id";

function checkForSplash() {
	const splash = document.getElementById("splash");
	// 念のためnullチェック(HTMLが古い場合があるため(そのうち消す))
	if (splash) {
		splash.style.opacity = "0";
		splash.style.pointerEvents = "none";
		splash.addEventListener("transitionend", () => {
			splash.remove();
		});
	}
}

(async () => {
	console.info(`Firefish v${version}`);

	if (_DEV_) {
		console.warn("Development mode!!!");

		console.info(`vue ${vueVersion}`);

		(window as any).$i = $i;
		(window as any).$store = defaultStore;

		window.addEventListener("error", (event) => {
			console.error(event);
			/*
			alert({
				type: 'error',
				title: 'DEV: Unhandled error',
				text: event.message
			});
			*/
		});

		window.addEventListener("unhandledrejection", (event) => {
			console.error(event);
			/*
			alert({
				type: 'error',
				title: 'DEV: Unhandled promise rejection',
				text: event.reason
			});
			*/
		});
	}

	// タッチデバイスでCSSの:hoverを機能させる
	document.addEventListener("touchend", () => {}, { passive: true });

	// 一斉リロード
	reloadChannel.addEventListener("message", (path) => {
		if (path !== null) location.href = path;
		else location.reload();
	});

	// #region SEE: https://css-tricks.com/the-trick-to-viewport-units-on-mobile/
	// TODO: いつの日にか消したい
	const vh = window.innerHeight * 0.01;
	document.documentElement.style.setProperty("--vh", `${vh}px`);
	window.addEventListener("resize", () => {
		const vh = window.innerHeight * 0.01;
		document.documentElement.style.setProperty("--vh", `${vh}px`);
	});
	// #endregion

	// #region Set lang attr
	const html = document.documentElement;
	html.setAttribute("lang", lang || "en-US");
<<<<<<< HEAD
	html.setAttribute("dir", langmap[lang].rtl ? "rtl" : "ltr");
	//#endregion
=======
	// #endregion
>>>>>>> 71ea5c4f

	// #region loginId
	const params = new URLSearchParams(location.search);
	const loginId = params.get("loginId");

	if (loginId) {
		const target = getUrlWithoutLoginId(location.href);

		if (!$i || $i.id !== loginId) {
			const account = await getAccountFromId(loginId);
			if (account) {
				await login(account.token, target);
			}
		}

		history.replaceState({ misskey: "loginId" }, "", target);
	}

	// #endregion

	// #region Fetch user
	if ($i?.token) {
		if (_DEV_) {
			console.log("account cache found. refreshing...");
		}

		refreshAccount();
	} else {
		if (_DEV_) {
			console.log("no account cache found.");
		}

		// 連携ログインの場合用にCookieを参照する
		const i = (document.cookie.match(/igi=(\w+)/) || [null, null])[1];

		if (i != null && i !== "null") {
			if (_DEV_) {
				console.log("signing...");
			}

			try {
				document.body.innerHTML = "<div>Please wait...</div>";
				await login(i);
			} catch (err) {
				// Render the error screen
				// TODO: ちゃんとしたコンポーネントをレンダリングする(v10とかのトラブルシューティングゲーム付きのやつみたいな)
				document.body.innerHTML = '<div id="err">Oops!</div>';
			}
		} else {
			if (_DEV_) {
				console.log("not signed in");
			}
		}
	}
	// #endregion

	const fetchInstanceMetaPromise = fetchInstance();

	fetchInstanceMetaPromise.then(() => {
		localStorage.setItem("v", instance.version);

		// Init service worker
		initializeSw();
	});

	const app = createApp(
		window.location.search === "?zen"
			? defineAsyncComponent(() => import("@/ui/zen.vue"))
			: !$i
			? defineAsyncComponent(() => import("@/ui/visitor.vue"))
			: ui === "deck"
			? defineAsyncComponent(() => import("@/ui/deck.vue"))
			: defineAsyncComponent(() => import("@/ui/universal.vue")),
	);

	if (_DEV_) {
		app.config.performance = true;
	}

	app.config.globalProperties = {
		$i,
		$store: defaultStore,
		$instance: instance,
		$t: i18n.t,
		$ts: i18n.ts,
	};

	widgets(app);
	directives(app);
	components(app);

	checkForSplash();

	// https://github.com/misskey-dev/misskey/pull/8575#issuecomment-1114239210
	// なぜかinit.tsの内容が2回実行されることがあるため、mountするdivを1つに制限する
	const rootEl = (() => {
		const MISSKEY_MOUNT_DIV_ID = "firefish_app";

		const currentEl = document.getElementById(MISSKEY_MOUNT_DIV_ID);

		if (currentEl) {
			console.warn("multiple import detected");
			return currentEl;
		}

		const rootEl = document.createElement("div");
		rootEl.id = MISSKEY_MOUNT_DIV_ID;
		document.body.appendChild(rootEl);
		return rootEl;
	})();

	app.mount(rootEl);

	// boot.jsのやつを解除
	window.onerror = null;
	window.onunhandledrejection = null;

	reactionPicker.init();

	checkForSplash();

	// クライアントが更新されたか？
	const lastVersion = localStorage.getItem("lastVersion");

	if (lastVersion !== version) {
		localStorage.setItem("lastVersion", version);

		// テーマリビルドするため
		localStorage.removeItem("theme");

		try {
			// 変なバージョン文字列来るとcompareVersionsでエラーになるため
			if (
				lastVersion != null &&
				compareVersions(version, lastVersion) === 1 &&
				defaultStore.state.showUpdates
			) {
				// ログインしてる場合だけ
				if ($i) {
					popup(
						defineAsyncComponent(() => import("@/components/MkUpdated.vue")),
						{},
						{},
						"closed",
					);
				}
			}
		} catch (err) {
			console.error(err);
		}
	}

	if (
		$i &&
		defaultStore.state.tutorial === -1 &&
		!["/announcements", "/announcements/"].includes(window.location.pathname)
	) {
		api("announcements", { withUnreads: true, limit: 10 })
			.then((announcements) => {
				const unreadAnnouncements = announcements.filter((item) => {
					return !item.isRead;
				});
				if (unreadAnnouncements.length > 3) {
					popup(
						defineAsyncComponent(
							() => import("@/components/MkManyAnnouncements.vue"),
						),
						{},
						{},
						"closed",
					);
				} else {
					unreadAnnouncements.forEach((item) => {
						if (item.showPopup)
							popup(
								defineAsyncComponent(
									() => import("@/components/MkAnnouncement.vue"),
								),
								{ announcement: item },
								{},
								"closed",
							);
					});
				}
			})
			.catch((err) => console.log(err));
	}

	// NOTE: この処理は必ず↑のクライアント更新時処理より後に来ること(テーマ再構築のため)
	watch(
		defaultStore.reactiveState.darkMode,
		(darkMode) => {
			applyTheme(
				darkMode
					? ColdDeviceStorage.get("darkTheme")
					: ColdDeviceStorage.get("lightTheme"),
			);
		},
		{ immediate: localStorage.theme == null },
	);

	const darkTheme = computed(ColdDeviceStorage.makeGetterSetter("darkTheme"));
	const lightTheme = computed(ColdDeviceStorage.makeGetterSetter("lightTheme"));

	watch(darkTheme, (theme) => {
		if (defaultStore.state.darkMode) {
			applyTheme(theme);
		}
	});

	watch(lightTheme, (theme) => {
		if (!defaultStore.state.darkMode) {
			applyTheme(theme);
		}
	});

	// #region Sync dark mode
	if (ColdDeviceStorage.get("syncDeviceDarkMode")) {
		defaultStore.set("darkMode", isDeviceDarkmode());
	}
	window.matchMedia("(prefers-color-scheme: dark)").onchange = (mql) => {
		if (ColdDeviceStorage.get("syncDeviceDarkMode")) {
			defaultStore.set("darkMode", mql.matches);
		}
	};
	// #endregion

	fetchInstanceMetaPromise.then(() => {
		if (defaultStore.state.themeInitial) {
			if (instance.defaultLightTheme != null)
				ColdDeviceStorage.set(
					"lightTheme",
					JSON.parse(instance.defaultLightTheme),
				);
			if (instance.defaultDarkTheme != null)
				ColdDeviceStorage.set(
					"darkTheme",
					JSON.parse(instance.defaultDarkTheme),
				);
			defaultStore.set("themeInitial", false);
		}
	});

	watch(
		defaultStore.reactiveState.useBlurEffectForModal,
		(v) => {
			document.documentElement.style.setProperty(
				"--modalBgFilter",
				v ? "blur(4px)" : "none",
			);
		},
		{ immediate: true },
	);

	watch(
		defaultStore.reactiveState.useBlurEffect,
		(v) => {
			if (v && deviceKind !== "smartphone") {
				document.documentElement.style.removeProperty("--blur");
			} else {
				document.documentElement.style.setProperty("--blur", "none");
			}
		},
		{ immediate: true },
	);

	let reloadDialogShowing = false;
	stream.on("_disconnected_", async () => {
		if (defaultStore.state.serverDisconnectedBehavior === "reload") {
			location.reload();
		} else if (defaultStore.state.serverDisconnectedBehavior === "dialog") {
			if (reloadDialogShowing) return;
			reloadDialogShowing = true;
			const { canceled } = await confirm({
				type: "warning",
				title: i18n.ts.disconnectedFromServer,
				text: i18n.ts.reloadConfirm,
			});
			reloadDialogShowing = false;
			if (!canceled) {
				location.reload();
			}
		}
	});

	stream.on("emojiAdded", (emojiData) => {
		// TODO
		// store.commit('instance/set', );
	});

	for (const plugin of ColdDeviceStorage.get("plugins").filter(
		(p) => p.active,
	)) {
		import("./plugin").then(({ install }) => {
			install(plugin);
		});
	}

	const hotkeys = {
		d: (): void => {
			defaultStore.set("darkMode", !defaultStore.state.darkMode);
		},
		s: search,
	};

	if ($i) {
		// only add post shortcuts if logged in
		hotkeys["p|n"] = post;

		if ($i.isDeleted) {
			alert({
				type: "warning",
				text: i18n.ts.accountDeletionInProgress,
			});
		}

		const lastUsed = localStorage.getItem("lastUsed");
		if (lastUsed) {
			const lastUsedDate = parseInt(lastUsed, 10);
			// 二時間以上前なら
			if (Date.now() - lastUsedDate > 1000 * 60 * 60 * 2) {
				toast(
					i18n.t("welcomeBackWithName", {
						name: $i.name || $i.username,
					}),
				);
			}
		}
		localStorage.setItem("lastUsed", Date.now().toString());

		const latestDonationInfoShownAt = localStorage.getItem(
			"latestDonationInfoShownAt",
		);
		const neverShowDonationInfo = localStorage.getItem("neverShowDonationInfo");
		if (
			neverShowDonationInfo !== "true" &&
			new Date($i.createdAt).getTime() < Date.now() - 1000 * 60 * 60 * 24 * 3 &&
			!location.pathname.startsWith("/miauth")
		) {
			if (
				latestDonationInfoShownAt == null ||
				new Date(latestDonationInfoShownAt).getTime() <
					Date.now() - 1000 * 60 * 60 * 24 * 30
			) {
				popup(
					defineAsyncComponent(() => import("@/components/MkDonation.vue")),
					{},
					{},
					"closed",
				);
			}
		}

		if ("Notification" in window) {
			// 許可を得ていなかったらリクエスト
			if (Notification.permission === "default") {
				Notification.requestPermission();
			}
		}

		const main = markRaw(stream.useChannel("main", null, "System"));

		// 自分の情報が更新されたとき
		main.on("meUpdated", (i) => {
			updateAccount(i);
		});

		main.on("readAllNotifications", () => {
			updateAccount({ hasUnreadNotification: false });
		});

		main.on("unreadNotification", () => {
			updateAccount({ hasUnreadNotification: true });
		});

		main.on("unreadMention", () => {
			updateAccount({ hasUnreadMentions: true });
		});

		main.on("readAllUnreadMentions", () => {
			updateAccount({ hasUnreadMentions: false });
		});

		main.on("unreadSpecifiedNote", () => {
			updateAccount({ hasUnreadSpecifiedNotes: true });
		});

		main.on("readAllUnreadSpecifiedNotes", () => {
			updateAccount({ hasUnreadSpecifiedNotes: false });
		});

		main.on("readAllMessagingMessages", () => {
			updateAccount({ hasUnreadMessagingMessage: false });
		});

		main.on("unreadMessagingMessage", () => {
			updateAccount({ hasUnreadMessagingMessage: true });
			sound.play("chatBg");
		});

		main.on("readAllAntennas", () => {
			updateAccount({ hasUnreadAntenna: false });
		});

		main.on("unreadAntenna", () => {
			updateAccount({ hasUnreadAntenna: true });
			sound.play("antenna");
		});

		main.on("readAllAnnouncements", () => {
			updateAccount({ hasUnreadAnnouncement: false });
		});

		main.on("readAllChannels", () => {
			updateAccount({ hasUnreadChannel: false });
		});

		main.on("unreadChannel", () => {
			updateAccount({ hasUnreadChannel: true });
			sound.play("channel");
		});

		// トークンが再生成されたとき
		// このままではMisskeyが利用できないので強制的にサインアウトさせる
		main.on("myTokenRegenerated", () => {
			signout();
		});
	}

	// shortcut
	document.addEventListener("keydown", makeHotkey(hotkeys));
})();<|MERGE_RESOLUTION|>--- conflicted
+++ resolved
@@ -32,12 +32,8 @@
 import widgets from "@/widgets";
 import directives from "@/directives";
 import components from "@/components";
-<<<<<<< HEAD
 import { version, ui, lang, host } from "@/config";
 import { langmap } from "@/scripts/langmap";
-=======
-import { host, lang, ui, version } from "@/config";
->>>>>>> 71ea5c4f
 import { applyTheme } from "@/scripts/theme";
 import { isDeviceDarkmode } from "@/scripts/is-device-darkmode";
 import { i18n } from "@/i18n";
@@ -124,12 +120,8 @@
 	// #region Set lang attr
 	const html = document.documentElement;
 	html.setAttribute("lang", lang || "en-US");
-<<<<<<< HEAD
 	html.setAttribute("dir", langmap[lang].rtl ? "rtl" : "ltr");
 	//#endregion
-=======
-	// #endregion
->>>>>>> 71ea5c4f
 
 	// #region loginId
 	const params = new URLSearchParams(location.search);
