--- conflicted
+++ resolved
@@ -1,9 +1,4 @@
 <template>
-<<<<<<< HEAD
-<FocusTrap v-bind:active="isActive">
-	<div class="omfetrab" :class="['s' + size, 'w' + width, 'h' + height, { asDrawer }]" :style="{ maxHeight: maxHeight ? maxHeight + 'px' : undefined }">
-		<input ref="search" v-model.trim="q" class="search" data-prevent-emoji-insert :class="{ filled: q != null && q != '' }" :placeholder="i18n.ts.search" type="search" @paste.stop="paste" @keyup.enter="done()">
-=======
 	<div
 		class="omfetrab"
 		:class="['s' + size, 'w' + width, 'h' + height, { asDrawer }]"
@@ -20,7 +15,6 @@
 			@paste.stop="paste"
 			@keyup.enter="done()"
 		/>
->>>>>>> 13339112
 		<div ref="emojis" class="emojis">
 			<section class="result">
 				<div v-if="searchResultCustom.length > 0" class="body">
@@ -33,9 +27,6 @@
 						@click="chosen(emoji, $event)"
 					>
 						<!--<MkEmoji v-if="emoji.char != null" :emoji="emoji.char"/>-->
-<<<<<<< HEAD
-						<img class="emoji" :src="disableShowingAnimatedImages ? getStaticImageUrl(emoji.url) : emoji.url"/>
-=======
 						<img
 							class="emoji"
 							:src="
@@ -44,7 +35,6 @@
 									: emoji.url
 							"
 						/>
->>>>>>> 13339112
 					</button>
 				</div>
 				<div v-if="searchResultUnicode.length > 0" class="body">
@@ -56,11 +46,7 @@
 						tabindex="0"
 						@click="chosen(emoji, $event)"
 					>
-<<<<<<< HEAD
-						<MkEmoji class="emoji" :emoji="emoji.char"/>
-=======
 						<MkEmoji class="emoji" :emoji="emoji.char" />
->>>>>>> 13339112
 					</button>
 				</div>
 			</section>
@@ -75,28 +61,20 @@
 							tabindex="0"
 							@click="chosen(emoji, $event)"
 						>
-<<<<<<< HEAD
-							<MkEmoji class="emoji" :emoji="emoji" :normal="true"/>
-=======
 							<MkEmoji
 								class="emoji"
 								:emoji="emoji"
 								:normal="true"
 							/>
->>>>>>> 13339112
 						</button>
 					</div>
 				</section>
 
 				<section>
-<<<<<<< HEAD
-					<header><i class="ph-alarm-bold ph-fw ph-lg"></i> {{ i18n.ts.recentUsed }}</header>
-=======
 					<header class="_acrylic">
 						<i class="ph-alarm ph-bold ph-fw ph-lg"></i>
 						{{ i18n.ts.recentUsed }}
 					</header>
->>>>>>> 13339112
 					<div class="body">
 						<button
 							v-for="emoji in recentlyUsedEmojis"
@@ -104,63 +82,17 @@
 							class="_button item"
 							@click="chosen(emoji, $event)"
 						>
-<<<<<<< HEAD
-							<MkEmoji class="emoji" :emoji="emoji" :normal="true"/>
-=======
 							<MkEmoji
 								class="emoji"
 								:emoji="emoji"
 								:normal="true"
 							/>
->>>>>>> 13339112
 						</button>
 					</div>
 				</section>
 			</div>
 			<div v-once class="group">
 				<header>{{ i18n.ts.customEmojis }}</header>
-<<<<<<< HEAD
-				<XSection v-for="category in customEmojiCategories" :key="'custom:' + category" :initial-shown="false" :emojis="customEmojis.filter(e => e.category === category).map(e => ':' + e.name + ':')" @chosen="chosen">{{ category || i18n.ts.other }}</XSection>
-			</div>
-			<div v-once class="group">
-				<header>{{ i18n.ts.emoji }}</header>
-				<XSection v-for="category in categories" :key="category" :emojis="emojilist.filter(e => e.category === category).map(e => e.char)" @chosen="chosen">{{ category }}</XSection>
-			</div>
-		</div>
-		<div class="tabs">
-			<button class="_button tab" :class="{ active: tab === 'index' }" @click="tab = 'index'"><i class="ph-asterisk-bold ph-lg ph-fw ph-lg"></i></button>
-			<button class="_button tab" :class="{ active: tab === 'custom' }" @click="tab = 'custom'"><i class="ph-smiley-bold ph-lg ph-fw ph-lg"></i></button>
-			<button class="_button tab" :class="{ active: tab === 'unicode' }" @click="tab = 'unicode'"><i class="ph-leaf-bold ph-lg ph-fw ph-lg"></i></button>
-			<button class="_button tab" :class="{ active: tab === 'tags' }" @click="tab = 'tags'"><i class="ph-hash-bold ph-lg ph-fw ph-lg"></i></button>
-		</div>
-	</div>
-</FocusTrap>
-</template>
-
-<script lang="ts" setup>
-import { ref, computed, watch, onMounted } from 'vue';
-import * as Misskey from 'calckey-js';
-import XSection from '@/components/MkEmojiPicker.section.vue';
-import { emojilist, UnicodeEmojiDef, unicodeEmojiCategories as categories } from '@/scripts/emojilist';
-import { getStaticImageUrl } from '@/scripts/get-static-image-url';
-import Ripple from '@/components/MkRipple.vue';
-import * as os from '@/os';
-import { isTouchUsing } from '@/scripts/touch';
-import { deviceKind } from '@/scripts/device-kind';
-import { emojiCategories, instance } from '@/instance';
-import { i18n } from '@/i18n';
-import { defaultStore } from '@/store';
-import { FocusTrap } from 'focus-trap-vue';
-
-const props = withDefaults(defineProps<{
-	showPinned?: boolean;
-	asReactionPicker?: boolean;
-	maxHeight?: number;
-	asDrawer?: boolean;
-}>(), {
-	showPinned: true,
-});
-=======
 				<XSection
 					v-for="category in customEmojiCategories"
 					:key="'custom:' + category"
@@ -251,7 +183,6 @@
 		showPinned: true,
 	}
 );
->>>>>>> 13339112
 
 const emit = defineEmits<{
 	(ev: "chosen", v: string): void;
