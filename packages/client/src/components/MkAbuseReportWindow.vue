--- conflicted
+++ resolved
@@ -41,11 +41,7 @@
 
 <script setup lang="ts">
 import { ref } from "vue";
-<<<<<<< HEAD
-import type * as Misskey from "calckey-js";
-=======
-import * as Misskey from "firefish-js";
->>>>>>> 73d02393
+import type * as Misskey from "firefish-js";
 import XWindow from "@/components/MkWindow.vue";
 import MkTextarea from "@/components/form/textarea.vue";
 import MkButton from "@/components/MkButton.vue";
