<template>
	<XWindow
		ref="uiWindow"
		:initial-width="400"
		:initial-height="500"
		:can-resize="true"
		@closed="emit('closed')"
	>
		<template #header>
			<i
<<<<<<< HEAD
				class="ph-warning-circle ph-bold ph-lg"
				style="margin-inline-end: 0.5em"
=======
				:class="icon('ph-warning-circle')"
				style="margin-right: 0.5em"
>>>>>>> 77b20500
			></i>
			<I18n :src="i18n.ts.reportAbuseOf" tag="span">
				<template #name>
					<b><MkAcct :user="user" /></b>
				</template>
			</I18n>
		</template>
		<div class="dpvffvvy _monolithic_">
			<div class="_section">
				<MkTextarea v-model="comment">
					<template #label>{{ i18n.ts.details }}</template>
					<template #caption>{{
						i18n.ts.fillAbuseReportDescription
					}}</template>
				</MkTextarea>
			</div>
			<div class="_section">
				<MkButton
					primary
					full
					:disabled="comment.length === 0"
					@click="send"
					>{{ i18n.ts.send }}</MkButton
				>
			</div>
		</div>
	</XWindow>
</template>

<script setup lang="ts">
import { ref } from "vue";
import type * as firefish from "firefish-js";
import XWindow from "@/components/MkWindow.vue";
import MkTextarea from "@/components/form/textarea.vue";
import MkButton from "@/components/MkButton.vue";
import * as os from "@/os";
import { i18n } from "@/i18n";
import icon from "@/scripts/icon";

const props = defineProps<{
	user: firefish.entities.User;
	initialComment?: string;
}>();

const emit = defineEmits<{
	(ev: "closed"): void;
}>();

const uiWindow = ref<InstanceType<typeof XWindow>>();
const comment = ref(props.initialComment || "");

function send() {
	os.apiWithDialog(
		"users/report-abuse",
		{
			userId: props.user.id,
			comment: comment.value,
		},
		undefined,
	).then((res) => {
		os.alert({
			type: "success",
			text: i18n.ts.abuseReported,
		});
		uiWindow.value?.close();
		emit("closed");
	});
}
</script>

<style lang="scss" scoped>
.dpvffvvy {
	--root-margin: 16px;
}
</style><|MERGE_RESOLUTION|>--- conflicted
+++ resolved
@@ -8,13 +8,8 @@
 	>
 		<template #header>
 			<i
-<<<<<<< HEAD
-				class="ph-warning-circle ph-bold ph-lg"
+				:class="icon('ph-warning-circle')"
 				style="margin-inline-end: 0.5em"
-=======
-				:class="icon('ph-warning-circle')"
-				style="margin-right: 0.5em"
->>>>>>> 77b20500
 			></i>
 			<I18n :src="i18n.ts.reportAbuseOf" tag="span">
 				<template #name>
