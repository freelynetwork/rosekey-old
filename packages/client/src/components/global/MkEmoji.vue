<template>
<<<<<<< HEAD
<img v-if="customEmoji" class="mk-emoji custom" :class="{ normal, noStyle }" :src="url" :alt="alt" :title="alt" decoding="async"/>
<img v-else-if="char && !useOsNativeEmojis" class="mk-emoji" 
// #v-ifdef VITE_CAPACITOR
	:src="char2filePath(char)"
	// #v-else
	:src="url"
	// #v-endif
 	:alt="alt" :title="alt" decoding="async"/>
<span v-else-if="char && useOsNativeEmojis">{{ char }}</span>
<span v-else>{{ emoji }}</span>
</template>

<script lang="ts" setup>
import { computed, ref, watch } from 'vue';
import { CustomEmoji } from 'calckey-js/built/entities';
import { getStaticImageUrl } from '@/scripts/get-static-image-url';
import { char2filePath } from '@/scripts/twemoji-base';
import { defaultStore } from '@/store';
import { instance } from '@/instance';
import { url as instanceUrl } from "@/config";
=======
	<img
		v-if="customEmoji"
		class="mk-emoji custom"
		:class="{ normal, noStyle }"
		:src="url"
		:alt="alt"
		:title="alt"
		decoding="async"
	/>
	<img
		v-else-if="char && !useOsNativeEmojis"
		class="mk-emoji"
		:src="url"
		:alt="alt"
		:title="alt"
		decoding="async"
	/>
	<span v-else-if="char && useOsNativeEmojis">{{ char }}</span>
	<span v-else>{{ emoji }}</span>
</template>

<script lang="ts" setup>
import { computed, ref, watch } from "vue";
import { CustomEmoji } from "calckey-js/built/entities";
import { getStaticImageUrl } from "@/scripts/get-static-image-url";
import { char2filePath } from "@/scripts/twemoji-base";
import { defaultStore } from "@/store";
import { instance } from "@/instance";
>>>>>>> 4a1a9543

const props = defineProps<{
	emoji: string;
	normal?: boolean;
	noStyle?: boolean;
	customEmojis?: CustomEmoji[];
	isReaction?: boolean;
}>();

const isCustom = computed(() => props.emoji.startsWith(":"));
const char = computed(() => (isCustom.value ? null : props.emoji));
const useOsNativeEmojis = computed(
	() => defaultStore.state.useOsNativeEmojis && !props.isReaction
);
const ce = computed(() => props.customEmojis ?? instance.emojis ?? []);
const customEmoji = computed(() =>
	isCustom.value
		? ce.value.find(
				(x) => x.name === props.emoji.substr(1, props.emoji.length - 2)
		  )
		: null
);
const url = computed(() => {
	if (char.value) {
// #v-ifdef VITE_CAPACITOR
//...
// #v-else
		return char2filePath(char.value);
// #v-endif
	} else {
		const rawUrl = defaultStore.state.disableShowingAnimatedImages
			? getStaticImageUrl(customEmoji.value.url)
			: customEmoji.value.url;
		return rawUrl.startsWith("http") ? rawUrl : instanceUrl + rawUrl;
	}
});
const alt = computed(() =>
	customEmoji.value ? `:${customEmoji.value.name}:` : char.value
);
</script>

<style lang="scss" scoped>
.mk-emoji {
	height: 1.25em;
	vertical-align: -0.25em;

	&.custom {
		height: 2.5em;
		vertical-align: middle;
		transition: transform 0.2s ease;

		&:hover {
			transform: scale(1.2);
		}

		&.normal {
			height: 1.25em;
			vertical-align: -0.25em;

			&:hover {
				transform: none;
			}
		}
	}

	&.noStyle {
		height: auto !important;
	}
}
</style><|MERGE_RESOLUTION|>--- conflicted
+++ resolved
@@ -1,5 +1,4 @@
 <template>
-<<<<<<< HEAD
 <img v-if="customEmoji" class="mk-emoji custom" :class="{ normal, noStyle }" :src="url" :alt="alt" :title="alt" decoding="async"/>
 <img v-else-if="char && !useOsNativeEmojis" class="mk-emoji" 
 // #v-ifdef VITE_CAPACITOR
@@ -20,36 +19,6 @@
 import { defaultStore } from '@/store';
 import { instance } from '@/instance';
 import { url as instanceUrl } from "@/config";
-=======
-	<img
-		v-if="customEmoji"
-		class="mk-emoji custom"
-		:class="{ normal, noStyle }"
-		:src="url"
-		:alt="alt"
-		:title="alt"
-		decoding="async"
-	/>
-	<img
-		v-else-if="char && !useOsNativeEmojis"
-		class="mk-emoji"
-		:src="url"
-		:alt="alt"
-		:title="alt"
-		decoding="async"
-	/>
-	<span v-else-if="char && useOsNativeEmojis">{{ char }}</span>
-	<span v-else>{{ emoji }}</span>
-</template>
-
-<script lang="ts" setup>
-import { computed, ref, watch } from "vue";
-import { CustomEmoji } from "calckey-js/built/entities";
-import { getStaticImageUrl } from "@/scripts/get-static-image-url";
-import { char2filePath } from "@/scripts/twemoji-base";
-import { defaultStore } from "@/store";
-import { instance } from "@/instance";
->>>>>>> 4a1a9543
 
 const props = defineProps<{
 	emoji: string;
