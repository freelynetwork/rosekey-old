--- conflicted
+++ resolved
@@ -101,21 +101,7 @@
 			</nav>
 		</template>
 		<div class="buttons right">
-<<<<<<< HEAD
-			<!-- <MkButton
-				v-if="!$i && displayHomeButton"
-				class="home"
-				:to="'/'"
-				link
-				rounded
-			>
-				<i class="ph-house ph-bold ph-lg"></i>
-				{{ i18n.ts.home }}
-			</MkButton> -->
-			<template v-if="metadata.avatar && $i">
-=======
-			<template v-if="metadata && metadata.avatar">
->>>>>>> e603745f
+			<template v-if="metadata && metadata.avatar && $i">
 				<MkFollowButton
 					v-if="narrow"
 					:user="metadata.avatar"
