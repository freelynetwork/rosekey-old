--- conflicted
+++ resolved
@@ -7,14 +7,16 @@
 		:style="{ background: bg }"
 		@click="onClick"
 	>
-<<<<<<< HEAD
 		<div class="left">
-			<i
-				@click="goBack()"
+			<button
 				v-if="props.displayBackButton"
+				class="_button button icon backButton"
+				@click.stop="goBack()"
+				@touchstart="preventDrag"
 				v-tooltip.noDelay="i18n.ts.goBack"
-				class="icon backButton ph-caret-left ph-bold ph-lg"
-			></i>
+			>
+				<i class="ph-caret-left ph-bold ph-lg"></i>
+			</button>
 			<div v-if="narrow" class="buttons left" @click="openAccountMenu">
 				<MkAvatar
 					v-if="props.displayMyAvatar && $i"
@@ -24,27 +26,6 @@
 					disableLink
 				/>
 			</div>
-=======
-		<button
-			v-if="props.displayBackButton"
-			class="_button button icon backButton"
-			@click.stop="goBack()"
-			@touchstart="preventDrag"
-			v-tooltip.noDelay="i18n.ts.goBack"
-		>
-			<i class="ph-caret-left ph-bold ph-lg"></i>
-		</button>
-		<div v-if="narrow" class="buttons left" @click="openAccountMenu">
-			<MkAvatar
-				v-if="props.displayMyAvatar && $i"
-				class="avatar"
-				:user="$i"
-				:disable-preview="true"
-				disableLink
-			/>
-		</div>
-		<template v-if="metadata">
->>>>>>> 8526f0af
 			<div
 				v-if="!hideTitle && metadata"
 				class="titleContainer"
@@ -85,13 +66,9 @@
 					</div>
 				</div>
 			</div>
-<<<<<<< HEAD
 		</div>
 		<template v-if="metadata">
-			<div ref="tabsEl" v-if="hasTabs" class="tabs" :class="{collapse: hasTabs && tabs.length > 3}">
-=======
-			<nav ref="tabsEl" v-if="hasTabs" class="tabs">
->>>>>>> 8526f0af
+			<nav ref="tabsEl" v-if="hasTabs" class="tabs" :class="{collapse: hasTabs && tabs.length > 3}">
 				<button
 					v-for="tab in tabs"
 					:ref="(el) => (tabRefs[tab.key] = el)"
@@ -413,24 +390,23 @@
 		}
 	}
 
-<<<<<<< HEAD
 	> .buttons {
 		--margin: 8px;
 		display: flex;
 		align-items: center;
 		height: var(--height);
 		margin: 0 var(--margin);
-=======
+
 		&.right {
+			justify-content: flex-end;
 			margin-left: auto;
 			:deep(.follow-button) {
 				margin-right: 6px;
 			}
 		}
->>>>>>> 8526f0af
-
-		&.right {
-			justify-content: flex-end;
+
+		&:empty {
+			display: none;
 		}
 
 		> .button/*, @at-root .backButton*/ {
