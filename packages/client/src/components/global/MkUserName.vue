--- conflicted
+++ resolved
@@ -10,11 +10,7 @@
 
 <script lang="ts" setup>
 import {} from "vue";
-<<<<<<< HEAD
-import type * as misskey from "calckey-js";
-=======
-import * as misskey from "firefish-js";
->>>>>>> 73d02393
+import type * as misskey from "firefish-js";
 
 const props = withDefaults(
 	defineProps<{
