<template>
	<MkA
		class="rivslvers"
		:class="{
			isMe: isMe(message),
			isRead: message.groupId
				? message.reads.includes($i?.id)
				: message.isRead,
		}"
		:to="
			message.groupId
				? `/my/messaging/group/${message.groupId}`
				: `/my/messaging/${getAcct(
						isMe(message) ? message.recipient : message.user
				  )}`
		"
	>
		<div class="message _block">
			<MkAvatar
				class="avatar"
				:user="
					message.groupId
						? message.user
						: isMe(message)
						? message.recipient
						: message.user
				"
				:show-indicator="true"
				disableLink
			/>
			<header v-if="message.groupId">
				<span class="name">{{ message.group.name }}</span>
				<MkTime :time="message.createdAt" class="time" />
			</header>
			<header v-else>
				<span class="name"
					><MkUserName
						:user="
							isMe(message) ? message.recipient : message.user
						"
				/></span>
				<span class="username"
					>@{{
						acct(isMe(message) ? message.recipient : message.user)
					}}</span
				>
				<MkTime :time="message.createdAt" class="time" />
			</header>
			<div class="body">
				<p class="text">
					<span v-if="isMe(message)" class="me"
						>{{ i18n.ts.you }}:
					</span>
					<Mfm
						v-if="message.text != null && message.text.length > 0"
						:text="message.text"
					/>
					<span v-else> 📎</span>
				</p>
			</div>
		</div>
	</MkA>
</template>

<script lang="ts" setup>
import * as Acct from "calckey-js/built/acct";
import { i18n } from "@/i18n";
import { acct } from "@/filters/user";
import { $i } from "@/account";

const getAcct = Acct.toString;

const props = defineProps<{
	message: Record<string, any>;
}>();

function isMe(message): boolean {
	return message.userId === $i?.id;
}
</script>

<style lang="scss" scoped>
.rivslvers {
	> .message {
		display: block;
		text-decoration: none;
		margin-bottom: var(--margin);

		* {
			pointer-events: none;
			user-select: none;
		}

		&:hover {
			.avatar {
				filter: saturate(200%);
			}
		}

		&.isRead,
		&.isMe {
			opacity: 0.8;
		}

<<<<<<< HEAD
		&:not(.isMe):not(.isRead) {
=======
		&:not(.isRead) {
>>>>>>> c63f56f7
			background-color: var(--accentedBg);
		}

		&:after {
			content: "";
			display: block;
			clear: both;
		}

		padding: 20px 30px;

		> header {
			display: flex;
			align-items: center;
			margin-bottom: 2px;
			white-space: nowrap;
			overflow: hidden;

			> .name {
				margin: 0;
				padding: 0;
				overflow: hidden;
				text-overflow: ellipsis;
				font-size: 1em;
				font-weight: bold;
				transition: all 0.1s ease;
			}

			> .username {
				margin: 0 8px;
			}

			> .time {
				margin: 0 0 0 auto;
			}
		}

		> .avatar {
			float: left;
			width: 54px;
			height: 54px;
			margin: 0 16px 0 0;
			border-radius: 8px;
			transition: all 0.1s ease;
		}

		> .body {
			> .text {
				display: block;
				margin: 0 0 0 0;
				padding: 0;
				overflow: hidden;
				overflow-wrap: break-word;
				text-decoration: none;
				font-size: 1.1em;
				color: var(--faceText);

				.me {
					opacity: 0.7;
				}
			}

			> .image {
				display: block;
				max-width: 100%;
				max-height: 512px;
			}
		}
	}

	&.max-width_400px {
		> .message {
			> div {
				padding: 16px;
				font-size: 0.9em;

				> .avatar {
					margin: 0 12px 0 0;
				}
			}
		}
	}
}
</style><|MERGE_RESOLUTION|>--- conflicted
+++ resolved
@@ -102,11 +102,7 @@
 			opacity: 0.8;
 		}
 
-<<<<<<< HEAD
 		&:not(.isMe):not(.isRead) {
-=======
-		&:not(.isRead) {
->>>>>>> c63f56f7
 			background-color: var(--accentedBg);
 		}
 
