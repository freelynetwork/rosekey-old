<template>
<button
	class="kpoogebi _button"
	:class="{
		wait,
		active: isFollowing || hasPendingFollowRequestFromYou,
		full,
		large,
		blocking: isBlocking
	}"
	:disabled="wait"
	@click="onClick"
>
	<template v-if="!wait">
		<template v-if="isBlocking">
			<span v-if="full">{{ i18n.ts.blocked }}</span><i class="ph-prohibit ph-bold ph-lg"></i>
		</template>
		<template v-else-if="hasPendingFollowRequestFromYou && user.isLocked">
			<span v-if="full">{{ i18n.ts.followRequestPending }}</span><i class="ph-hourglass-medium ph-bold ph-lg"></i>
		</template>
		<template v-else-if="hasPendingFollowRequestFromYou && !user.isLocked">
			<!-- つまりリモートフォローの場合。 -->
			<span v-if="full">{{ i18n.ts.processing }}</span><i class="ph-circle-notch ph-bold ph-lg fa-pulse"></i>
		</template>
		<template v-else-if="isFollowing">
			<span v-if="full">{{ i18n.ts.unfollow }}</span><i class="ph-minus ph-bold ph-lg"></i>
		</template>
		<template v-else-if="!isFollowing && user.isLocked">
			<span v-if="full">{{ i18n.ts.followRequest }}</span><i class="ph-plus ph-bold ph-lg"></i>
		</template>
		<template v-else-if="!isFollowing && !user.isLocked">
			<span v-if="full">{{ i18n.ts.follow }}</span><i class="ph-plus ph-bold ph-lg"></i>
		</template>
	</template>
	<template v-else>
		<span v-if="full">{{ i18n.ts.processing }}</span><i class="ph-circle-notch ph-bold ph-lg fa-pulse ph-fw ph-lg"></i>
	</template>
</button>
</template>

<script lang="ts" setup>
import { computed, onBeforeUnmount, onMounted } from 'vue';
import type * as Misskey from 'calckey-js';
import * as os from '@/os';
import { stream } from '@/stream';
import { i18n } from '@/i18n';

const emit = defineEmits(['refresh'])
const props = withDefaults(defineProps<{
		user: Misskey.entities.UserDetailed,
		full?: boolean,
		large?: boolean,
	}>(), {
	full: false,
	large: false,
});

const isBlocking = computed(() => props.user.isBlocking);

let isFollowing = $ref(props.user.isFollowing);
let hasPendingFollowRequestFromYou = $ref(props.user.hasPendingFollowRequestFromYou);
let wait = $ref(false);
const connection = stream.useChannel('main');

if (props.user.isFollowing == null) {
	os.api('users/show', {
		userId: props.user.id,
	})
		.then(onFollowChange);
}

function onFollowChange(user: Misskey.entities.UserDetailed) {
	if (user.id === props.user.id) {
		isFollowing = user.isFollowing;
		hasPendingFollowRequestFromYou = user.hasPendingFollowRequestFromYou;
	}
}

async function onClick() {
	wait = true;

	try {
		if (isBlocking.value) {
			const { canceled } = await os.confirm({
				type: 'warning',
				text: i18n.t('unblockConfirm'),
			});
			if (canceled) return

			await os.api("blocking/delete", {
				userId: props.user.id,
			})
			if (props.user.isMuted) {
				await os.api("mute/delete", {
					userId: props.user.id,
				})
			}
			emit('refresh')
		}
		else if (isFollowing) {
			const { canceled } = await os.confirm({
				type: 'warning',
				text: i18n.t('unfollowConfirm', { name: props.user.name || props.user.username }),
			});

			if (canceled) return;

			await os.api('following/delete', {
				userId: props.user.id,
			});
		} else {
			if (hasPendingFollowRequestFromYou) {
				await os.api('following/requests/cancel', {
					userId: props.user.id,
				});
				hasPendingFollowRequestFromYou = false;
			} else {
				await os.api('following/create', {
					userId: props.user.id,
				});
				hasPendingFollowRequestFromYou = true;
			}
		}
	} catch (err) {
		console.error(err);
	} finally {
		wait = false;
	}
}

onMounted(() => {
	connection.on('follow', onFollowChange);
	connection.on('unfollow', onFollowChange);
});

onBeforeUnmount(() => {
	connection.dispose();
});
</script>

<style lang="scss" scoped>
.kpoogebi {
	position: relative;
<<<<<<< HEAD
	display: flex;
=======
	display: inline-flex;
>>>>>>> b7fc6117
	align-items: center;
	justify-content: center;
	font-weight: bold;
	color: var(--accent);
	border: solid 1px var(--accent);
	padding: 0;
	height: 31px;
	font-size: 16px;
	border-radius: 32px;
	background: var(--bg);

	&.full {
		padding: 0 8px 0 12px;
		font-size: 14px;
	}

	&.large {
		font-size: 16px;
		height: 38px;
		padding: 0 12px 0 16px;
	}

	&:not(.full) {
		width: 31px;
	}

	&:focus-visible {
		&:after {
			content: "";
			pointer-events: none;
			position: absolute;
			top: -5px;
			right: -5px;
			bottom: -5px;
			left: -5px;
			border: 2px solid var(--focus);
			border-radius: 32px;
		}
	}

	&:hover {
		//background: mix($primary, #fff, 20);
	}

	&:active {
		//background: mix($primary, #fff, 40);
	}

	&.active {
		color: #fff;
		background: var(--accent);

		&:hover {
			background: var(--accentLighten);
			border-color: var(--accentLighten);
		}

		&:active {
			background: var(--accentDarken);
			border-color: var(--accentDarken);
		}
	}

	&.wait {
		cursor: wait !important;
		opacity: 0.7;
	}

	> span {
		margin-right: 6px;
	}
}

.blocking {
	background-color: var(--bg) !important;
	border: none;
}
</style><|MERGE_RESOLUTION|>--- conflicted
+++ resolved
@@ -141,11 +141,7 @@
 <style lang="scss" scoped>
 .kpoogebi {
 	position: relative;
-<<<<<<< HEAD
-	display: flex;
-=======
 	display: inline-flex;
->>>>>>> b7fc6117
 	align-items: center;
 	justify-content: center;
 	font-weight: bold;
