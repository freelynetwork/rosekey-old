--- conflicted
+++ resolved
@@ -63,14 +63,10 @@
 		step: 1,
 		textConverter: (v) => v.toString(),
 		easing: false,
-<<<<<<< HEAD
 		background: true,
 		tooltips: true,
 		instant: false,
-	}
-=======
 	},
->>>>>>> 96f74047
 );
 
 const inputEl = ref<HTMLElement>();
