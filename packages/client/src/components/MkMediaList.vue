<template>
	<div class="hoawjimk files">
		<XBanner
			v-for="media in mediaList.filter((media) => !previewable(media))"
			:key="media.id"
			:media="media"
		/>
		<div
			v-if="previewableCount > 0"
			class="grid-container"
			:data-count="previewableCount < 5 ? previewableCount : null"
			:class="{ dmWidth: inDm }"
		>
			<div ref="gallery" @click.stop>
				<XMedia
					v-for="media in mediaList.filter((media) =>
						previewable(media)
					)"
<<<<<<< HEAD
				>
					<XVideo
						v-if="media.type.startsWith('video')"
						:key="media.id"
						:video="media"
					/>
					<XImage
						v-else-if="media.type.startsWith('image')"
						:key="media.id"
						class="image"
						:data-id="media.id"
						:image="media"
						:raw="raw"
					/>
					<XModPlayer
						v-else-if="isModule(media)"
						:key="media.id"
						:module="media"
					/>
				</template>
=======
					:key="media.id"
					:class="{ image: media.type.startsWith('image') }"
					:data-id="media.id"
					:media="media"
					:raw="raw"
				/>
>>>>>>> c0d1f76f
			</div>
		</div>
	</div>
</template>

<script lang="ts" setup>
import { onMounted, ref } from "vue";
import * as misskey from "calckey-js";
import PhotoSwipeLightbox from "photoswipe/lightbox";
import PhotoSwipe from "photoswipe";
import "photoswipe/style.css";
import XBanner from "@/components/MkMediaBanner.vue";
<<<<<<< HEAD
import XImage from "@/components/MkMediaImage.vue";
import XVideo from "@/components/MkMediaVideo.vue";
import XModPlayer from "@/components/MkModPlayer.vue";
=======
import XMedia from "@/components/MkMedia.vue";
>>>>>>> c0d1f76f
import * as os from "@/os";
import {
	FILE_TYPE_BROWSERSAFE,
	FILE_TYPE_TRACKER_MODULES,
	FILE_EXT_TRACKER_MODULES,
} from "@/const";
import { defaultStore } from "@/store";

const props = defineProps<{
	mediaList: misskey.entities.DriveFile[];
	raw?: boolean;
	inDm?: boolean;
}>();

const gallery = ref(null);
const pswpZIndex = os.claimZIndex("middle");

onMounted(() => {
	const lightbox = new PhotoSwipeLightbox({
		dataSource: props.mediaList
			.filter((media) => {
				if (media.type === "image/svg+xml") return true; // svgのwebpublicはpngなのでtrue
				return (
					media.type.startsWith("image") &&
					FILE_TYPE_BROWSERSAFE.includes(media.type)
				);
			})
			.map((media) => {
				const item = {
					src: media.url,
					w: media.properties.width,
					h: media.properties.height,
					alt: media.comment,
				};
				if (
					media.properties.orientation != null &&
					media.properties.orientation >= 5
				) {
					[item.w, item.h] = [item.h, item.w];
				}
				return item;
			}),
		gallery: gallery.value,
		children: ".image",
		thumbSelector: ".image",
		loop: false,
		padding:
			window.innerWidth > 500
				? {
						top: 32,
						bottom: 32,
						left: 32,
						right: 32,
				  }
				: {
						top: 0,
						bottom: 0,
						left: 0,
						right: 0,
				  },
		imageClickAction: "close",
		tapAction: "toggle-controls",
		preloadFirstSlide: false,
		pswpModule: PhotoSwipe,
	});

	lightbox.on("itemData", (ev) => {
		const { itemData } = ev;

		// element is children
		const { element } = itemData;

		const id = element.dataset.id;
		const file = props.mediaList.find((media) => media.id === id);

		itemData.src = file.url;
		itemData.w = Number(file.properties.width);
		itemData.h = Number(file.properties.height);
		if (
			file.properties.orientation != null &&
			file.properties.orientation >= 5
		) {
			[itemData.w, itemData.h] = [itemData.h, itemData.w];
		}
		itemData.msrc = file.thumbnailUrl;
		itemData.alt = file.comment;
		itemData.thumbCropped = true;
	});

	lightbox.on("uiRegister", () => {
		lightbox.pswp.ui.registerElement({
			name: "altText",
			className: "pwsp__alt-text-container",
			appendTo: "wrapper",
			onInit: (el, pwsp) => {
				let textBox = document.createElement("p");
				textBox.className = "pwsp__alt-text";
				el.appendChild(textBox);

				let preventProp = function (ev: Event): void {
					ev.stopPropagation();
				};

				// Allow scrolling/text selection
				el.onwheel = preventProp;
				el.onclick = preventProp;
				el.onpointerdown = preventProp;
				el.onpointercancel = preventProp;
				el.onpointermove = preventProp;

				pwsp.on("change", () => {
					textBox.textContent = pwsp.currSlide.data.alt?.trim();
				});
			},
		});
	});

	lightbox.on("afterInit", () => {
		history.pushState(null, "", location.href);
		addEventListener("popstate", close);
		// This is a workaround. Not sure why, but when clicking to open, it doesn't move focus to the photoswipe. Preventing using esc to close. However when using keyboard to open it already focuses the lightbox fine.
		lightbox.pswp.element.focus();
	});
	lightbox.on("close", () => {
		removeEventListener("popstate", close);
		history.back();
	});

	lightbox.init();

	function close() {
		removeEventListener("popstate", close);
		history.forward();
		lightbox.pswp.close();
	}
});

const previewable = (file: misskey.entities.DriveFile): boolean => {
	if (file.type === "image/svg+xml") return true; // svgのwebpublic/thumbnailはpngなのでtrue
	// FILE_TYPE_BROWSERSAFEに適合しないものはブラウザで表示するのに不適切
	if (isModule(file)) return true;
	return (
		(file.type.startsWith("video") || file.type.startsWith("image")) &&
		FILE_TYPE_BROWSERSAFE.includes(file.type)
	);
};

const isModule = (file: misskey.entities.DriveFile): boolean => {
	return (
		FILE_TYPE_TRACKER_MODULES.some((type) => {
			return file.type === type;
		}) ||
		FILE_EXT_TRACKER_MODULES.some((ext) => {
			return file.name.toLowerCase().endsWith("." + ext);
		})
	);
};

const previewableCount = props.mediaList.filter((media) =>
	previewable(media)
).length;
</script>

<style lang="scss" scoped>
.hoawjimk {
	> .dmWidth {
		min-width: 20rem;
		max-width: 40rem;
	}

	> .grid-container {
		position: relative;
		width: 100%;
		margin-top: 4px;
		border-radius: var(--radius);
		overflow: hidden;
		pointer-events: none;

		&[data-count] {
			padding-top: 56.25%; // 16:9;
			> div {
				position: absolute;
				inset: 0;
			}
		}

		&[data-count="1"] > div {
			grid-template-rows: 1fr;
		}

		&[data-count="2"] > div {
			grid-template-columns: 1fr 1fr;
			grid-template-rows: 1fr;
		}

		&[data-count="3"] > div {
			grid-template-columns: 1fr 0.5fr;
			grid-template-rows: 1fr 1fr;

			> *:nth-child(1) {
				grid-row: 1 / 3;
			}

			> *:nth-child(3) {
				grid-column: 2 / 3;
				grid-row: 2 / 3;
			}
		}

		&[data-count="4"] > div {
			grid-template-columns: 1fr 1fr;
			grid-template-rows: 1fr 1fr;
		}

		&:not([data-count]) > div > div {
			max-height: 300px;
		}

		> div {
			display: grid;
			grid-gap: 8px;

			> div,
			> button {
				overflow: hidden;
				border-radius: 6px;
				pointer-events: all;
				min-height: 50px;
			}

			> :nth-child(1) {
				grid-column: 1 / 2;
				grid-row: 1 / 2;
			}

			> :nth-child(2) {
				grid-column: 2 / 3;
				grid-row: 1 / 2;
			}

			> :nth-child(3) {
				grid-column: 1 / 2;
				grid-row: 2 / 3;
			}

			> :nth-child(4) {
				grid-column: 2 / 3;
				grid-row: 2 / 3;
			}
		}
	}
}
</style>

<style lang="scss">
.pswp {
	// なぜか機能しない
	//z-index: v-bind(pswpZIndex);
	z-index: 2000000;
}
.pwsp__alt-text-container {
	display: flex;
	flex-direction: row;
	align-items: center;

	position: absolute;
	bottom: 30px;
	left: 50%;
	transform: translateX(-50%);

	width: 75%;
}

.pwsp__alt-text {
	color: white;
	margin: 0 auto;
	text-align: center;
	padding: 10px;
	background: rgba(0, 0, 0, 0.5);
	border-radius: 5px;

	max-height: 10vh;
	overflow-x: clip;
	overflow-y: auto;
	overscroll-behavior: contain;
}

.pwsp__alt-text:empty {
	display: none;
}
</style><|MERGE_RESOLUTION|>--- conflicted
+++ resolved
@@ -12,23 +12,20 @@
 			:class="{ dmWidth: inDm }"
 		>
 			<div ref="gallery" @click.stop>
-				<XMedia
+				<template
 					v-for="media in mediaList.filter((media) =>
 						previewable(media)
 					)"
-<<<<<<< HEAD
 				>
-					<XVideo
-						v-if="media.type.startsWith('video')"
+					<XMedia
+						v-if="
+							media.type.startsWith('video') ||
+							media.type.startsWith('image')
+						"
 						:key="media.id"
-						:video="media"
-					/>
-					<XImage
-						v-else-if="media.type.startsWith('image')"
-						:key="media.id"
-						class="image"
+						:class="{ image: media.type.startsWith('image') }"
 						:data-id="media.id"
-						:image="media"
+						:media="media"
 						:raw="raw"
 					/>
 					<XModPlayer
@@ -37,14 +34,6 @@
 						:module="media"
 					/>
 				</template>
-=======
-					:key="media.id"
-					:class="{ image: media.type.startsWith('image') }"
-					:data-id="media.id"
-					:media="media"
-					:raw="raw"
-				/>
->>>>>>> c0d1f76f
 			</div>
 		</div>
 	</div>
@@ -57,13 +46,8 @@
 import PhotoSwipe from "photoswipe";
 import "photoswipe/style.css";
 import XBanner from "@/components/MkMediaBanner.vue";
-<<<<<<< HEAD
-import XImage from "@/components/MkMediaImage.vue";
-import XVideo from "@/components/MkMediaVideo.vue";
+import XMedia from "@/components/MkMedia.vue";
 import XModPlayer from "@/components/MkModPlayer.vue";
-=======
-import XMedia from "@/components/MkMedia.vue";
->>>>>>> c0d1f76f
 import * as os from "@/os";
 import {
 	FILE_TYPE_BROWSERSAFE,
