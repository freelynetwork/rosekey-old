--- conflicted
+++ resolved
@@ -2,6 +2,7 @@
 <transition :name="$store.state.animation ? (type === 'drawer') ? 'modal-drawer' : (type === 'popup') ? 'modal-popup' : 'modal' : ''" :duration="$store.state.animation ? 200 : 0" appear @after-leave="emit('closed')" @enter="emit('opening')" @keyup.esc="emit('click')" @after-enter="onOpened">
 	<div v-show="manualShowing != null ? manualShowing : showing" v-hotkey.global="keymap" class="qzhlnise" :class="{ drawer: type === 'drawer', dialog: type === 'dialog' || type === 'dialog:top', popup: type === 'popup' }" :style="{ zIndex, pointerEvents: (manualShowing != null ? manualShowing : showing) ? 'auto' : 'none', '--transformOrigin': transformOrigin }">
 		<div class="bg _modalBg" :class="{ transparent: transparentBg && (type === 'popup') }" :style="{ zIndex }" @click="onBgClick" @contextmenu.prevent.stop="() => {}"></div>
+		<div ref="content" class="content" :class="{ fixed, top: type === 'dialog:top' }" :style="{ zIndex }" @click.self="onBgClick" tabindex="-1" v-focus>
 		<div ref="content" class="content" :class="{ fixed, top: type === 'dialog:top' }" :style="{ zIndex }" @click.self="onBgClick" tabindex="-1" v-focus>
 			<slot :max-height="maxHeight" :type="type"></slot>
 		</div>
@@ -214,10 +215,6 @@
 const onOpened = () => {
 	emit('opened');
 
-<<<<<<< HEAD
-=======
-	// content?.focus()
->>>>>>> c99586cf
 	// モーダルコンテンツにマウスボタンが押され、コンテンツ外でマウスボタンが離されたときにモーダルバックグラウンドクリックと判定させないためにマウスイベントを監視しフラグ管理する
 	const el = content!.children[0];
 	el.addEventListener('mousedown', ev => {
@@ -333,6 +330,7 @@
 
 .qzhlnise {
 	> .content {
+		border-radius: var(--radius);
 		border-radius: var(--radius);
 	}
 	> .bg {
