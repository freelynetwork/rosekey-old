--- conflicted
+++ resolved
@@ -1,25 +1,4 @@
 <template>
-<<<<<<< HEAD
-<transition :name="$store.state.animation ? (type === 'drawer') ? 'modal-drawer' : (type === 'popup') ? 'modal-popup' : 'modal' : ''" :duration="$store.state.animation ? 200 : 0" appear @after-leave="emit('closed')" @enter="emit('opening')" @keyup.esc="emit('click')" @after-enter="onOpened">
-	<focus-trap v-model:active="isActive">
-		<div v-show="manualShowing != null ? manualShowing : showing" v-hotkey.global="keymap" class="qzhlnise" :class="{ drawer: type === 'drawer', dialog: type === 'dialog' || type === 'dialog:top', popup: type === 'popup' }" :style="{ zIndex, pointerEvents: (manualShowing != null ? manualShowing : showing) ? 'auto' : 'none', '--transformOrigin': transformOrigin }" tabindex="-1" v-focus>
-			<div class="bg _modalBg" :class="{ transparent: transparentBg && (type === 'popup') }" :style="{ zIndex }" @click="onBgClick" @contextmenu.prevent.stop="() => {}"></div>
-			<div ref="content" class="content" :class="{ fixed, top: type === 'dialog:top' }" :style="{ zIndex }" @click.self="onBgClick">
-				<slot :max-height="maxHeight" :type="type"></slot>
-			</div>
-		</div>
-	</focus-trap>
-</transition>
-</template>
-
-<script lang="ts" setup>
-import { nextTick, onMounted, watch, provide } from 'vue';
-import * as os from '@/os';
-import { isTouchUsing } from '@/scripts/touch';
-import { defaultStore } from '@/store';
-import { deviceKind } from '@/scripts/device-kind';
-import { FocusTrap } from 'focus-trap-vue';
-=======
 	<Transition
 		:name="transitionName"
 		:enter-active-class="
@@ -92,7 +71,7 @@
 import { isTouchUsing } from "@/scripts/touch";
 import { defaultStore } from "@/store";
 import { deviceKind } from "@/scripts/device-kind";
->>>>>>> 13339112
+import { FocusTrap } from 'focus-trap-vue';
 
 function getFixedContainer(el: Element | null): Element | null {
 	if (el == null || el.tagName === "BODY") return null;
@@ -188,15 +167,7 @@
 
 let contentClicking = false;
 
-<<<<<<< HEAD
 const focusedElement = document.activeElement;
-const close = () => {
-	if (props.src) props.src.style.pointerEvents = 'auto';
-	showing = false;
-	emit('close');
-	focusedElement.focus();
-};
-=======
 function close(opts: { useSendAnimation?: boolean } = {}) {
 	if (opts.useSendAnimation) {
 		useSendAnime = true;
@@ -206,8 +177,8 @@
 	if (props.src) props.src.style.pointerEvents = "auto";
 	showing = false;
 	emit("close");
-}
->>>>>>> 13339112
+	focusedElement.focus();
+}
 
 function onBgClick() {
 	if (contentClicking) return;
@@ -512,22 +483,7 @@
 	}
 }
 
-<<<<<<< HEAD
-.qzhlnise {
-	> .content {
-		border-radius: var(--radius);
-	}
-	> .bg {
-		&.transparent {
-			background: transparent;
-			-webkit-backdrop-filter: none;
-			backdrop-filter: none;
-		}
-	}
-
-=======
 .root {
->>>>>>> 13339112
 	&.dialog {
 		> .content {
 			position: fixed;
