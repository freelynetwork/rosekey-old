<template>
	<p v-if="note.cw != null" class="cw">
		<MkA
			v-if="!detailed && note.replyId"
			:to="`/notes/${note.replyId}`"
			class="reply-icon"
			@click.stop
		>
			<i class="ph-arrow-bend-left-up ph-bold ph-lg"></i>
		</MkA>
		<MkA
			v-if="
				conversation &&
				note.renoteId &&
				note.renoteId != parentId &&
				!note.replyId
			"
			:to="`/notes/${note.renoteId}`"
			class="reply-icon"
			@click.stop
		>
			<i class="ph-quotes ph-bold ph-lg"></i>
		</MkA>
		<Mfm
			v-if="note.cw != ''"
			class="text"
			:text="note.cw"
			:author="note.user"
			:i="$i"
			:custom-emojis="note.emojis"
		/>
	</p>
	<div class="wrmlmaau">
		<div
			class="content"
			:class="{ collapsed, isLong, showContent: note.cw && !showContent }"
		>
			<XCwButton ref="cwButton" v-if="note.cw && !showContent" v-model="showContent" :note="note" v-on:keydown="focusFooter" />
			<div 
				class="body"
				v-bind="{ 'aria-label': !showContent ? '' : null, 'tabindex': !showContent ? '-1' : null }"
			>
				<span v-if="note.deletedAt" style="opacity: 0.5"
					>({{ i18n.ts.deleted }})</span
				>
				<template v-if="!note.cw">
					<MkA
						v-if="!detailed && note.replyId"
						:to="`/notes/${note.replyId}`"
						class="reply-icon"
						@click.stop
					>
						<i class="ph-arrow-bend-left-up ph-bold ph-lg"></i>
					</MkA>
					<MkA
						v-if="
							conversation &&
							note.renoteId &&
							note.renoteId != parentId &&
							!note.replyId
						"
						:to="`/notes/${note.renoteId}`"
						class="reply-icon"
						@click.stop
					>
						<i class="ph-quotes ph-bold ph-lg"></i>
					</MkA>
				</template>
				<Mfm
					v-if="note.text"
					:text="note.text"
					:author="note.user"
					:i="$i"
					:custom-emojis="note.emojis"
				/>
				<MkA
					v-if="!detailed && note.renoteId"
					class="rp"
					:to="`/notes/${note.renoteId}`"
					>{{ i18n.ts.quoteAttached }}: ...</MkA
				>
				<div v-if="note.files.length > 0" class="files">
					<XMediaList :media-list="note.files" />
				</div>
				<XPoll v-if="note.poll" :note="note" class="poll" />
				<template v-if="detailed">
					<MkUrlPreview
						v-for="url in urls"
						:key="url"
						:url="url"
						:compact="true"
						:detail="false"
						class="url-preview"
					/>
					<div
						v-if="note.renote"
						class="renote"
						@click.stop="emit('push', note.renote)"
					>
						<XNoteSimple :note="note.renote" />
					</div>
				</template>
				<div
					v-if="note.cw && !showContent"
					tabindex="0"
					v-on:focus="cwButton?.focus()"
				></div>
			</div>
<<<<<<< HEAD
			<button
				v-if="isLong && collapsed"
				class="fade _button"
				@click.stop="collapsed = false"
			>
				<span>{{ i18n.ts.showMore }}</span>
			</button>
			<button
				v-if="isLong && !collapsed"
				class="showLess _button"
				@click.stop="collapsed = true"
			>
				<span>{{ i18n.ts.showLess }}</span>
			</button>
			<XCwButton v-if="note.cw && showContent" v-model="showContent" :note="note" />
=======
			<XShowMoreButton v-if="isLong" v-model="collapsed"></XShowMoreButton>
			<XCwButton v-if="note.cw" v-model="showContent" :note="note" />
>>>>>>> a9081ee5
		</div>
	</div>
</template>

<script lang="ts" setup>
import { ref } from "vue"; 
import * as misskey from "calckey-js";
import * as mfm from "mfm-js";
import XNoteSimple from "@/components/MkNoteSimple.vue";
import XMediaList from "@/components/MkMediaList.vue";
import XPoll from "@/components/MkPoll.vue";
import MkUrlPreview from "@/components/MkUrlPreview.vue";
import XShowMoreButton from "./MkShowMoreButton.vue";
import XCwButton from "@/components/MkCwButton.vue";
import { extractUrlFromMfm } from "@/scripts/extract-url-from-mfm";
import { i18n } from "@/i18n";

const props = defineProps<{
	note: misskey.entities.Note;
	parentId?;
	conversation?;
	detailed?: boolean;
	detailedView?: boolean;
}>();

const emit = defineEmits<{
	(ev: "push", v): void;
	(ev: "focusfooter"): void;
}>();

const cwButton = ref<HTMLElement>(); 
const isLong =
	!props.detailedView &&
	props.note.cw == null &&
	props.note.text != null &&
	(props.note.text.split("\n").length > 9 || props.note.text.length > 500);
const collapsed = $ref(props.note.cw == null && isLong);

const urls = props.note.text
	? extractUrlFromMfm(mfm.parse(props.note.text)).slice(0, 5)
	: null;

let showContent = $ref(false);


function focusFooter(ev) {
	if (ev.key == "Tab" && !ev.getModifierState("Shift")) {
		emit("focusfooter");
	}
}
</script>

<style lang="scss" scoped>
.reply-icon {
	display: inline-block;
	border-radius: 6px;
	padding: 0.2em 0.2em;
	margin-right: 0.2em;
	color: var(--accent);
	transition: background 0.2s;
	&:hover,
	&:focus {
		background: var(--buttonHoverBg);
	}
}
.cw {
	cursor: default;
	display: block;
	margin: 0;
	padding: 0;
	margin-bottom: 10px;
	overflow-wrap: break-word;
	> .text {
		margin-right: 8px;
	}
}
.wrmlmaau {
	.content {
		overflow-wrap: break-word;
		> .body {
			transition: filter 0.1s;
			> .rp {
				margin-left: 4px;
				font-style: oblique;
				color: var(--renote);
			}
			.reply-icon {
				display: inline-block;
				border-radius: 6px;
				padding: 0.2em 0.2em;
				margin-right: 0.2em;
				color: var(--accent);
				transition: background 0.2s;
				&:hover,
				&:focus {
					background: var(--buttonHoverBg);
				}
			}
			> .files {
				margin-top: 0.4em;
				margin-bottom: 0.4em;
			}
			> .url-preview {
				margin-top: 8px;
			}

			> .poll {
				font-size: 80%;
			}

			> .renote {
				padding-top: 8px;
				> * {
					padding: 16px;
					border: solid 1px var(--renote);
					border-radius: 8px;
					transition: background 0.2s;
					&:hover,
					&:focus-within {
						background-color: var(--panelHighlight);
					}
				}
			}
		}

		&.collapsed,
		&.showContent {
			position: relative;
			max-height: calc(9em + 50px);
			> .body {
				max-height: inherit;
				mask: linear-gradient(black calc(100% - 64px), transparent);
				-webkit-mask: linear-gradient(
					black calc(100% - 64px),
					transparent
				);
				padding-inline: 50px;
				margin-inline: -50px;
				margin-top: -50px;
				padding-top: 50px;
				overflow: hidden;
				user-select: none;
				-webkit-user-select: none;
				-moz-user-select: none;
			}
			&.collapsed > .body {
				box-sizing: border-box;
			}
			&.showContent {
				> .body {
					min-height: 2em;
					max-height: 5em;
					filter: blur(4px);
					:deep(span) {
						animation: none !important;
						transform: none !important;
					}
					:deep(img) {
						filter: blur(12px);
					}
				}
				:deep(.fade) {
					inset: 0;
					top: 40px;
				}
			}
<<<<<<< HEAD

			:deep(.fade) {
				display: block;
				position: absolute;
				bottom: 0;
				left: 0;
				width: 100%;
				z-index: 2;
				> span {
					display: inline-block;
					background: var(--panel);
					padding: 0.4em 1em;
					font-size: 0.8em;
					border-radius: 999px;
					box-shadow: 0 2px 6px rgb(0 0 0 / 20%);
				}
				&:hover, &:focus {
					> span {
						background: var(--panelHighlight);
					}
				}
			}
		}

		:deep(.showLess) {
			width: 100%;
			margin-top: 1em;
			position: sticky;
			bottom: var(--stickyBottom);

			> span {
				display: inline-block;
				background: var(--panel);
				padding: 6px 10px;
				font-size: 0.8em;
				border-radius: 999px;
				box-shadow: 0 0 7px 7px var(--bg);
			}
=======
>>>>>>> a9081ee5
		}
	}
}
</style><|MERGE_RESOLUTION|>--- conflicted
+++ resolved
@@ -106,26 +106,8 @@
 					v-on:focus="cwButton?.focus()"
 				></div>
 			</div>
-<<<<<<< HEAD
-			<button
-				v-if="isLong && collapsed"
-				class="fade _button"
-				@click.stop="collapsed = false"
-			>
-				<span>{{ i18n.ts.showMore }}</span>
-			</button>
-			<button
-				v-if="isLong && !collapsed"
-				class="showLess _button"
-				@click.stop="collapsed = true"
-			>
-				<span>{{ i18n.ts.showLess }}</span>
-			</button>
+			<XShowMoreButton v-if="isLong" v-model="collapsed"></XShowMoreButton>
 			<XCwButton v-if="note.cw && showContent" v-model="showContent" :note="note" />
-=======
-			<XShowMoreButton v-if="isLong" v-model="collapsed"></XShowMoreButton>
-			<XCwButton v-if="note.cw" v-model="showContent" :note="note" />
->>>>>>> a9081ee5
 		</div>
 	</div>
 </template>
@@ -292,48 +274,7 @@
 					top: 40px;
 				}
 			}
-<<<<<<< HEAD
-
-			:deep(.fade) {
-				display: block;
-				position: absolute;
-				bottom: 0;
-				left: 0;
-				width: 100%;
-				z-index: 2;
-				> span {
-					display: inline-block;
-					background: var(--panel);
-					padding: 0.4em 1em;
-					font-size: 0.8em;
-					border-radius: 999px;
-					box-shadow: 0 2px 6px rgb(0 0 0 / 20%);
-				}
-				&:hover, &:focus {
-					> span {
-						background: var(--panelHighlight);
-					}
-				}
-			}
 		}
-
-		:deep(.showLess) {
-			width: 100%;
-			margin-top: 1em;
-			position: sticky;
-			bottom: var(--stickyBottom);
-
-			> span {
-				display: inline-block;
-				background: var(--panel);
-				padding: 6px 10px;
-				font-size: 0.8em;
-				border-radius: 999px;
-				box-shadow: 0 0 7px 7px var(--bg);
-			}
-=======
->>>>>>> a9081ee5
-		}
 	}
 }
 </style>