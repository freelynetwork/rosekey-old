--- conflicted
+++ resolved
@@ -378,45 +378,6 @@
 					filter: blur(12px);
 				}
 			}
-<<<<<<< HEAD
-
-			:deep(.fade) {
-				display: block;
-				position: absolute;
-				bottom: 0;
-				left: 0;
-				width: 100%;
-				> span {
-					display: inline-block;
-					background: var(--panel);
-					padding: 0.4em 1em;
-					font-size: 0.8em;
-					border-radius: 999px;
-					box-shadow: 0 2px 6px rgb(0 0 0 / 20%);
-				}
-				&:hover {
-					> span {
-						background: var(--panelHighlight);
-					}
-				}
-			}
-		}
-
-		:deep(.showLess) {
-			width: 100%;
-			margin-top: 1em;
-			position: sticky;
-			bottom: var(--stickyBottom);
-
-			> span {
-				display: inline-block;
-				background: var(--panel);
-				padding: 6px 10px;
-				font-size: 0.8em;
-				border-radius: 999px;
-				box-shadow: 0 0 7px 7px var(--bg);
-			}
-=======
 			:deep(.fade) {
 				inset: 0;
 				top: 40px;
@@ -451,7 +412,6 @@
 			mask: linear-gradient(to top, var(--gradient));
 			-webkit-mask: linear-gradient(to top, var(--gradient));
 			transition: background 0.2s;
->>>>>>> 36283b9a
 		}
 	}
 }
