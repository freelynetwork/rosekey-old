<template>
	<p v-if="note.cw != null" class="cw">
		<MkA
			v-if="!detailed && note.replyId"
			:to="`/notes/${note.replyId}`"
			class="reply-icon"
			@click.stop
		>
			<i class="ph-arrow-bend-left-up ph-bold ph-lg"></i>
		</MkA>
		<MkA
			v-if="
				conversation &&
				note.renoteId &&
				note.renoteId != parentId &&
				!note.replyId
			"
			:to="`/notes/${note.renoteId}`"
			class="reply-icon"
			@click.stop
		>
			<i class="ph-quotes ph-bold ph-lg"></i>
		</MkA>
		<Mfm
			v-if="note.cw != ''"
			class="text"
			:text="note.cw"
			:author="note.user"
			:i="$i"
			:custom-emojis="note.emojis"
		/>
	</p>
	<div class="wrmlmaau">
		<div
			class="content"
			:class="{ collapsed, isLong, showContent: note.cw && !showContent }"
		>
			<div class="body">
				<span v-if="note.deletedAt" style="opacity: 0.5"
					>({{ i18n.ts.deleted }})</span
				>
				<template v-if="!note.cw">
					<MkA
						v-if="!detailed && note.replyId"
						:to="`/notes/${note.replyId}`"
						class="reply-icon"
						@click.stop
					>
						<i class="ph-arrow-bend-left-up ph-bold ph-lg"></i>
					</MkA>
					<MkA
						v-if="
							conversation &&
							note.renoteId &&
							note.renoteId != parentId &&
							!note.replyId
						"
						:to="`/notes/${note.renoteId}`"
						class="reply-icon"
						@click.stop
					>
						<i class="ph-quotes ph-bold ph-lg"></i>
					</MkA>
				</template>
				<Mfm
					v-if="note.text"
					:text="note.text"
					:author="note.user"
					:i="$i"
					:custom-emojis="note.emojis"
				/>
				<MkA
					v-if="!detailed && note.renoteId"
					class="rp"
					:to="`/notes/${note.renoteId}`"
					>{{ i18n.ts.quoteAttached }}: ...</MkA
				>
				<div v-if="note.files.length > 0" class="files">
					<XMediaList :media-list="note.files" />
				</div>
				<XPoll v-if="note.poll" :note="note" class="poll" />
				<template v-if="detailed">
					<MkUrlPreview
						v-for="url in urls"
						:key="url"
						:url="url"
						:compact="true"
						:detail="false"
						class="url-preview"
					/>
					<div
						v-if="note.renote"
						class="renote"
						@click.stop="emit('push', note.renote)"
					>
						<XNoteSimple :note="note.renote" />
					</div>
				</template>
			</div>
<<<<<<< HEAD
			<button
				v-if="isLong && collapsed"
				class="fade _button"
				@click.stop="collapsed = false"
			>
				<span>{{ i18n.ts.showMore }}</span>
			</button>
			<button
				v-if="isLong && !collapsed"
				class="showLess _button"
				@click.stop="collapsed = true"
			>
				<span>{{ i18n.ts.showLess }}</span>
			</button>
=======
			<XShowMoreButton v-if="isLong" v-model="collapsed"></XShowMoreButton>
>>>>>>> 7d25b7ad
			<XCwButton v-if="note.cw" v-model="showContent" :note="note" />
		</div>
	</div>
</template>

<script lang="ts" setup>
import {} from "vue";
import * as misskey from "calckey-js";
import * as mfm from "mfm-js";
import XNoteSimple from "@/components/MkNoteSimple.vue";
import XMediaList from "@/components/MkMediaList.vue";
import XPoll from "@/components/MkPoll.vue";
import MkUrlPreview from "@/components/MkUrlPreview.vue";
import XCwButton from "@/components/MkCwButton.vue";
import { extractUrlFromMfm } from "@/scripts/extract-url-from-mfm";
import { i18n } from "@/i18n";

const props = defineProps<{
	note: misskey.entities.Note;
	parentId?;
	conversation?;
	detailed?: boolean;
	detailedView?: boolean;
}>();

const emit = defineEmits<{
	(ev: "push", v): void;
}>();

const isLong =
	!props.detailedView &&
	props.note.cw == null &&
	props.note.text != null &&
	(props.note.text.split("\n").length > 9 || props.note.text.length > 500);
const collapsed = $ref(props.note.cw == null && isLong);
const urls = props.note.text
	? extractUrlFromMfm(mfm.parse(props.note.text)).slice(0, 5)
	: null;

let showContent = $ref(false);
</script>

<style lang="scss" scoped>
.reply-icon {
	display: inline-block;
	border-radius: 6px;
	padding: 0.2em 0.2em;
	margin-right: 0.2em;
	color: var(--accent);
	transition: background 0.2s;
	&:hover,
	&:focus {
		background: var(--buttonHoverBg);
	}
}
.cw {
	cursor: default;
	display: block;
	margin: 0;
	padding: 0;
	margin-bottom: 10px;
	overflow-wrap: break-word;
	> .text {
		margin-right: 8px;
	}
}
.wrmlmaau {
	.content {
		overflow-wrap: break-word;
		> .body {
			transition: filter 0.1s;
			> .rp {
				margin-left: 4px;
				font-style: oblique;
				color: var(--renote);
			}
			.reply-icon {
				display: inline-block;
				border-radius: 6px;
				padding: 0.2em 0.2em;
				margin-right: 0.2em;
				color: var(--accent);
				transition: background 0.2s;
				&:hover,
				&:focus {
					background: var(--buttonHoverBg);
				}
			}
			> .files {
				margin-top: 0.4em;
				margin-bottom: 0.4em;
			}
			> .url-preview {
				margin-top: 8px;
			}

			> .poll {
				font-size: 80%;
			}

			> .renote {
				padding-top: 8px;
				> * {
					padding: 16px;
					border: solid 1px var(--renote);
					border-radius: 8px;
					transition: background 0.2s;
					&:hover,
					&:focus-within {
						background-color: var(--panelHighlight);
					}
				}
			}
		}

		&.collapsed,
		&.showContent {
			position: relative;
			max-height: calc(9em + 50px);
			> .body {
				max-height: inherit;
				mask: linear-gradient(black calc(100% - 64px), transparent);
				-webkit-mask: linear-gradient(
					black calc(100% - 64px),
					transparent
				);
				padding-inline: 50px;
				margin-inline: -50px;
				margin-top: -50px;
				padding-top: 50px;
				overflow: hidden;
			}
			&.collapsed > .body {
				box-sizing: border-box;
			}
			&.showContent {
				> .body {
					min-height: 2em;
					max-height: 5em;
					filter: blur(4px);
					:deep(span) {
						animation: none !important;
						transform: none !important;
					}
					:deep(img) {
						filter: blur(12px);
					}
				}
				:deep(.fade) {
					inset: 0;
					top: 40px;
				}
			}

			:deep(.fade) {
				display: block;
				position: absolute;
				bottom: 0;
				left: 0;
				width: 100%;
				> span {
					display: inline-block;
					background: var(--panel);
					padding: 0.4em 1em;
					font-size: 0.8em;
					border-radius: 999px;
					box-shadow: 0 2px 6px rgb(0 0 0 / 20%);
				}
				&:hover {
					> span {
						background: var(--panelHighlight);
					}
				}
			}
		}

		:deep(.showLess) {
			width: 100%;
			margin-top: 1em;
			position: sticky;
			bottom: var(--stickyBottom);

			> span {
				display: inline-block;
				background: var(--panel);
				padding: 6px 10px;
				font-size: 0.8em;
				border-radius: 999px;
				box-shadow: 0 0 7px 7px var(--bg);
			}
		}
	}
}
</style><|MERGE_RESOLUTION|>--- conflicted
+++ resolved
@@ -97,7 +97,6 @@
 					</div>
 				</template>
 			</div>
-<<<<<<< HEAD
 			<button
 				v-if="isLong && collapsed"
 				class="fade _button"
@@ -112,9 +111,6 @@
 			>
 				<span>{{ i18n.ts.showLess }}</span>
 			</button>
-=======
-			<XShowMoreButton v-if="isLong" v-model="collapsed"></XShowMoreButton>
->>>>>>> 7d25b7ad
 			<XCwButton v-if="note.cw" v-model="showContent" :note="note" />
 		</div>
 	</div>
