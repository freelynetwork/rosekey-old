<template>
<<<<<<< HEAD
<MkModal ref="modal" :prefer-type="'dialog'" @click="onBgClick" @keyup.esc="$emit('close')" @closed="$emit('closed')">
	<FocusTrap v-model:active="isActive">
		<div ref="rootEl" class="ebkgoccj _narrow_" :style="{ width: `${width}px`, height: scroll ? (height ? `${height}px` : null) : (height ? `min(${height}px, 100%)` : '100%') }" @keydown="onKeydown">
			<div ref="headerEl" class="header">
				<button v-if="withOkButton" class="_button" @click="$emit('close')"><i class="ph-x-bold ph-lg"></i></button>
				<span class="title">
					<slot name="header"></slot>
				</span>
				<button v-if="!withOkButton" class="_button" @click="$emit('close')"><i class="ph-x-bold ph-lg"></i></button>
				<button v-if="withOkButton" class="_button" :disabled="okButtonDisabled" @click="$emit('ok')"><i class="ph-check-bold ph-lg"></i></button>
=======
	<MkModal
		ref="modal"
		:prefer-type="'dialog'"
		@click="onBgClick"
		@closed="$emit('closed')"
	>
		<div
			ref="rootEl"
			class="ebkgoccj"
			:style="{
				width: `${width}px`,
				height: scroll
					? height
						? `${height}px`
						: null
					: height
					? `min(${height}px, 100%)`
					: '100%',
			}"
			@keydown="onKeydown"
		>
			<div ref="headerEl" class="header">
				<button
					v-if="withOkButton"
					class="_button"
					@click="$emit('close')"
				>
					<i class="ph-x ph-bold ph-lg"></i>
				</button>
				<span class="title">
					<slot name="header"></slot>
				</span>
				<button
					v-if="!withOkButton"
					class="_button"
					@click="$emit('close')"
				>
					<i class="ph-x ph-bold ph-lg"></i>
				</button>
				<button
					v-if="withOkButton"
					class="_button"
					:disabled="okButtonDisabled"
					@click="$emit('ok')"
				>
					<i class="ph-check ph-bold ph-lg"></i>
				</button>
>>>>>>> 13339112
			</div>
			<div class="body">
				<slot :width="bodyWidth" :height="bodyHeight"></slot>
			</div>
		</div>
<<<<<<< HEAD
	</FocusTrap>
</MkModal>
</template>

<script lang="ts" setup>
import { onMounted, onUnmounted } from 'vue';
import { FocusTrap } from 'focus-trap-vue';
import MkModal from './MkModal.vue';

const props = withDefaults(defineProps<{
	withOkButton: boolean;
	okButtonDisabled: boolean;
	width: number;
	height: number | null;
	scroll: boolean;
}>(), {
	withOkButton: false,
	okButtonDisabled: false,
	width: 400,
	height: null,
	scroll: true,
});
=======
	</MkModal>
</template>

<script lang="ts" setup>
import { onMounted, onUnmounted } from "vue";
import MkModal from "./MkModal.vue";

const props = withDefaults(
	defineProps<{
		withOkButton: boolean;
		okButtonDisabled: boolean;
		width: number;
		height: number | null;
		scroll: boolean;
	}>(),
	{
		withOkButton: false,
		okButtonDisabled: false,
		width: 400,
		height: null,
		scroll: true,
	}
);
>>>>>>> 13339112

const emit = defineEmits<{
	(event: "click"): void;
	(event: "close"): void;
	(event: "closed"): void;
	(event: "ok"): void;
}>();

let modal = $shallowRef<InstanceType<typeof MkModal>>();
let rootEl = $shallowRef<HTMLElement>();
let headerEl = $shallowRef<HTMLElement>();
let bodyWidth = $ref(0);
let bodyHeight = $ref(0);

const close = () => {
	modal.close();
};

const onBgClick = () => {
	emit("click");
};

const onKeydown = (evt) => {
	if (evt.which === 27) {
		// Esc
		evt.preventDefault();
		evt.stopPropagation();
		close();
	}
};

const ro = new ResizeObserver((entries, observer) => {
	bodyWidth = rootEl.offsetWidth;
	bodyHeight = rootEl.offsetHeight - headerEl.offsetHeight;
});

onMounted(() => {
	bodyWidth = rootEl.offsetWidth;
	bodyHeight = rootEl.offsetHeight - headerEl.offsetHeight;
	ro.observe(rootEl);
});

onUnmounted(() => {
	ro.disconnect();
});

defineExpose({
	close,
});
</script>

<style lang="scss" scoped>
.ebkgoccj {
	margin: auto;
	overflow: hidden;
	display: flex;
	flex-direction: column;
	contain: content;
	container-type: inline-size;
	border-radius: var(--radius);

	--root-margin: 24px;

	@media (max-width: 500px) {
		--root-margin: 16px;
	}

	> .header {
		$height: 46px;
		$height-narrow: 42px;
		display: flex;
		flex-shrink: 0;
		background: var(--windowHeader);
		-webkit-backdrop-filter: var(--blur, blur(15px));
		backdrop-filter: var(--blur, blur(15px));

		> button {
			height: $height;
			width: $height;

			@media (max-width: 500px) {
				height: $height-narrow;
				width: $height-narrow;
			}
		}

		> .title {
			flex: 1;
			line-height: $height;
			padding-left: 32px;
			font-weight: bold;
			white-space: nowrap;
			overflow: hidden;
			text-overflow: ellipsis;
			pointer-events: none;

			@media (max-width: 500px) {
				line-height: $height-narrow;
				padding-left: 16px;
			}
		}

		> button + .title {
			padding-left: 0;
		}
	}

	> .body {
		flex: 1;
		overflow: auto;
		background: var(--panel);
	}
}
</style><|MERGE_RESOLUTION|>--- conflicted
+++ resolved
@@ -1,16 +1,4 @@
 <template>
-<<<<<<< HEAD
-<MkModal ref="modal" :prefer-type="'dialog'" @click="onBgClick" @keyup.esc="$emit('close')" @closed="$emit('closed')">
-	<FocusTrap v-model:active="isActive">
-		<div ref="rootEl" class="ebkgoccj _narrow_" :style="{ width: `${width}px`, height: scroll ? (height ? `${height}px` : null) : (height ? `min(${height}px, 100%)` : '100%') }" @keydown="onKeydown">
-			<div ref="headerEl" class="header">
-				<button v-if="withOkButton" class="_button" @click="$emit('close')"><i class="ph-x-bold ph-lg"></i></button>
-				<span class="title">
-					<slot name="header"></slot>
-				</span>
-				<button v-if="!withOkButton" class="_button" @click="$emit('close')"><i class="ph-x-bold ph-lg"></i></button>
-				<button v-if="withOkButton" class="_button" :disabled="okButtonDisabled" @click="$emit('ok')"><i class="ph-check-bold ph-lg"></i></button>
-=======
 	<MkModal
 		ref="modal"
 		:prefer-type="'dialog'"
@@ -58,41 +46,17 @@
 				>
 					<i class="ph-check ph-bold ph-lg"></i>
 				</button>
->>>>>>> 13339112
 			</div>
 			<div class="body">
 				<slot :width="bodyWidth" :height="bodyHeight"></slot>
 			</div>
 		</div>
-<<<<<<< HEAD
-	</FocusTrap>
-</MkModal>
-</template>
-
-<script lang="ts" setup>
-import { onMounted, onUnmounted } from 'vue';
-import { FocusTrap } from 'focus-trap-vue';
-import MkModal from './MkModal.vue';
-
-const props = withDefaults(defineProps<{
-	withOkButton: boolean;
-	okButtonDisabled: boolean;
-	width: number;
-	height: number | null;
-	scroll: boolean;
-}>(), {
-	withOkButton: false,
-	okButtonDisabled: false,
-	width: 400,
-	height: null,
-	scroll: true,
-});
-=======
 	</MkModal>
 </template>
 
 <script lang="ts" setup>
 import { onMounted, onUnmounted } from "vue";
+import { FocusTrap } from 'focus-trap-vue';
 import MkModal from "./MkModal.vue";
 
 const props = withDefaults(
@@ -111,7 +75,6 @@
 		scroll: true,
 	}
 );
->>>>>>> 13339112
 
 const emit = defineEmits<{
 	(event: "click"): void;
