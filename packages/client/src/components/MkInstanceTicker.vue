<template>
	<div
		class="instance-ticker"
		v-tooltip="
			instance.softwareName ? capitalize(instance.softwareName) : null
		"
		ref="ticker"
		:style="bg"
	>
		<img class="icon" :src="getInstanceIcon(instance)" aria-hidden="true" />
		<span v-if="!mini" class="name">{{ instance.name }}</span>
	</div>
</template>

<script lang="ts" setup>
import { instanceName } from "@/config";
import { instance as Instance } from "@/instance";
import { getProxiedImageUrlNullable } from "@/scripts/media-proxy";

const props = defineProps<{
	instance?: {
		faviconUrl?: string;
		name: string;
		themeColor?: string;
		softwareName?: string;
	};
	mini?: boolean;
}>();

let ticker = $ref<HTMLElement | null>(null);

// if no instance data is given, this is for the local instance
const instance = props.instance ?? {
	faviconUrl: Instance.iconUrl || Instance.faviconUrl || "/favicon.ico",
	name: instanceName,
	themeColor: (
		document.querySelector(
			'meta[name="theme-color-orig"]',
		) as HTMLMetaElement
	)?.content,
	softwareName: Instance.softwareName || "Calckey",
};

const capitalize = (s: string) => s && s[0].toUpperCase() + s.slice(1);

const computedStyle = getComputedStyle(document.documentElement);
const themeColor =
	instance.themeColor ?? computedStyle.getPropertyValue("--bg");

const bg = {
	background: `linear-gradient(90deg, ${themeColor}, ${themeColor}55)`,
};

function getInstanceIcon(instance): string {
	return (
		getProxiedImageUrlNullable(instance.iconUrl, "preview") ??
		getProxiedImageUrlNullable(instance.faviconUrl, "preview") ??
		"/client-assets/dummy.png"
	);
}
</script>

<style lang="scss" scoped>
.instance-ticker {
	display: flex;
	align-items: center;
	height: 1.1em;
	justify-self: flex-end;
	padding: 0.2em 0.4em;
	border-radius: 100px;
	font-size: 0.8em;
	text-shadow: 0 2px 2px var(--shadow);
	overflow: hidden;
	.header > .body & {
		width: max-content;
		max-width: 100%;
	}

	> .icon {
		height: 100%;
		border-radius: 0.3rem;
	}

	> .name {
		margin-left: 4px;
		font-size: 0.85em;
		vertical-align: top;
		font-weight: bold;
		text-overflow: ellipsis;
		white-space: nowrap;
<<<<<<< HEAD
		text-shadow: -1px -1px 0 var(--bg), 1px -1px 0 var(--bg),
			-1px 1px 0 var(--bg), 1px 1px 0 var(--bg);
=======
		text-shadow:
			-1px -1px 0 var(--bg),
			1px -1px 0 var(--bg),
			-1px 1px 0 var(--bg),
			1px 1px 0 var(--bg);
		.article > .main &,
		.header > .body & {
			display: unset;
		}
>>>>>>> 61b80e82
	}
}
</style><|MERGE_RESOLUTION|>--- conflicted
+++ resolved
@@ -88,10 +88,6 @@
 		font-weight: bold;
 		text-overflow: ellipsis;
 		white-space: nowrap;
-<<<<<<< HEAD
-		text-shadow: -1px -1px 0 var(--bg), 1px -1px 0 var(--bg),
-			-1px 1px 0 var(--bg), 1px 1px 0 var(--bg);
-=======
 		text-shadow:
 			-1px -1px 0 var(--bg),
 			1px -1px 0 var(--bg),
@@ -101,7 +97,6 @@
 		.header > .body & {
 			display: unset;
 		}
->>>>>>> 61b80e82
 	}
 }
 </style>