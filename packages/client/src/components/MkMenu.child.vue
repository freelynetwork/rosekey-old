<template>
<<<<<<< HEAD
<div ref="el" class="sfhdhdhr">
	<FocusTrap v-bind:active="isActive">
		<MkMenu ref="menu" :items="items" :align="align" :width="width" :as-drawer="false" @close="onChildClosed"/>
	</FocusTrap>
</div>
</template>

<script lang="ts" setup>
import { on } from 'events';
import { nextTick, onBeforeUnmount, onMounted, onUnmounted, ref, watch } from 'vue';
import MkMenu from './MkMenu.vue';
import { MenuItem } from '@/types/menu';
import { FocusTrap } from 'focus-trap-vue';
import * as os from '@/os';
=======
	<div ref="el" class="sfhdhdhr">
		<MkMenu
			ref="menu"
			:items="items"
			:align="align"
			:width="width"
			:as-drawer="false"
			@close="onChildClosed"
		/>
	</div>
</template>

<script lang="ts" setup>
import { on } from "events";
import {
	nextTick,
	onBeforeUnmount,
	onMounted,
	onUnmounted,
	ref,
	watch,
} from "vue";
import MkMenu from "./MkMenu.vue";
import { MenuItem } from "@/types/menu";
import * as os from "@/os";
>>>>>>> 13339112

const props = defineProps<{
	items: MenuItem[];
	targetElement: HTMLElement;
	rootElement: HTMLElement;
	width?: number;
	viaKeyboard?: boolean;
}>();

const emit = defineEmits<{
	(ev: "closed"): void;
	(ev: "actioned"): void;
}>();

const el = ref<HTMLElement>();
const align = "left";

function setPosition() {
	const rootRect = props.rootElement.getBoundingClientRect();
	const rect = props.targetElement.getBoundingClientRect();
	const left = props.targetElement.offsetWidth;
	const top = rect.top - rootRect.top - 8;
	el.value.style.left = left + "px";
	el.value.style.top = top + "px";
}

function onChildClosed(actioned?: boolean) {
	if (actioned) {
		emit("actioned");
	} else {
		emit("closed");
	}
}

onMounted(() => {
	setPosition();
	nextTick(() => {
		setPosition();
	});
});

defineExpose({
	checkHit: (ev: MouseEvent) => {
		return ev.target === el.value || el.value.contains(ev.target);
	},
});
</script>

<style lang="scss" scoped>
.sfhdhdhr {
	position: absolute;
}
</style><|MERGE_RESOLUTION|>--- conflicted
+++ resolved
@@ -1,30 +1,16 @@
 <template>
-<<<<<<< HEAD
-<div ref="el" class="sfhdhdhr">
 	<FocusTrap v-bind:active="isActive">
-		<MkMenu ref="menu" :items="items" :align="align" :width="width" :as-drawer="false" @close="onChildClosed"/>
+		<div ref="el" class="sfhdhdhr">
+			<MkMenu
+				ref="menu"
+				:items="items"
+				:align="align"
+				:width="width"
+				:as-drawer="false"
+				@close="onChildClosed"
+			/>
+		</div>
 	</FocusTrap>
-</div>
-</template>
-
-<script lang="ts" setup>
-import { on } from 'events';
-import { nextTick, onBeforeUnmount, onMounted, onUnmounted, ref, watch } from 'vue';
-import MkMenu from './MkMenu.vue';
-import { MenuItem } from '@/types/menu';
-import { FocusTrap } from 'focus-trap-vue';
-import * as os from '@/os';
-=======
-	<div ref="el" class="sfhdhdhr">
-		<MkMenu
-			ref="menu"
-			:items="items"
-			:align="align"
-			:width="width"
-			:as-drawer="false"
-			@close="onChildClosed"
-		/>
-	</div>
 </template>
 
 <script lang="ts" setup>
@@ -39,8 +25,8 @@
 } from "vue";
 import MkMenu from "./MkMenu.vue";
 import { MenuItem } from "@/types/menu";
+import { FocusTrap } from 'focus-trap-vue';
 import * as os from "@/os";
->>>>>>> 13339112
 
 const props = defineProps<{
 	items: MenuItem[];
