<template>
<div
	v-if="!muted"
	v-show="!isDeleted"
	ref="el"
	v-hotkey="keymap"
	v-size="{ max: [500, 450, 350, 300] }"
	class="tkcbzcuz"
	:tabindex="!isDeleted ? '-1' : null"
	:class="{ renote: isRenote }"
>
	<MkNoteSub v-if="appearNote.reply" :note="appearNote.reply" class="reply-to"/>
<<<<<<< HEAD
	<div class="note-context">
		<div class="line"></div>
		<div v-if="pinned" class="info"><i class="ph-push-pin-bold ph-lg"></i>{{ i18n.ts.pinnedNote }}</div>
		<div v-if="appearNote._prId_" class="info"><i class="ph-megaphone-simple-bold ph-lg"></i> {{ i18n.ts.promotion }}<button class="_textButton hide" @click="readPromo()">{{ i18n.ts.hideThisNote }} <i class="ph-x-bold ph-lg"></i></button></div>
		<div v-if="appearNote._featuredId_" class="info"><i class="ph-lightning-bold ph-lg"></i> {{ i18n.ts.featured }}</div>
		<div v-if="isRenote" class="renote">
			<i class="ph-repeat-bold ph-lg"></i>
			<I18n :src="i18n.ts.renotedBy" tag="span">
				<template #user>
					<MkA v-user-preview="note.userId" class="name" :to="userPage(note.user)">
						<MkUserName :user="note.user"/>
					</MkA>
				</template>
			</I18n>
			<div class="info">
				<button ref="renoteTime" class="_button time" @click="showRenoteMenu()">
					<i v-if="isMyRenote" class="ph-dots-three-outline-bold ph-lg dropdownIcon"></i>
					<MkTime :time="note.createdAt"/>
				</button>
				<MkVisibility :note="note"/>
			</div>
=======
	<div v-if="pinned" class="info"><i class="ph-push-pin-bold ph-lg"></i> {{ i18n.ts.pinnedNote }}</div>
	<div v-if="appearNote._prId_" class="info"><i class="ph-megaphone-simple-bold ph-lg"></i> {{ i18n.ts.promotion }}<button class="_textButton hide" @click="readPromo()">{{ i18n.ts.hideThisNote }} <i class="ph-x-bold ph-lg"></i></button></div>
	<div v-if="appearNote._featuredId_" class="info"><i class="ph-lightning-bold ph-lg"></i> {{ i18n.ts.featured }}</div>
	<div v-if="isRenote" class="renote">
		<!-- <MkAvatar class="avatar" :user="note.user"/> -->
		<i class="ph-repeat-bold ph-lg"></i>
		<I18n :src="i18n.ts.renotedBy" tag="span">
			<template #user>
				<MkA v-user-preview="note.userId" class="name" :to="userPage(note.user)">
					<MkUserName :user="note.user"/>
				</MkA>
			</template>
		</I18n>
		<div class="info">
			<button ref="renoteTime" class="_button time" @click="showRenoteMenu()">
				<i v-if="isMyRenote" class="ph-dots-three-outline-bold ph-lg dropdownIcon"></i>
				<MkTime :time="note.createdAt"/>
			</button>
			<MkVisibility :note="note"/>
>>>>>>> 43861a8b
		</div>
	</div>
	<article class="article" @contextmenu.stop="onContextmenu" @click.self="router.push(notePage(appearNote))">
		<div class="main" @click.self="router.push(notePage(appearNote))">
			<div class="header-container">
				<MkAvatar class="avatar" :user="note.user"/>
				<XNoteHeader class="header" :note="appearNote" :mini="true"/>
			</div>
			<div class="body">
				<p v-if="appearNote.cw != null" class="cw">
					<Mfm v-if="appearNote.cw != ''" class="text" :text="appearNote.cw" :author="appearNote.user" :i="$i" :custom-emojis="appearNote.emojis"/>
					<XCwButton v-model="showContent" :note="appearNote"/>
				</p>
				<div v-show="appearNote.cw == null || showContent" class="content" :class="{ collapsed, isLong }">
					<div class="text" @click.self="router.push(notePage(appearNote))">
						<Mfm v-if="appearNote.text" :text="appearNote.text" :author="appearNote.user" :i="$i" :custom-emojis="appearNote.emojis"/>
<<<<<<< HEAD
=======
						<!-- <a v-if="appearNote.renote != null" class="rp">RN:</a> -->
>>>>>>> 43861a8b
						<div v-if="translating || translation" class="translation">
							<MkLoading v-if="translating" mini/>
							<div v-else class="translated">
								<b>{{ i18n.t('translatedFrom', { x: translation.sourceLang }) }}: </b>
								<Mfm :text="translation.text" :author="appearNote.user" :i="$i" :custom-emojis="appearNote.emojis"/>
							</div>
						</div>
					</div>
					<div v-if="appearNote.files.length > 0" class="files">
						<XMediaList :media-list="appearNote.files"/>
					</div>
					<XPoll v-if="appearNote.poll" ref="pollViewer" :note="appearNote" class="poll"/>
					<MkUrlPreview v-for="url in urls" :key="url" :url="url" :compact="true" :detail="false" class="url-preview"/>
					<div v-if="appearNote.renote" class="renote"><XNoteSimple :note="appearNote.renote"/></div>
					<button v-if="isLong && collapsed" class="fade _button" @click="collapsed = false">
						<span>{{ i18n.ts.showMore }}</span>
					</button>
					<button v-else-if="isLong && !collapsed" class="showLess _button" @click="collapsed = true">
						<span>{{ i18n.ts.showLess }}</span>
					</button>
				</div>
				<MkA v-if="appearNote.channel && !inChannel" class="channel" :to="`/channels/${appearNote.channel.id}`"><i class="ph-television-bold ph-lg"></i> {{ appearNote.channel.name }}</MkA>
			</div>
			<footer class="footer">
				<XReactionsViewer ref="reactionsViewer" :note="appearNote"/>
				<button v-tooltip.noDelay.bottom="i18n.ts.reply" class="button _button" @click="reply()">
					<template v-if="appearNote.reply"><i class="ph-arrow-u-up-left-bold ph-lg"></i></template>
					<template v-else><i class="ph-arrow-bend-up-left-bold ph-lg"></i></template>
					<p v-if="appearNote.repliesCount > 0" class="count">{{ appearNote.repliesCount }}</p>
				</button>
				<XRenoteButton ref="renoteButton" class="button" :note="appearNote" :count="appearNote.renoteCount"/>
				<XStarButton v-if="appearNote.myReaction == null" ref="starButton" class="button" :note="appearNote"/>
				<button v-if="appearNote.myReaction == null" ref="reactButton" v-tooltip.noDelay.bottom="i18n.ts.reaction" class="button _button" @click="react()">
					<i class="ph-smiley-bold ph-lg"></i>
				</button>
				<button v-if="appearNote.myReaction != null" ref="reactButton" class="button _button reacted" @click="undoReact(appearNote)">
					<i class="ph-minus-bold ph-lg"></i>
				</button>
				<XQuoteButton class="button" :note="appearNote"/>
				<button ref="menuButton" v-tooltip.noDelay.bottom="i18n.ts.more" class="button _button" @click="menu()">
					<i class="ph-dots-three-outline-bold ph-lg"></i>
				</button>
			</footer>
		</div>
	</article>
</div>
<div v-else class="muted" @click="muted = false">
	<I18n :src="i18n.ts.userSaysSomething" tag="small">
		<template #name>
			<MkA v-user-preview="appearNote.userId" class="name" :to="userPage(appearNote.user)">
				<MkUserName :user="appearNote.user"/>
			</MkA>
		</template>
	</I18n>
</div>
</template>

<script lang="ts" setup>
import { computed, inject, onMounted, onUnmounted, reactive, ref } from 'vue';
import * as mfm from 'mfm-js';
import type { Ref } from 'vue';
import type * as misskey from 'calckey-js';
import MkNoteSub from '@/components/MkNoteSub.vue';
import XNoteHeader from '@/components/MkNoteHeader.vue';
import XNoteSimple from '@/components/MkNoteSimple.vue';
import XReactionsViewer from '@/components/MkReactionsViewer.vue';
import XMediaList from '@/components/MkMediaList.vue';
import XCwButton from '@/components/MkCwButton.vue';
import XPoll from '@/components/MkPoll.vue';
import XStarButton from '@/components/MkStarButton.vue';
import XRenoteButton from '@/components/MkRenoteButton.vue';
import XQuoteButton from '@/components/MkQuoteButton.vue';
import MkUrlPreview from '@/components/MkUrlPreview.vue';
import MkInstanceTicker from '@/components/MkInstanceTicker.vue';
import MkVisibility from '@/components/MkVisibility.vue';
import { pleaseLogin } from '@/scripts/please-login';
import { focusPrev, focusNext } from '@/scripts/focus';
import { checkWordMute } from '@/scripts/check-word-mute';
import { useRouter } from '@/router';
import { userPage } from '@/filters/user';
import * as os from '@/os';
import { defaultStore, noteViewInterruptors } from '@/store';
import { reactionPicker } from '@/scripts/reaction-picker';
import { extractUrlFromMfm } from '@/scripts/extract-url-from-mfm';
import { $i } from '@/account';
import { i18n } from '@/i18n';
import { getNoteMenu } from '@/scripts/get-note-menu';
import { useNoteCapture } from '@/scripts/use-note-capture';
import { notePage } from '@/filters/note';
import { deepClone } from '@/scripts/clone';

const router = useRouter();

const props = defineProps<{
	note: misskey.entities.Note;
	pinned?: boolean;
}>();

const inChannel = inject('inChannel', null);

let note = $ref(deepClone(props.note));

// plugin
if (noteViewInterruptors.length > 0) {
	onMounted(async () => {
		let result = deepClone(note);
		for (const interruptor of noteViewInterruptors) {
			result = await interruptor.handler(result);
		}
		note = result;
	});
}

const isRenote = (
	note.renote != null &&
	note.text == null &&
	note.fileIds.length === 0 &&
	note.poll == null
);

const el = ref<HTMLElement>();
const menuButton = ref<HTMLElement>();
const starButton = ref<InstanceType<typeof XStarButton>>();
const renoteButton = ref<InstanceType<typeof XRenoteButton>>();
const renoteTime = ref<HTMLElement>();
const reactButton = ref<HTMLElement>();
let appearNote = $computed(() => isRenote ? note.renote as misskey.entities.Note : note);
const isMyRenote = $i && ($i.id === note.userId);
const showContent = ref(false);
const isLong = (appearNote.cw == null && appearNote.text != null && (
	(appearNote.text.split('\n').length > 9) ||
	(appearNote.text.length > 500)
));
const collapsed = ref(appearNote.cw == null && isLong);
const isDeleted = ref(false);
const muted = ref(checkWordMute(appearNote, $i, defaultStore.state.mutedWords));
const translation = ref(null);
const translating = ref(false);
const urls = appearNote.text ? extractUrlFromMfm(mfm.parse(appearNote.text)) : null;
const showTicker = (defaultStore.state.instanceTicker === 'always') || (defaultStore.state.instanceTicker === 'remote' && appearNote.user.instance);

const keymap = {
	'r': () => reply(true),
	'e|a|plus': () => react(true),
	'q': () => renoteButton.value.renote(true),
	'up|k|shift+tab': focusBefore,
	'down|j|tab': focusAfter,
	'esc': blur,
	'm|o': () => menu(true),
	's': () => showContent.value !== showContent.value,
};

useNoteCapture({
	rootEl: el,
	note: $$(appearNote),
	isDeletedRef: isDeleted,
});

function reply(viaKeyboard = false): void {
	pleaseLogin();
	os.post({
		reply: appearNote,
		animation: !viaKeyboard,
	}, () => {
		focus();
	});
}

function react(viaKeyboard = false): void {
	pleaseLogin();
	blur();
	reactionPicker.show(reactButton.value, reaction => {
		os.api('notes/reactions/create', {
			noteId: appearNote.id,
			reaction: reaction,
		});
	}, () => {
		focus();
	});
}

function undoReact(note): void {
	const oldReaction = note.myReaction;
	if (!oldReaction) return;
	os.api('notes/reactions/delete', {
		noteId: note.id,
	});
}

const currentClipPage = inject<Ref<misskey.entities.Clip> | null>('currentClipPage', null);

function onContextmenu(ev: MouseEvent): void {
	const isLink = (el: HTMLElement) => {
		if (el.tagName === 'A') return true;
		if (el.parentElement) {
			return isLink(el.parentElement);
		}
	};
	if (isLink(ev.target)) return;
	if (window.getSelection().toString() !== '') return;

	if (defaultStore.state.useReactionPickerForContextMenu) {
		ev.preventDefault();
		react();
	} else {
		os.contextMenu(getNoteMenu({ note: note, translating, translation, menuButton, isDeleted, currentClipPage }), ev).then(focus);
	}
}

function menu(viaKeyboard = false): void {
	os.popupMenu(getNoteMenu({ note: note, translating, translation, menuButton, isDeleted, currentClipPage }), menuButton.value, {
		viaKeyboard,
	}).then(focus);
}

function showRenoteMenu(viaKeyboard = false): void {
	if (!isMyRenote) return;
	os.popupMenu([{
		text: i18n.ts.unrenote,
		icon: 'ph-trash-bold ph-lg',
		danger: true,
		action: () => {
			os.api('notes/delete', {
				noteId: note.id,
			});
			isDeleted.value = true;
		},
	}], renoteTime.value, {
		viaKeyboard: viaKeyboard,
	});
}

function focus() {
	el.value.focus();
}

function blur() {
	el.value.blur();
}

function focusBefore() {
	focusPrev(el.value);
}

function focusAfter() {
	focusNext(el.value);
}

function readPromo() {
	os.api('promo/read', {
		noteId: appearNote.id,
	});
	isDeleted.value = true;
}
</script>

<style lang="scss" scoped>
.tkcbzcuz {
	position: relative;
	transition: box-shadow 0.1s ease;
	font-size: 1.05em;
	overflow: clip;
	contain: content;

	// これらの指定はパフォーマンス向上には有効だが、ノートの高さは一定でないため、
	// 下の方までスクロールすると上のノートの高さがここで決め打ちされたものに変化し、表示しているノートの位置が変わってしまう
	// ノートがマウントされたときに自身の高さを取得し contain-intrinsic-size を設定しなおせばほぼ解決できそうだが、
	// 今度はその処理自体がパフォーマンス低下の原因にならないか懸念される。また、被リアクションでも高さは変化するため、やはり多少のズレは生じる
	// 一度レンダリングされた要素はブラウザがよしなにサイズを覚えておいてくれるような実装になるまで待った方が良さそう(なるのか？)
	//content-visibility: auto;
  //contain-intrinsic-size: 0 128px;

	&:focus-visible {
		outline: none;

		&:after {
			content: "";
			pointer-events: none;
			display: block;
			position: absolute;
			z-index: 10;
			top: 0;
			left: 0;
			right: 0;
			bottom: 0;
			margin: auto;
			width: calc(100% - 8px);
			height: calc(100% - 8px);
			border: solid 1px var(--focus);
			border-radius: var(--radius);
			box-sizing: border-box;
		}
	}

	&:hover > .article > .main > .footer > .button {
		opacity: 1;
	}

	> .reply-to {
		& + .note-context {
			.line::before {
				content: "";
				display: block;
				margin-bottom: -15px;
				width: 2px;
				background-color: var(--accentDarken);
				margin-inline: auto;
			}
		}
	}

	.note-context {
		padding: 0 32px 0 32px;
		display: flex;
		&:first-child {
			margin-top: 20px;
		}
		> :not(.line) {
			width: 0;
			flex-grow: 1;
			position: relative;
			margin-bottom: -10px;
			line-height: 28px;
		}
		> .line {
			width: var(--avatarSize);
			display: flex;
			margin-right: 14px;
			margin-top: 0;
			flex-grow: 0;
		}
		
		> div > i {
			position: absolute;
			right: 100%;
		}
		> .info {
			display: flex;
			align-items: center;
			font-size: 90%;
			white-space: pre;
			color: #f6c177;

			> i {
				margin-right: 4px;
			}

			> .hide {
				margin-left: auto;
				color: inherit;
			}
		}


		> .renote {
			display: flex;
			align-items: center;
			white-space: pre;
			color: var(--renote);

			
			> i {
				margin-right: 4px;
			}

			> span {
				overflow: hidden;
				flex-shrink: 1;
				text-overflow: ellipsis;
				white-space: nowrap;
				
				> .name {
					font-weight: bold;
				}
			}

			> .info {
				margin-left: auto;
				font-size: 0.9em;
				display: flex;

				> .time {
					flex-shrink: 0;
					color: inherit;
					display: inline-flex;
					align-items: center;
					> .dropdownIcon {
						margin-right: 4px;
					}
				}
			}
		}

		& + .article {
			padding-top: 10px;
		}

	}

	> .article {
		padding: 28px 32px 16px;
		cursor: pointer;

		@media (pointer: coarse) {
			cursor: default;
		}

		.header-container {
			display: flex;
			> .avatar {
				flex-shrink: 0;
				display: block;
				margin: 0 14px 0 0;
				width: var(--avatarSize);
				height: var(--avatarSize);
				position: relative;
				top: 0;
				left: 0;
			}
			> .header {
				width: 0;
				flex-grow: 1;
			}
		}
		> .main {
			flex: 1;
			min-width: 0;

			> .body {
				margin-top: .7em;
				overflow: hidden;

				> .cw {
					cursor: default;
					display: block;
					margin: 0;
					padding: 0;
					overflow-wrap: break-word;

					> .text {
						margin-right: 8px;
					}
				}

				> .content {
					&.isLong {
						> .showLess {
							width: 100%;
							margin-top: 1em;
							position: sticky;
							bottom: 1em;

							> span {
								display: inline-block;
								background: var(--popup);
								padding: 6px 10px;
								font-size: 0.8em;
								border-radius: 999px;
								box-shadow: 0 2px 6px rgb(0 0 0 / 20%);
							}
						}
					}

					&.collapsed {
						position: relative;
						max-height: 9em;
						overflow: hidden;
						> .text {
							max-height: 9em;
							mask: linear-gradient(black calc(100% - 64px), transparent);
							-webkit-mask: linear-gradient(black calc(100% - 64px), transparent);
						}
						> .fade {
							display: block;
							position: absolute;
							bottom: 0;
							left: 0;
							width: 100%;
							height: 64px;

							> span {
								display: inline-block;
								background: var(--panel);
								padding: 6px 10px;
								font-size: 0.8em;
								border-radius: 999px;
								box-shadow: 0 2px 6px rgb(0 0 0 / 20%);
							}

							&:hover {
								> span {
									background: var(--panelHighlight);
								}
							}
						}
					}

					> .text {
						overflow-wrap: break-word;

						> .reply {
							color: var(--accent);
							margin-right: 0.5em;
						}

						> .rp {
							margin-left: 4px;
							font-style: oblique;
							color: var(--renote);
						}

						> .translation {
							border: solid 0.5px var(--divider);
							border-radius: var(--radius);
							padding: 12px;
							margin-top: 8px;
						}
					}

					> .files {
						margin-top: .4em;
						margin-bottom: .4em;
					}
					> .url-preview {
						margin-top: 8px;
					}

					> .poll {
						font-size: 80%;
					}

					> .renote {
						padding: 8px 0;

						> * {
							padding: 16px;
							border: solid 1px var(--renote);
							border-radius: 8px;
						}
					}
				}

				> .channel {
					opacity: 0.7;
					font-size: 80%;
				}
			}

			> .footer {
				display: flex;
				flex-wrap: wrap;
				> .button {
					margin: 0;
					padding: 8px;
					opacity: 0.7;
					flex-grow: 1;
					max-width: 3.5em;
					min-width: max-content;
					&:first-of-type {
						margin-left: -.5em;
					}
					&:hover {
						color: var(--fgHighlighted);
					}

					> .count {
						display: inline;
						margin: 0 0 0 8px;
						opacity: 0.7;
					}

					&.reacted {
						color: var(--accent);
					}
				}
			}
		}
	}

	> .reply {
		border-top: solid 0.5px var(--divider);
	}

	&.max-width_500px {
		font-size: 0.9em;
	}

	&.max-width_450px {
		--avatarSize: 46px;
		> .note-context {
			padding-inline: 16px;
			margin-top: 0;
			> :not(.line) {
				margin-top: 10px;
			}
		}
		> .article {
			padding: 16px 16px 9px;

			> .main > .header-container > .avatar {
				margin-right: 10px;
				// top: calc(14px + var(--stickyTop, 0px));
			}
		}
	}



	&.max-width_300px {
		--avatarSize: 40px;
	}
}

.muted {
	padding: 8px;
	text-align: center;
	opacity: 0.7;
}
</style><|MERGE_RESOLUTION|>--- conflicted
+++ resolved
@@ -10,34 +10,10 @@
 	:class="{ renote: isRenote }"
 >
 	<MkNoteSub v-if="appearNote.reply" :note="appearNote.reply" class="reply-to"/>
-<<<<<<< HEAD
-	<div class="note-context">
-		<div class="line"></div>
-		<div v-if="pinned" class="info"><i class="ph-push-pin-bold ph-lg"></i>{{ i18n.ts.pinnedNote }}</div>
-		<div v-if="appearNote._prId_" class="info"><i class="ph-megaphone-simple-bold ph-lg"></i> {{ i18n.ts.promotion }}<button class="_textButton hide" @click="readPromo()">{{ i18n.ts.hideThisNote }} <i class="ph-x-bold ph-lg"></i></button></div>
-		<div v-if="appearNote._featuredId_" class="info"><i class="ph-lightning-bold ph-lg"></i> {{ i18n.ts.featured }}</div>
-		<div v-if="isRenote" class="renote">
-			<i class="ph-repeat-bold ph-lg"></i>
-			<I18n :src="i18n.ts.renotedBy" tag="span">
-				<template #user>
-					<MkA v-user-preview="note.userId" class="name" :to="userPage(note.user)">
-						<MkUserName :user="note.user"/>
-					</MkA>
-				</template>
-			</I18n>
-			<div class="info">
-				<button ref="renoteTime" class="_button time" @click="showRenoteMenu()">
-					<i v-if="isMyRenote" class="ph-dots-three-outline-bold ph-lg dropdownIcon"></i>
-					<MkTime :time="note.createdAt"/>
-				</button>
-				<MkVisibility :note="note"/>
-			</div>
-=======
 	<div v-if="pinned" class="info"><i class="ph-push-pin-bold ph-lg"></i> {{ i18n.ts.pinnedNote }}</div>
 	<div v-if="appearNote._prId_" class="info"><i class="ph-megaphone-simple-bold ph-lg"></i> {{ i18n.ts.promotion }}<button class="_textButton hide" @click="readPromo()">{{ i18n.ts.hideThisNote }} <i class="ph-x-bold ph-lg"></i></button></div>
 	<div v-if="appearNote._featuredId_" class="info"><i class="ph-lightning-bold ph-lg"></i> {{ i18n.ts.featured }}</div>
 	<div v-if="isRenote" class="renote">
-		<!-- <MkAvatar class="avatar" :user="note.user"/> -->
 		<i class="ph-repeat-bold ph-lg"></i>
 		<I18n :src="i18n.ts.renotedBy" tag="span">
 			<template #user>
@@ -52,7 +28,6 @@
 				<MkTime :time="note.createdAt"/>
 			</button>
 			<MkVisibility :note="note"/>
->>>>>>> 43861a8b
 		</div>
 	</div>
 	<article class="article" @contextmenu.stop="onContextmenu" @click.self="router.push(notePage(appearNote))">
@@ -69,10 +44,7 @@
 				<div v-show="appearNote.cw == null || showContent" class="content" :class="{ collapsed, isLong }">
 					<div class="text" @click.self="router.push(notePage(appearNote))">
 						<Mfm v-if="appearNote.text" :text="appearNote.text" :author="appearNote.user" :i="$i" :custom-emojis="appearNote.emojis"/>
-<<<<<<< HEAD
-=======
 						<!-- <a v-if="appearNote.renote != null" class="rp">RN:</a> -->
->>>>>>> 43861a8b
 						<div v-if="translating || translation" class="translation">
 							<MkLoading v-if="translating" mini/>
 							<div v-else class="translated">
