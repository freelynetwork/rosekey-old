--- conflicted
+++ resolved
@@ -295,25 +295,14 @@
 const enableEmojiReactions = defaultStore.state.enableEmojiReactions;
 
 const keymap = {
-<<<<<<< HEAD
-	'r': () => reply(true),
-	'e|a|plus': () => react(true),
-	'q': () => renoteButton.value.renote(true),
-	'up|k': focusBefore,
-	'down|j': focusAfter,
-	'esc': blur,
-	'm|o': () => menu(true),
-	's': () => showContent.value !== showContent.value,
-=======
 	r: () => reply(true),
 	"e|a|plus": () => react(true),
 	q: () => renoteButton.value.renote(true),
-	"up|k|shift+tab": focusBefore,
-	"down|j|tab": focusAfter,
+	"up|k": focusBefore,
+	"down|j": focusAfter,
 	esc: blur,
 	"m|o": () => menu(true),
 	s: () => showContent.value !== showContent.value,
->>>>>>> 13339112
 };
 
 useNoteCapture({
