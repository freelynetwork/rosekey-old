<template>
<div
	v-if="!muted"
	v-show="!isDeleted"
	ref="el"
	v-hotkey="keymap"
	v-size="{ max: [500, 450, 350, 300] }"
	class="tkcbzcuz"
	:tabindex="!isDeleted ? '-1' : null"
	:class="{ renote: isRenote }"
>
	<MkNoteSub v-if="appearNote.reply" :note="appearNote.reply" class="reply-to"/>
	<div class="note-context">
		<div class="line"></div>
		<div v-if="appearNote._prId_" class="info"><i class="ph-megaphone-simple-bold ph-lg"></i> {{ i18n.ts.promotion }}<button class="_textButton hide" @click="readPromo()">{{ i18n.ts.hideThisNote }} <i class="ph-x ph-bold ph-lg"></i></button></div>
		<div v-if="appearNote._featuredId_" class="info"><i class="ph-lightning ph-bold ph-lg"></i> {{ i18n.ts.featured }}</div>
		<div v-if="pinned" class="info"><i class="ph-push-pin ph-bold ph-lg"></i>{{ i18n.ts.pinnedNote }}</div>
		<div v-if="isRenote" class="renote">
			<i class="ph-repeat ph-bold ph-lg"></i>
			<I18n :src="i18n.ts.renotedBy" tag="span">
				<template #user>
					<MkA v-user-preview="note.userId" class="name" :to="userPage(note.user)">
						<MkUserName :user="note.user"/>
					</MkA>
				</template>
			</I18n>
			<div class="info">
<<<<<<< HEAD
				<button ref="renoteTime" class="_button time" @click.stop="showRenoteMenu()">
					<i v-if="isMyRenote" class="ph-dots-three-outline-bold ph-lg dropdownIcon"></i>
=======
				<button ref="renoteTime" class="_button time" @click="showRenoteMenu()">
					<i v-if="isMyRenote" class="ph-dots-three-outline ph-bold ph-lg dropdownIcon"></i>
>>>>>>> 0e2a5b30
					<MkTime :time="note.createdAt"/>
				</button>
				<MkVisibility :note="note"/>
			</div>
		</div>
	</div>
	<article class="article" @contextmenu.stop="onContextmenu" @click="router.push(notePage(appearNote))">
		<div class="main">
			<div class="header-container">
				<MkAvatar class="avatar" :user="appearNote.user"/>
				<XNoteHeader class="header" :note="appearNote" :mini="true"/>
			</div>
			<div class="body">
				<p v-if="appearNote.cw != null" class="cw">
					<Mfm v-if="appearNote.cw != ''" class="text" :text="appearNote.cw" :author="appearNote.user" :i="$i" :custom-emojis="appearNote.emojis" @click.stop/>
					<XCwButton v-model="showContent" :note="appearNote"/>
				</p>
				<div v-show="appearNote.cw == null || showContent" class="content" :class="{ collapsed, isLong }">
					<div class="text">
						<Mfm v-if="appearNote.text" :text="appearNote.text" :author="appearNote.user" :i="$i" :custom-emojis="appearNote.emojis" @click.stop/>
						<!-- <a v-if="appearNote.renote != null" class="rp">RN:</a> -->
						<div v-if="translating || translation" class="translation">
							<MkLoading v-if="translating" mini/>
							<div v-else class="translated" @click.stop>
								<b>{{ i18n.t('translatedFrom', { x: translation.sourceLang }) }}: </b>
								<Mfm :text="translation.text" :author="appearNote.user" :i="$i" :custom-emojis="appearNote.emojis"/>
							</div>
						</div>
					</div>
					<div v-if="appearNote.files.length > 0" class="files">
						<XMediaList :media-list="appearNote.files"/>
					</div>
					<XPoll v-if="appearNote.poll" ref="pollViewer" :note="appearNote" class="poll"/>
					<MkUrlPreview v-for="url in urls" :key="url" :url="url" :compact="true" :detail="false" class="url-preview"/>
					<div v-if="appearNote.renote" class="renote"><XNoteSimple :note="appearNote.renote" @click.stop="router.push(notePage(appearNote.renote))"/></div>
					<button v-if="isLong && collapsed" class="fade _button" @click.stop="collapsed = false">
						<span>{{ i18n.ts.showMore }}</span>
					</button>
					<button v-else-if="isLong && !collapsed" class="showLess _button" @click.stop="collapsed = true">
						<span>{{ i18n.ts.showLess }}</span>
					</button>
				</div>
<<<<<<< HEAD
				<MkA v-if="appearNote.channel && !inChannel" class="channel" :to="`/channels/${appearNote.channel.id}`" @click.stop><i class="ph-television-bold ph-lg"></i> {{ appearNote.channel.name }}</MkA>
			</div>
			<MkNoteFooter :note="appearNote"></MkNoteFooter>
=======
				<MkA v-if="appearNote.channel && !inChannel" class="channel" :to="`/channels/${appearNote.channel.id}`"><i class="ph-television ph-bold ph-lg"></i> {{ appearNote.channel.name }}</MkA>
			</div>
			<footer class="footer">
				<XReactionsViewer ref="reactionsViewer" :note="appearNote"/>
				<button v-tooltip.noDelay.bottom="i18n.ts.reply" class="button _button" @click="reply()">
					<template v-if="appearNote.reply"><i class="ph-arrow-u-up-left ph-bold ph-lg"></i></template>
					<template v-else><i class="ph-arrow-bend-up-left ph-bold ph-lg"></i></template>
					<p v-if="appearNote.repliesCount > 0" class="count">{{ appearNote.repliesCount }}</p>
				</button>
				<XRenoteButton ref="renoteButton" class="button" :note="appearNote" :count="appearNote.renoteCount"/>
				<XStarButton v-if="appearNote.myReaction == null" ref="starButton" class="button" :note="appearNote"/>
				<button v-if="appearNote.myReaction == null" ref="reactButton" v-tooltip.noDelay.bottom="i18n.ts.reaction" class="button _button" @click="react()">
					<i class="ph-smiley ph-bold ph-lg"></i>
				</button>
				<button v-if="appearNote.myReaction != null" ref="reactButton" class="button _button reacted" @click="undoReact(appearNote)">
					<i class="ph-minus ph-bold ph-lg"></i>
				</button>
				<XQuoteButton class="button" :note="appearNote"/>
				<button ref="menuButton" v-tooltip.noDelay.bottom="i18n.ts.more" class="button _button" @click="menu()">
					<i class="ph-dots-three-outline ph-bold ph-lg"></i>
				</button>
			</footer>
>>>>>>> 0e2a5b30
		</div>
	</article>
</div>
<div v-else class="muted" @click="muted = false">
	<I18n :src="i18n.ts.userSaysSomething" tag="small">
		<template #name>
			<MkA v-user-preview="appearNote.userId" class="name" :to="userPage(appearNote.user)">
				<MkUserName :user="appearNote.user"/>
			</MkA>
		</template>
	</I18n>
</div>
</template>

<script lang="ts" setup>
import { computed, inject, onMounted, onUnmounted, reactive, ref } from 'vue';
import * as mfm from 'mfm-js';
import type { Ref } from 'vue';
import type * as misskey from 'calckey-js';
import MkNoteSub from '@/components/MkNoteSub.vue';
import XNoteHeader from '@/components/MkNoteHeader.vue';
import XNoteSimple from '@/components/MkNoteSimple.vue';
import XMediaList from '@/components/MkMediaList.vue';
import XCwButton from '@/components/MkCwButton.vue';
import MkNoteFooter from '@/components/MkNoteFooter.vue';
import XPoll from '@/components/MkPoll.vue';
import XRenoteButton from '@/components/MkRenoteButton.vue';
import MkUrlPreview from '@/components/MkUrlPreview.vue';
import MkVisibility from '@/components/MkVisibility.vue';
import { pleaseLogin } from '@/scripts/please-login';
import { focusPrev, focusNext } from '@/scripts/focus';
import { checkWordMute } from '@/scripts/check-word-mute';
import { useRouter } from '@/router';
import { userPage } from '@/filters/user';
import * as os from '@/os';
import { defaultStore, noteViewInterruptors } from '@/store';
import { reactionPicker } from '@/scripts/reaction-picker';
import { extractUrlFromMfm } from '@/scripts/extract-url-from-mfm';
import { $i } from '@/account';
import { i18n } from '@/i18n';
import { getNoteMenu } from '@/scripts/get-note-menu';
import { useNoteCapture } from '@/scripts/use-note-capture';
import { notePage } from '@/filters/note';
import { deepClone } from '@/scripts/clone';

const router = useRouter();

const props = defineProps<{
	note: misskey.entities.Note;
	pinned?: boolean;
}>();

const inChannel = inject('inChannel', null);

let note = $ref(deepClone(props.note));

// plugin
if (noteViewInterruptors.length > 0) {
	onMounted(async () => {
		let result = deepClone(note);
		for (const interruptor of noteViewInterruptors) {
			result = await interruptor.handler(result);
		}
		note = result;
	});
}

const isRenote = (
	note.renote != null &&
	note.text == null &&
	note.fileIds.length === 0 &&
	note.poll == null
);

const el = ref<HTMLElement>();
const menuButton = ref<HTMLElement>();
const renoteButton = ref<InstanceType<typeof XRenoteButton>>();
const renoteTime = ref<HTMLElement>();
const reactButton = ref<HTMLElement>();
let appearNote = $computed(() => isRenote ? note.renote as misskey.entities.Note : note);
const isMyRenote = $i && ($i.id === note.userId);
const showContent = ref(false);
const isLong = (appearNote.cw == null && appearNote.text != null && (
	(appearNote.text.split('\n').length > 9) ||
	(appearNote.text.length > 500)
));
const collapsed = ref(appearNote.cw == null && isLong);
const isDeleted = ref(false);
const muted = ref(checkWordMute(appearNote, $i, defaultStore.state.mutedWords));
const translation = ref(null);
const translating = ref(false);
const urls = appearNote.text ? extractUrlFromMfm(mfm.parse(appearNote.text)).slice(0, 5) : null;

const keymap = {
	'r': () => reply(true),
	'e|a|plus': () => react(true),
	'q': () => renoteButton.value.renote(true),
	'up|k|shift+tab': focusBefore,
	'down|j|tab': focusAfter,
	'esc': blur,
	'm|o': () => menu(true),
	's': () => showContent.value !== showContent.value,
};

useNoteCapture({
	rootEl: el,
	note: $$(appearNote),
	isDeletedRef: isDeleted,
});

function reply(viaKeyboard = false): void {
	pleaseLogin();
	os.post({
		reply: appearNote,
		animation: !viaKeyboard,
	}, () => {
		focus();
	});
}

function react(viaKeyboard = false): void {
	pleaseLogin();
	blur();
	reactionPicker.show(reactButton.value, reaction => {
		os.api('notes/reactions/create', {
			noteId: appearNote.id,
			reaction: reaction,
		});
	}, () => {
		focus();
	});
}

const currentClipPage = inject<Ref<misskey.entities.Clip> | null>('currentClipPage', null);

function onContextmenu(ev: MouseEvent): void {
	const isLink = (el: HTMLElement) => {
		if (el.tagName === 'A') return true;
		if (el.parentElement) {
			return isLink(el.parentElement);
		}
	};
	if (isLink(ev.target)) return;
	if (window.getSelection().toString() !== '') return;

	if (defaultStore.state.useReactionPickerForContextMenu) {
		ev.preventDefault();
		react();
	} else {
		os.contextMenu(getNoteMenu({ note: note, translating, translation, menuButton, isDeleted, currentClipPage }), ev).then(focus);
	}
}

function menu(viaKeyboard = false): void {
	os.popupMenu(getNoteMenu({ note: note, translating, translation, menuButton, isDeleted, currentClipPage }), menuButton.value, {
		viaKeyboard,
	}).then(focus);
}

function showRenoteMenu(viaKeyboard = false): void {
	if (!isMyRenote) return;
	os.popupMenu([{
		text: i18n.ts.unrenote,
		icon: 'ph-trash ph-bold ph-lg',
		danger: true,
		action: () => {
			os.api('notes/delete', {
				noteId: note.id,
			});
			isDeleted.value = true;
		},
	}], renoteTime.value, {
		viaKeyboard: viaKeyboard,
	});
}

function focus() {
	el.value.focus();
}

function blur() {
	el.value.blur();
}

function focusBefore() {
	focusPrev(el.value);
}

function focusAfter() {
	focusNext(el.value);
}

function readPromo() {
	os.api('promo/read', {
		noteId: appearNote.id,
	});
	isDeleted.value = true;
}
</script>

<style lang="scss" scoped>
.tkcbzcuz {
	position: relative;
	transition: box-shadow 0.1s ease;
	font-size: 1.05em;
	overflow: clip;
	contain: content;

	// これらの指定はパフォーマンス向上には有効だが、ノートの高さは一定でないため、
	// 下の方までスクロールすると上のノートの高さがここで決め打ちされたものに変化し、表示しているノートの位置が変わってしまう
	// ノートがマウントされたときに自身の高さを取得し contain-intrinsic-size を設定しなおせばほぼ解決できそうだが、
	// 今度はその処理自体がパフォーマンス低下の原因にならないか懸念される。また、被リアクションでも高さは変化するため、やはり多少のズレは生じる
	// 一度レンダリングされた要素はブラウザがよしなにサイズを覚えておいてくれるような実装になるまで待った方が良さそう(なるのか？)
	//content-visibility: auto;
  //contain-intrinsic-size: 0 128px;

	&:focus-visible {
		outline: none;

		&:after {
			content: "";
			pointer-events: none;
			display: block;
			position: absolute;
			z-index: 10;
			top: 0;
			left: 0;
			right: 0;
			bottom: 0;
			margin: auto;
			width: calc(100% - 8px);
			height: calc(100% - 8px);
			border: solid 1px var(--focus);
			border-radius: var(--radius);
			box-sizing: border-box;
		}
	}

	& > .article > .main {
		&:hover, &:focus-within {
			:deep(.footer .button) {
				opacity: 1;
			}
		}
	}
	
	> .reply-to {
		& + .note-context {
			.line::before {
				content: "";
				display: block;
				margin-bottom: -10px;
				width: 2px;
				background-color: var(--divider);
				margin-inline: auto;
			}
		}
	}

	.note-context {
		padding: 0 32px 0 32px;
		display: flex;
		&:first-child {
			margin-top: 20px;
		}
		> :not(.line) {
			width: 0;
			flex-grow: 1;
			position: relative;
			margin-bottom: -10px;
			line-height: 28px;
		}
		> .line {
			width: var(--avatarSize);
			display: flex;
			margin-right: 14px;
			margin-top: 0;
			flex-grow: 0;
		}
		
		> div > i {
			margin-left: -.5px;
		}
		> .info {
			display: flex;
			align-items: center;
			font-size: 90%;
			white-space: pre;
			color: #f6c177;

			> i {
				margin-right: 4px;
			}

			> .hide {
				margin-left: auto;
				color: inherit;
			}
		}


		> .renote {
			display: flex;
			align-items: center;
			white-space: pre;
			color: var(--renote);

			
			> i {
				margin-right: 4px;
			}

			> span {
				overflow: hidden;
				flex-shrink: 1;
				text-overflow: ellipsis;
				white-space: nowrap;
				
				> .name {
					font-weight: bold;
				}
			}

			> .info {
				margin-left: auto;
				font-size: 0.9em;
				display: flex;

				> .time {
					flex-shrink: 0;
					color: inherit;
					display: inline-flex;
					align-items: center;
					> .dropdownIcon {
						margin-right: 4px;
					}
				}
			}
		}

		& + .article {
			padding-top: 10px !important;
		}

	}

	> .article {
		padding: 28px 32px 16px;
		cursor: pointer;

		@media (pointer: coarse) {
			cursor: default;
		}

		.header-container {
			display: flex;
			> .avatar {
				flex-shrink: 0;
				display: block;
				margin: 0 14px 0 0;
				width: var(--avatarSize);
				height: var(--avatarSize);
				position: relative;
				top: 0;
				left: 0;
			}
			> .header {
				width: 0;
				flex-grow: 1;
			}
		}
		> .main {
			flex: 1;
			min-width: 0;

			> .body {
				margin-top: .7em;

				> .cw {
					cursor: default;
					display: block;
					margin: 0;
					padding: 0;
					overflow-wrap: break-word;

					> .text {
						margin-right: 8px;
					}
				}

				> .content {
					&.isLong {
						> .showLess {
							width: 100%;
							margin-top: 1em;
							position: sticky;
							bottom: 1em;

							> span {
								display: inline-block;
								background: var(--popup);
								padding: 6px 10px;
								font-size: 0.8em;
								border-radius: 999px;
								box-shadow: 0 2px 6px rgb(0 0 0 / 20%);
							}
						}
					}

					&.collapsed {
						position: relative;
						max-height: 9em;
						overflow: hidden;
						> .text {
							max-height: 9em;
							mask: linear-gradient(black calc(100% - 64px), transparent);
							-webkit-mask: linear-gradient(black calc(100% - 64px), transparent);
						}
						> .fade {
							display: block;
							position: absolute;
							bottom: 0;
							left: 0;
							width: 100%;
							height: 64px;

							> span {
								display: inline-block;
								background: var(--panel);
								padding: 6px 10px;
								font-size: 0.8em;
								border-radius: 999px;
								box-shadow: 0 2px 6px rgb(0 0 0 / 20%);
							}

							&:hover {
								> span {
									background: var(--panelHighlight);
								}
							}
						}
					}

					> .text {
						overflow-wrap: break-word;

						> .reply {
							color: var(--accent);
							margin-right: 0.5em;
						}

						> .rp {
							margin-left: 4px;
							font-style: oblique;
							color: var(--renote);
						}

						> .translation {
							border: solid 0.5px var(--divider);
							border-radius: var(--radius);
							padding: 12px;
							margin-top: 8px;
						}
					}

					> .files {
						margin-top: .4em;
						margin-bottom: .4em;
					}
					> .url-preview {
						margin-top: 8px;
					}

					> .poll {
						font-size: 80%;
					}

					> .renote {
						padding: 8px 0;

						> * {
							padding: 16px;
							border: solid 1px var(--renote);
							border-radius: 8px;
							transition: background .2s;
							&:hover, &:focus-within {
								background-color: var(--panelHighlight);
							}
						}
					}
				}

				> .channel {
					opacity: 0.7;
					font-size: 80%;
				}
			}
		}
	}

	> .reply {
		border-top: solid 0.5px var(--divider);
	}

	&.max-width_500px {
		font-size: 0.9em;
	}

	&.max-width_450px {
		--avatarSize: 46px;
		padding-top: 6px;
		> .note-context {
			padding-inline: 16px;
			margin-top: 0;
			> :not(.line) {
				margin-top: 5px;
			}
			> .line {
				margin-right: 10px;
			}
		}
		> .article {
			padding: 16px 16px 9px;

			> .main > .header-container > .avatar {
				margin-right: 10px;
				// top: calc(14px + var(--stickyTop, 0px));
			}
		}
	}



	&.max-width_300px {
		--avatarSize: 40px;
	}
}

.muted {
	padding: 8px;
	text-align: center;
	opacity: 0.7;
}
</style><|MERGE_RESOLUTION|>--- conflicted
+++ resolved
@@ -25,13 +25,8 @@
 				</template>
 			</I18n>
 			<div class="info">
-<<<<<<< HEAD
 				<button ref="renoteTime" class="_button time" @click.stop="showRenoteMenu()">
-					<i v-if="isMyRenote" class="ph-dots-three-outline-bold ph-lg dropdownIcon"></i>
-=======
-				<button ref="renoteTime" class="_button time" @click="showRenoteMenu()">
 					<i v-if="isMyRenote" class="ph-dots-three-outline ph-bold ph-lg dropdownIcon"></i>
->>>>>>> 0e2a5b30
 					<MkTime :time="note.createdAt"/>
 				</button>
 				<MkVisibility :note="note"/>
@@ -74,34 +69,9 @@
 						<span>{{ i18n.ts.showLess }}</span>
 					</button>
 				</div>
-<<<<<<< HEAD
-				<MkA v-if="appearNote.channel && !inChannel" class="channel" :to="`/channels/${appearNote.channel.id}`" @click.stop><i class="ph-television-bold ph-lg"></i> {{ appearNote.channel.name }}</MkA>
+				<MkA v-if="appearNote.channel && !inChannel" class="channel" :to="`/channels/${appearNote.channel.id}`" @click.stop><i class="ph-television ph-bold ph-lg"></i> {{ appearNote.channel.name }}</MkA>
 			</div>
 			<MkNoteFooter :note="appearNote"></MkNoteFooter>
-=======
-				<MkA v-if="appearNote.channel && !inChannel" class="channel" :to="`/channels/${appearNote.channel.id}`"><i class="ph-television ph-bold ph-lg"></i> {{ appearNote.channel.name }}</MkA>
-			</div>
-			<footer class="footer">
-				<XReactionsViewer ref="reactionsViewer" :note="appearNote"/>
-				<button v-tooltip.noDelay.bottom="i18n.ts.reply" class="button _button" @click="reply()">
-					<template v-if="appearNote.reply"><i class="ph-arrow-u-up-left ph-bold ph-lg"></i></template>
-					<template v-else><i class="ph-arrow-bend-up-left ph-bold ph-lg"></i></template>
-					<p v-if="appearNote.repliesCount > 0" class="count">{{ appearNote.repliesCount }}</p>
-				</button>
-				<XRenoteButton ref="renoteButton" class="button" :note="appearNote" :count="appearNote.renoteCount"/>
-				<XStarButton v-if="appearNote.myReaction == null" ref="starButton" class="button" :note="appearNote"/>
-				<button v-if="appearNote.myReaction == null" ref="reactButton" v-tooltip.noDelay.bottom="i18n.ts.reaction" class="button _button" @click="react()">
-					<i class="ph-smiley ph-bold ph-lg"></i>
-				</button>
-				<button v-if="appearNote.myReaction != null" ref="reactButton" class="button _button reacted" @click="undoReact(appearNote)">
-					<i class="ph-minus ph-bold ph-lg"></i>
-				</button>
-				<XQuoteButton class="button" :note="appearNote"/>
-				<button ref="menuButton" v-tooltip.noDelay.bottom="i18n.ts.more" class="button _button" @click="menu()">
-					<i class="ph-dots-three-outline ph-bold ph-lg"></i>
-				</button>
-			</footer>
->>>>>>> 0e2a5b30
 		</div>
 	</article>
 </div>
