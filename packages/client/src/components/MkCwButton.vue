<template>
	<button
		ref="el"
		class="_button"
		:class="{ showLess: modelValue, fade: !modelValue }"
		@click.stop="toggle"
	>
		<span
			>{{ modelValue ? i18n.ts._cw.hide : i18n.ts._cw.show }}
			<span v-if="!modelValue">{{ label }}</span>
		</span>
	</button>
</template>

<script lang="ts" setup>
import { computed, ref } from "vue";
import { length } from "stringz";
import * as misskey from "calckey-js";
import { concat } from "@/scripts/array";
import { i18n } from "@/i18n";

const props = defineProps<{
	modelValue: boolean;
	note: misskey.entities.Note;
}>();

const emit = defineEmits<{
	(ev: "update:modelValue", v: boolean): void;
}>();

const el = ref<HTMLElement>();

const label = computed(() => {
	return concat([
		props.note.text
			? [i18n.t("_cw.chars", { count: length(props.note.text) })]
			: [],
		props.note.files && props.note.files.length !== 0
			? [i18n.t("_cw.files", { count: props.note.files.length })]
			: [],
		props.note.poll != null ? [i18n.ts.poll] : [],
		props.note.renote != null ? [i18n.ts.quoteAttached] : [],
	] as string[][]).join(", ");
});

const toggle = () => {
	emit("update:modelValue", !props.modelValue);
};

function focus() {
	el.value.focus();
}

defineExpose({
	focus,
});
</script>

<style lang="scss" scoped>
._button {
	font-weight: 700;
	> span {
		background: var(--cwBg) !important;
		color: var(--cwFg);
		transition: background 0.2s, color 0.2s;
		> span {
			font-weight: 500;
			&::before {
				content: "(";
			}
			&::after {
				content: ")";
			}
		}
	}
	&:hover > span,
	&:focus > span {
		background: var(--cwFg) !important;
		color: var(--cwBg) !important;
	}
<<<<<<< HEAD
=======

	&.fade {
		display: block;
		position: absolute;
		bottom: 0;
		left: 0;
		width: 100%;
		> span {
			display: inline-block;
			background: var(--panel);
			padding: 0.4em 1em;
			font-size: 0.8em;
			border-radius: 999px;
			box-shadow: 0 2px 6px rgb(0 0 0 / 20%);
		}
		&:hover {
			> span {
				background: var(--panelHighlight);
			}
		}
	}
	&.showLess {
		width: 100%;
		margin-top: 1em;
		position: sticky;
		bottom: var(--stickyBottom);

		> span {
			display: inline-block;
			background: var(--panel);
			padding: 6px 10px;
			font-size: 0.8em;
			border-radius: 999px;
			box-shadow: 0 0 7px 7px var(--bg);
		}
	}
>>>>>>> b02bfdd7
}
</style><|MERGE_RESOLUTION|>--- conflicted
+++ resolved
@@ -78,8 +78,6 @@
 		background: var(--cwFg) !important;
 		color: var(--cwBg) !important;
 	}
-<<<<<<< HEAD
-=======
 
 	&.fade {
 		display: block;
@@ -116,6 +114,5 @@
 			box-shadow: 0 0 7px 7px var(--bg);
 		}
 	}
->>>>>>> b02bfdd7
 }
 </style>