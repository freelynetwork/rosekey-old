<template>
	<button
		class="_button"
		:class="{ showLess: modelValue, fade: !modelValue }"
		@click.stop="toggle"
	>
		<span
			>{{ modelValue ? i18n.ts._cw.hide : i18n.ts._cw.show }}
			<span v-if="!modelValue">{{ label }}</span>
		</span>
	</button>
</template>

<script lang="ts" setup>
import { computed } from "vue";
import { length } from "stringz";
import * as misskey from "calckey-js";
import { concat } from "@/scripts/array";
import { i18n } from "@/i18n";

const props = defineProps<{
	modelValue: boolean;
	note: misskey.entities.Note;
}>();

const emit = defineEmits<{
	(ev: "update:modelValue", v: boolean): void;
}>();

const label = computed(() => {
	return concat([
		props.note.text
			? [i18n.t("_cw.chars", { count: length(props.note.text) })]
			: [],
		props.note.files && props.note.files.length !== 0
			? [i18n.t("_cw.files", { count: props.note.files.length })]
			: [],
		props.note.poll != null ? [i18n.ts.poll] : [],
		props.note.renote != null ? [i18n.ts.quoteAttached] : [],
	] as string[][]).join(", ");
});

const toggle = () => {
	emit("update:modelValue", !props.modelValue);
};
</script>

<style lang="scss" scoped>
._button {
	font-weight: 700;
	> span {
		background: var(--cwBg) !important;
		color: var(--cwFg);
		transition: background 0.2s, color 0.2s;
		> span {
			font-weight: 500;
			&::before {
				content: "(";
			}
			&::after {
				content: ")";
			}
		}
	}
	&:hover > span {
		background: var(--cwFg) !important;
		color: var(--cwBg) !important;
	}
<<<<<<< HEAD
=======

	&.fade {
		display: block;
		position: absolute;
		bottom: 0;
		left: 0;
		width: 100%;
		> span {
			display: inline-block;
			background: var(--panel);
			padding: 0.4em 1em;
			font-size: 0.8em;
			border-radius: 999px;
			box-shadow: 0 2px 6px rgb(0 0 0 / 20%);
		}
		&:hover {
			> span {
				background: var(--panelHighlight);
			}
		}
	}
	&.showLess {
		width: 100%;
		margin-top: 1em;
		position: sticky;
		bottom: var(--stickyBottom);

		> span {
			display: inline-block;
			background: var(--panel);
			padding: 6px 10px;
			font-size: 0.8em;
			border-radius: 999px;
			box-shadow: 0 0 7px 7px var(--bg);
		}
	}
>>>>>>> 7d25b7ad
}
</style><|MERGE_RESOLUTION|>--- conflicted
+++ resolved
@@ -66,44 +66,5 @@
 		background: var(--cwFg) !important;
 		color: var(--cwBg) !important;
 	}
-<<<<<<< HEAD
-=======
-
-	&.fade {
-		display: block;
-		position: absolute;
-		bottom: 0;
-		left: 0;
-		width: 100%;
-		> span {
-			display: inline-block;
-			background: var(--panel);
-			padding: 0.4em 1em;
-			font-size: 0.8em;
-			border-radius: 999px;
-			box-shadow: 0 2px 6px rgb(0 0 0 / 20%);
-		}
-		&:hover {
-			> span {
-				background: var(--panelHighlight);
-			}
-		}
-	}
-	&.showLess {
-		width: 100%;
-		margin-top: 1em;
-		position: sticky;
-		bottom: var(--stickyBottom);
-
-		> span {
-			display: inline-block;
-			background: var(--panel);
-			padding: 6px 10px;
-			font-size: 0.8em;
-			border-radius: 999px;
-			box-shadow: 0 0 7px 7px var(--bg);
-		}
-	}
->>>>>>> 7d25b7ad
 }
 </style>