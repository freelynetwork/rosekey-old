<template>
	<transition
		:name="$store.state.animation ? 'popup' : ''"
		appear
		@after-leave="emit('closed')"
	>
		<div
			v-if="showing"
			class="fxxzrfni _popup _shadow"
			:style="{ zIndex, top: top + 'px', left: left + 'px' }"
			@mouseover="
				() => {
					emit('mouseover');
				}
			"
			@mouseleave="
				() => {
					emit('mouseleave');
				}
			"
		>
			<div v-if="user != null" class="info">
				<div
					class="banner"
					:style="
						user.bannerUrl
							? `background-image: url(${user.bannerUrl})`
							: ''
					"
				>
					<span
						v-if="$i && $i.id != user.id && user.isFollowed"
						class="followed"
						>{{ i18n.ts.followsYou }}</span
					>
				</div>
				<MkAvatar
					class="avatar"
					:user="user"
					:disable-preview="true"
					:show-indicator="true"
				/>
				<div class="title">
					<MkA class="name" :to="userPage(user)"
						><MkUserName :user="user" :nowrap="false"
					/></MkA>
					<p class="username"><MkAcct :user="user" /></p>
				</div>
				<div
					class="description"
					:class="{ collapsed: isLong && collapsed }"
				>
					<Mfm
						v-if="user.description"
						:text="user.description"
						:author="user"
						:i="$i"
						:custom-emojis="user.emojis"
					/>
				</div>
<<<<<<< HEAD
				<button
					v-if="isLong && collapsed"
					class="fade _button"
					@click.stop="collapsed = false"
				>
					<span>{{ i18n.ts.showMore }}</span>
				</button>
				<button
					v-if="isLong && !collapsed"
					class="showLess _button"
					@click.stop="collapsed = true"
				>
					<span>{{ i18n.ts.showLess }}</span>
				</button>
=======
				<XShowMoreButton
					v-if="isLong"
					v-model="collapsed"
				></XShowMoreButton>
>>>>>>> b02bfdd7
				<div v-if="user.fields.length > 0" class="fields">
					<dl
						v-for="(field, i) in user.fields"
						:key="i"
						class="field"
					>
						<dt class="name">
							<Mfm
								:text="field.name"
								:plain="true"
								:custom-emojis="user.emojis"
								:colored="false"
							/>
						</dt>
						<dd class="value">
							<Mfm
								:text="field.value"
								:author="user"
								:i="$i"
								:custom-emojis="user.emojis"
								:colored="false"
							/>
						</dd>
					</dl>
				</div>
				<div class="status">
					<div>
						<p>{{ i18n.ts.notes }}</p>
						<span>{{ user.notesCount }}</span>
					</div>
					<div>
						<p>{{ i18n.ts.following }}</p>
						<span>{{ user.followingCount }}</span>
					</div>
					<div>
						<p>{{ i18n.ts.followers }}</p>
						<span>{{ user.followersCount }}</span>
					</div>
				</div>
				<MkFollowButton
					v-if="$i && user.id != $i.id"
					class="koudoku-button"
					:user="user"
					mini
				/>
			</div>
			<div v-else>
				<MkLoading />
			</div>
		</div>
	</transition>
</template>

<script lang="ts" setup>
import { onMounted } from "vue";
import * as Acct from "calckey-js/built/acct";
import type * as misskey from "calckey-js";
import MkFollowButton from "@/components/MkFollowButton.vue";
import { userPage } from "@/filters/user";
import * as os from "@/os";
import { $i } from "@/account";
import { i18n } from "@/i18n";

const props = defineProps<{
	showing: boolean;
	q: string;
	source: HTMLElement;
}>();

const emit = defineEmits<{
	(ev: "closed"): void;
	(ev: "mouseover"): void;
	(ev: "mouseleave"): void;
}>();

const zIndex = os.claimZIndex("middle");
let user = $ref<misskey.entities.UserDetailed | null>(null);
let top = $ref(0);
let left = $ref(0);

let isLong = $ref(false);
let collapsed = $ref(!isLong);

onMounted(() => {
	if (typeof props.q === "object") {
		user = props.q;
		isLong =
			user.description.split("\n").length > 9 ||
			user.description.length > 400;
	} else {
		const query = props.q.startsWith("@")
			? Acct.parse(props.q.substr(1))
			: { userId: props.q };

		os.api("users/show", query).then((res) => {
			if (!props.showing) return;
			user = res;
			isLong =
				user.description.split("\n").length > 9 ||
				user.description.length > 400;
		});
	}

	const rect = props.source.getBoundingClientRect();
	const x =
		rect.left + props.source.offsetWidth / 2 - 300 / 2 + window.pageXOffset;
	const y = rect.top + props.source.offsetHeight + window.pageYOffset;

	top = y;
	left = x;
});
</script>

<style lang="scss" scoped>
.popup-enter-active,
.popup-leave-active {
	transition: opacity 0.3s, transform 0.3s !important;
}
.popup-enter-from,
.popup-leave-to {
	opacity: 0;
	transform: scale(0.9);
}

.fxxzrfni {
	position: absolute;
	width: 300px;
	overflow: hidden;
	transform-origin: center top;

	> .info {
		> .banner {
			height: 84px;
			background-color: rgba(0, 0, 0, 0.1);
			background-size: cover;
			background-position: center;
			> .followed {
				position: absolute;
				top: 12px;
				left: 12px;
				padding: 4px 8px;
				color: #fff;
				background: rgba(0, 0, 0, 0.7);
				font-size: 0.7em;
				border-radius: 6px;
			}

			&::after {
				content: "";
				background-image: var(--blur, inherit);
				position: fixed;
				inset: 0;
				background-size: cover;
				background-position: center;
				pointer-events: none;
				opacity: 0.1;
				filter: var(--blur, blur(10px));
			}
		}

		> .avatar {
			display: block;
			position: absolute;
			top: 62px;
			left: 13px;
			z-index: 2;
			width: 58px;
			height: 58px;
			border: solid 3px var(--face);
			border-radius: 8px;
		}

		> .title {
			display: block;
			padding: 8px 0 8px 82px;

			> .name {
				display: inline-block;
				margin: 0;
				font-weight: bold;
				line-height: 16px;
				word-break: break-all;
			}

			> .username {
				display: block;
				margin: 0;
				line-height: 16px;
				font-size: 0.8em;
				color: var(--fg);
				opacity: 0.7;
			}
		}

		> .description {
			padding: 0 16px;
			font-size: 0.8em;
			color: var(--fg);
			&.collapsed {
				position: relative;
				max-height: calc(9em + 50px);
				mask: linear-gradient(black calc(100% - 64px), transparent);
				-webkit-mask: linear-gradient(
					black calc(100% - 64px),
					transparent
				);
			}
		}
		:deep(.fade) {
			position: relative;
			display: block;
			width: 100%;
			margin-top: -2.5em;
			z-index: 2;
			> span {
				display: inline-block;
				background: var(--panel);
				padding: 0.4em 1em;
				font-size: 0.8em;
				border-radius: 999px;
				box-shadow: 0 2px 6px rgb(0 0 0 / 20%);
			}
			&:hover {
				> span {
					background: var(--panelHighlight);
				}
			}
		}
		:deep(.showLess) {
			width: 100%;
			margin-top: 1em;
			position: sticky;
			bottom: var(--stickyBottom);

			> span {
				display: inline-block;
				background: var(--panel);
				padding: 6px 10px;
				font-size: 0.8em;
				border-radius: 999px;
				box-shadow: 0 0 7px 7px var(--bg);
			}
		}

		> .fields {
			padding: 0 16px;
			font-size: 0.8em;
			margin-top: 1em;

			> .field {
				display: flex;
				padding: 0;
				margin: 0;
				align-items: center;

				&:not(:last-child) {
					margin-bottom: 8px;
				}

				:deep(span) {
					white-space: nowrap !important;
				}

				> .name {
					width: 30%;
					overflow: hidden;
					white-space: nowrap;
					text-overflow: ellipsis;
					font-weight: bold;
					text-align: center;
				}

				> .value {
					width: 70%;
					overflow: hidden;
					white-space: nowrap;
					text-overflow: ellipsis;
					margin: 0;
				}
			}
		}

		> .status {
			padding: 8px 16px;

			> div {
				display: inline-block;
				width: 33%;

				> p {
					margin: 0;
					font-size: 0.7em;
					color: var(--fg);
				}

				> span {
					font-size: 1em;
					color: var(--accent);
					:global(span) {
						white-space: nowrap;
					}
				}
			}
		}

		> .koudoku-button {
			position: absolute;
			top: 8px;
			right: 8px;
		}
	}
}
</style><|MERGE_RESOLUTION|>--- conflicted
+++ resolved
@@ -58,27 +58,10 @@
 						:custom-emojis="user.emojis"
 					/>
 				</div>
-<<<<<<< HEAD
-				<button
-					v-if="isLong && collapsed"
-					class="fade _button"
-					@click.stop="collapsed = false"
-				>
-					<span>{{ i18n.ts.showMore }}</span>
-				</button>
-				<button
-					v-if="isLong && !collapsed"
-					class="showLess _button"
-					@click.stop="collapsed = true"
-				>
-					<span>{{ i18n.ts.showLess }}</span>
-				</button>
-=======
 				<XShowMoreButton
 					v-if="isLong"
 					v-model="collapsed"
 				></XShowMoreButton>
->>>>>>> b02bfdd7
 				<div v-if="user.fields.length > 0" class="fields">
 					<dl
 						v-for="(field, i) in user.fields"
