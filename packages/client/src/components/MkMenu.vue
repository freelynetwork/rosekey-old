--- conflicted
+++ resolved
@@ -1,14 +1,4 @@
 <template>
-<<<<<<< HEAD
-<div tabindex="-1" v-focus>
-	<FocusTrap v-bind:active="isActive">
-		<div
-			ref="itemsEl"
-			class="rrevdjwt _popup _shadow"
-			:class="{ center: align === 'center', asDrawer }"
-			:style="{ width: (width && !asDrawer) ? width + 'px' : '', maxHeight: maxHeight ? maxHeight + 'px' : '' }"
-			@contextmenu.self="e => e.preventDefault()"
-=======
 	<div>
 		<div
 			ref="itemsEl"
@@ -20,46 +10,10 @@
 				maxHeight: maxHeight ? maxHeight + 'px' : '',
 			}"
 			@contextmenu.self="(e) => e.preventDefault()"
->>>>>>> 13339112
 		>
 			<template v-for="(item, i) in items2">
 				<div v-if="item === null" class="divider"></div>
 				<span v-else-if="item.type === 'label'" class="label item">
-<<<<<<< HEAD
-					<span>{{ item.text }}</span>
-				</span>
-				<span v-else-if="item.type === 'pending'" :tabindex="0" class="pending item">
-					<span><MkEllipsis/></span>
-				</span>
-				<MkA v-else-if="item.type === 'link'" :to="item.to" :tabindex="0" class="_button item" @click.passive="close(true)" @mouseenter.passive="onItemMouseEnter(item)" @mouseleave.passive="onItemMouseLeave(item)">
-					<i v-if="item.icon" class="ph-fw ph-lg" :class="item.icon"></i>
-					<MkAvatar v-if="item.avatar" :user="item.avatar" class="avatar"/>
-					<span>{{ item.text }}</span>
-					<span v-if="item.indicate" class="indicator"><i class="ph-circle-fill"></i></span>
-				</MkA>
-				<a v-else-if="item.type === 'a'" :href="item.href" :target="item.target" :download="item.download" :tabindex="0" class="_button item" @click="close(true)" @mouseenter.passive="onItemMouseEnter(item)" @mouseleave.passive="onItemMouseLeave(item)">
-					<i v-if="item.icon" class="ph-fw ph-lg" :class="item.icon"></i>
-					<span>{{ item.text }}</span>
-					<span v-if="item.indicate" class="indicator"><i class="ph-circle-fill"></i></span>
-				</a>
-				<button v-else-if="item.type === 'user' && !items.hidden" :tabindex="0" class="_button item" :class="{ active: item.active }" :disabled="item.active" @click="clicked(item.action, $event)" @mouseenter.passive="onItemMouseEnter(item)" @mouseleave.passive="onItemMouseLeave(item)">
-					<MkAvatar :user="item.user" class="avatar"/><MkUserName :user="item.user"/>
-					<span v-if="item.indicate" class="indicator"><i class="ph-circle-fill"></i></span>
-				</button>
-				<span v-else-if="item.type === 'switch'" :tabindex="0" class="item" @click.passive="onItemMouseEnter(item)" @mouseenter.passive="onItemMouseEnter(item)" @mouseleave.passive="onItemMouseLeave(item)">
-					<FormSwitch v-model="item.ref" :disabled="item.disabled" class="form-switch">{{ item.text }}</FormSwitch>
-				</span>
-				<button v-else-if="item.type === 'parent'" :tabindex="0" class="_button item parent" :class="{ childShowing: childShowingItem === item }" @mouseenter="showChildren(item, $event)" @click="showChildren(item, $event)">
-					<i v-if="item.icon" class="ph-fw ph-lg" :class="item.icon"></i>
-					<span>{{ item.text }}</span>
-					<span class="caret"><i class="ph-caret-right-bold ph-lg ph-fw ph-lg"></i></span>
-				</button>
-				<button v-else-if="!item.hidden" :tabindex="0" class="_button item" :class="{ danger: item.danger, active: item.active }" :disabled="item.active" @click="clicked(item.action, $event)" @mouseenter.passive="onItemMouseEnter(item)" @mouseleave.passive="onItemMouseLeave(item)">
-					<i v-if="item.icon" class="ph-fw ph-lg" :class="item.icon"></i>
-					<MkAvatar v-if="item.avatar" :user="item.avatar" class="avatar"/>
-					<span>{{ item.text }}</span>
-					<span v-if="item.indicate" class="indicator"><i class="ph-circle-fill"></i></span>
-=======
 					<span :style="item.textStyle || ''">{{ item.text }}</span>
 				</span>
 				<span
@@ -215,7 +169,6 @@
 					<span v-if="item.indicate" class="indicator"
 						><i class="ph-circle ph-fill"></i
 					></span>
->>>>>>> 13339112
 				</button>
 			</template>
 			<span v-if="items2.length === 0" class="none item">
@@ -223,24 +176,6 @@
 			</span>
 		</div>
 		<div v-if="childMenu" class="child">
-<<<<<<< HEAD
-			<XChild ref="child" :items="childMenu" :target-element="childTarget" :root-element="itemsEl" showing @actioned="childActioned"/>
-		</div>
-	</FocusTrap>
-</div>
-</template>
-
-<script lang="ts" setup>
-import { computed, menu, defineAsyncComponent, nextTick, onBeforeUnmount, onMounted, onUnmounted, Ref, ref, watch } from 'vue';
-import { focusPrev, focusNext } from '@/scripts/focus';
-import FormSwitch from '@/components/form/switch.vue';
-import { MenuItem, InnerMenuItem, MenuPending, MenuAction } from '@/types/menu';
-import * as os from '@/os';
-import { i18n } from '@/i18n';
-import { FocusTrap } from 'focus-trap-vue';
-
-const XChild = defineAsyncComponent(() => import('./MkMenu.child.vue'));
-=======
 			<XChild
 				ref="child"
 				:items="childMenu"
@@ -271,9 +206,9 @@
 import { MenuItem, InnerMenuItem, MenuPending, MenuAction } from "@/types/menu";
 import * as os from "@/os";
 import { i18n } from "@/i18n";
+import { FocusTrap } from 'focus-trap-vue';
 
 const XChild = defineAsyncComponent(() => import("./MkMenu.child.vue"));
->>>>>>> 13339112
 
 const props = defineProps<{
 	items: MenuItem[];
@@ -294,15 +229,12 @@
 
 let child = $ref<InstanceType<typeof XChild>>();
 
-<<<<<<< HEAD
-=======
 let keymap = computed(() => ({
 	"up|k|shift+tab": focusUp,
 	"down|j|tab": focusDown,
 	esc: close,
 }));
 
->>>>>>> 13339112
 let childShowingItem = $ref<MenuItem | null>();
 
 watch(
