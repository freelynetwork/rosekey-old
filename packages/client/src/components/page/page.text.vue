<template>
<div class="mrdgzndn">
	<Mfm :key="text" :text="text" :is-note="false"/>
	<MkUrlPreview v-for="url in urls" :key="url" :url="url" class="url"/>
</div>
</template>

<script lang="ts" setup>
import { defineAsyncComponent, watch, computed } from 'vue';
import * as mfm from 'mfm-js';
import { TextBlock } from '@/scripts/hpml/block';
import { Hpml } from '@/scripts/hpml/evaluator';
import { extractUrlFromMfm } from '@/scripts/extract-url-from-mfm';

<<<<<<< HEAD
const props = defineProps<{
	block: TextBlock;
	hpml: Hpml;
}>();

const MkUrlPreview = defineAsyncComponent(() => import('@/components/url-preview.vue'));

let text: string = $ref('');

const urls = computed((): string[] => {
	if (text) {
		return extractUrlFromMfm(mfm.parse(text));
	} else {
		return [];
	}
});

watch(props.hpml.vars, () => {
	text = props.hpml.interpolate(props.block.text) as string;
}, {
	deep: true,
	immediate: true,
=======
export default defineComponent({
	components: {
		MkUrlPreview: defineAsyncComponent(() => import('@/components/MkUrlPreview.vue')),
	},
	props: {
		block: {
			type: Object as PropType<TextBlock>,
			required: true
		},
		hpml: {
			type: Object as PropType<Hpml>,
			required: true
		}
	},
	data() {
		return {
			text: this.hpml.interpolate(this.block.text),
		};
	},
	computed: {
		urls(): string[] {
			if (this.text) {
				return extractUrlFromMfm(mfm.parse(this.text));
			} else {
				return [];
			}
		}
	},
	watch: {
		'hpml.vars': {
			handler() {
				this.text = this.hpml.interpolate(this.block.text);
			},
			deep: true
		}
	},
>>>>>>> e41810f1
});
</script>

<style lang="scss" scoped>
.mrdgzndn {
	padding-left: 1em;
	padding-right: 1em;

	&:not(:first-child) {
		margin-top: 0.5em;
	}

	&:not(:last-child) {
		margin-bottom: 0.5em;
	}

	> .url {
		margin: 0.5em 0;
	}
}
</style><|MERGE_RESOLUTION|>--- conflicted
+++ resolved
@@ -1,41 +1,16 @@
 <template>
 <div class="mrdgzndn">
-	<Mfm :key="text" :text="text" :is-note="false"/>
+	<Mfm :key="text" :text="text" :is-note="false" :i="$i"/>
 	<MkUrlPreview v-for="url in urls" :key="url" :url="url" class="url"/>
 </div>
 </template>
 
-<script lang="ts" setup>
-import { defineAsyncComponent, watch, computed } from 'vue';
-import * as mfm from 'mfm-js';
+<script lang="ts">
 import { TextBlock } from '@/scripts/hpml/block';
 import { Hpml } from '@/scripts/hpml/evaluator';
+import { defineAsyncComponent, defineComponent, PropType } from 'vue';
+import * as mfm from 'mfm-js';
 import { extractUrlFromMfm } from '@/scripts/extract-url-from-mfm';
-
-<<<<<<< HEAD
-const props = defineProps<{
-	block: TextBlock;
-	hpml: Hpml;
-}>();
-
-const MkUrlPreview = defineAsyncComponent(() => import('@/components/url-preview.vue'));
-
-let text: string = $ref('');
-
-const urls = computed((): string[] => {
-	if (text) {
-		return extractUrlFromMfm(mfm.parse(text));
-	} else {
-		return [];
-	}
-});
-
-watch(props.hpml.vars, () => {
-	text = props.hpml.interpolate(props.block.text) as string;
-}, {
-	deep: true,
-	immediate: true,
-=======
 export default defineComponent({
 	components: {
 		MkUrlPreview: defineAsyncComponent(() => import('@/components/MkUrlPreview.vue')),
@@ -72,25 +47,19 @@
 			deep: true
 		}
 	},
->>>>>>> e41810f1
 });
 </script>
 
-<style lang="scss" scoped>
-.mrdgzndn {
-	padding-left: 1em;
-	padding-right: 1em;
-
-	&:not(:first-child) {
-		margin-top: 0.5em;
+	<style lang="scss" scoped>
+	.mrdgzndn {
+		&:not(:first-child) {
+			margin-top: 0.5em;
+		}
+		&:not(:last-child) {
+			margin-bottom: 0.5em;
+		}
+		> .url {
+			margin: 0.5em 0;
+		}
 	}
-
-	&:not(:last-child) {
-		margin-bottom: 0.5em;
-	}
-
-	> .url {
-		margin: 0.5em 0;
-	}
-}
-</style>+	</style>