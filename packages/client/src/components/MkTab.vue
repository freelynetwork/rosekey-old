<script lang="ts">
import { defineComponent, h, resolveDirective, withDirectives } from "vue";

export default defineComponent({
	props: {
		modelValue: {
			required: true,
		},
		style: {
			required: false,
		},
	},
	render() {
		const options = this.$slots.default();

		return h(
			"div",
			{
				class: [
					"pxhvhrfw",
					{ chips: this.style === "chips" },
					{ underline: this.style === "underline" },
				],
				role: "tablist",
			},
			options.map((option) =>
				withDirectives(
					h(
						"button",
						{
							class: "_button",
							role: "tab",
							key: option.key,
							"aria-selected":
								this.modelValue === option.props?.value
									? "true"
									: "false",
							onClick: () => {
								this.$emit(
									"update:modelValue",
									option.props?.value,
								);
							},
						},
						option.children,
					),
					[[resolveDirective("click-anime")]],
				),
			),
		);
	},
});
</script>

<style lang="scss">
.pxhvhrfw {
	display: flex;
	font-size: 90%;
	border-radius: var(--radius);
	padding: 10px 8px;

	> button {
		flex: 1;
		padding: 10px 8px;
		margin: 0 8px;
		border-radius: var(--radius);

		&:disabled {
			opacity: 1 !important;
			cursor: default;
		}

		&[aria-selected="true"] {
			color: var(--accent);
			background: var(--accentedBg) !important;
		}

		&:not([aria-selected="true"]):hover {
			color: var(--fgHighlighted);
			background: var(--panelHighlight);
		}

		&:not(:first-child) {
			margin-inline-start: 8px;
		}

		> .icon {
			margin-inline-end: 6px;
		}

		&:empty {
			display: none !important;
		}
	}

	&.chips,
	&.underline {
		padding: 12px 32px;
		font-size: 0.85em;
		overflow-x: auto;
		mask: linear-gradient(to right, black calc(100% - 90px), transparent);
		-webkit-mask: linear-gradient(
			to right,
			black calc(100% - 90px),
			transparent
		);
<<<<<<< HEAD
		padding-inline-end: 90px !important;
=======
		padding-right: 90px !important;
		white-space: nowrap;

>>>>>>> 71ea5c4f
		&::-webkit-scrollbar {
			display: none;
		}
		> button {
			display: flex;
			gap: 6px;
			align-items: center;
			flex: unset;
			margin: 0;
			margin-inline-end: 8px;
			padding: 0.5em 1em;
			border-radius: 100px;
			background: var(--buttonBg);
			> i {
				margin-top: -0.1em;
			}
			> .count {
				margin-inline-end: -0.2em;
			}
		}
	}

	&.underline {
		padding-block: 0 !important;
		margin-bottom: -1px;
		border-radius: 0;
		button {
			background: none !important;
			border-radius: 0 !important;
			padding-block: 10px !important;
			border-bottom: 2px solid transparent;
			&[aria-selected="true"] {
				background: none !important;
				font-weight: 700;
				border-bottom-color: var(--accent);
			}
		}
	}

	&.max-width_500px {
		font-size: 80%;

		> button {
			padding: 11px 8px;
		}
	}
}
</style><|MERGE_RESOLUTION|>--- conflicted
+++ resolved
@@ -104,13 +104,9 @@
 			black calc(100% - 90px),
 			transparent
 		);
-<<<<<<< HEAD
 		padding-inline-end: 90px !important;
-=======
-		padding-right: 90px !important;
 		white-space: nowrap;
 
->>>>>>> 71ea5c4f
 		&::-webkit-scrollbar {
 			display: none;
 		}
