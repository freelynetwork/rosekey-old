<template>
	<XModalWindow
		ref="dialogEl"
		:width="800"
		:height="500"
		:scroll="false"
		:with-ok-button="true"
		@close="cancel()"
		@ok="ok()"
		@closed="$emit('closed')"
	>
		<template #header>{{ i18n.ts.cropImage }}</template>
		<template #default="{ width, height }">
			<div
				class="mk-cropper-dialog"
				:style="`--vw: ${width ? `${width}px` : '100%'}; --vh: ${
					height ? `${height}px` : '100%'
				};`"
			>
				<Transition name="fade">
					<div v-if="loading" class="loading">
						<MkLoading />
					</div>
				</Transition>
				<div class="container">
					<img
						ref="imgEl"
						:src="imgUrl"
						style="display: none"
						@load="onImageLoad"
					/>
				</div>
			</div>
		</template>
	</XModalWindow>
</template>

<script lang="ts" setup>
import { nextTick, onMounted } from "vue";
<<<<<<< HEAD
import type * as misskey from "calckey-js";
=======
import * as misskey from "firefish-js";
>>>>>>> 73d02393
import Cropper from "cropperjs";
import tinycolor from "tinycolor2";
import XModalWindow from "@/components/MkModalWindow.vue";
import * as os from "@/os";
import { $i } from "@/account";
import { defaultStore } from "@/store";
import { apiUrl, url } from "@/config";
import { query } from "@/scripts/url";
import { i18n } from "@/i18n";

const emit = defineEmits<{
	(ev: "ok", cropped: misskey.entities.DriveFile): void;
	(ev: "cancel"): void;
	(ev: "closed"): void;
}>();

const props = defineProps<{
	file: misskey.entities.DriveFile;
	aspectRatio: number;
}>();

const imgUrl = `${url}/proxy/image.webp?${query({
	url: props.file.url,
})}`;
const dialogEl = $ref<InstanceType<typeof XModalWindow>>();
const imgEl = $ref<HTMLImageElement>();
let cropper: Cropper | null = null,
	loading = $ref(true);

const ok = async () => {
	const promise = new Promise<misskey.entities.DriveFile>(async (res) => {
		const croppedCanvas = await cropper?.getCropperSelection()?.$toCanvas();
		croppedCanvas.toBlob((blob) => {
			const formData = new FormData();
			formData.append("file", blob);
			if (defaultStore.state.uploadFolder) {
				formData.append("folderId", defaultStore.state.uploadFolder);
			}

			fetch(apiUrl + "/drive/files/create", {
				method: "POST",
				body: formData,
				headers: {
					authorization: `Bearer ${$i.token}`,
				},
			})
				.then((response) => response.json())
				.then((f) => {
					res(f);
				});
		});
	});

	os.promiseDialog(promise);

	const f = await promise;

	emit("ok", f);
	dialogEl.close();
};

const cancel = () => {
	emit("cancel");
	dialogEl.close();
};

const onImageLoad = () => {
	loading = false;

	if (cropper) {
		cropper.getCropperImage()!.$center("contain");
		cropper.getCropperSelection()!.$center();
	}
};

onMounted(() => {
	cropper = new Cropper(imgEl, {});

	const computedStyle = getComputedStyle(document.documentElement);

	const selection = cropper.getCropperSelection()!;
	selection.themeColor = tinycolor(
		computedStyle.getPropertyValue("--accent"),
	).toHexString();
	selection.aspectRatio = props.aspectRatio;
	selection.initialAspectRatio = props.aspectRatio;
	selection.outlined = true;

	window.setTimeout(() => {
		cropper.getCropperImage()!.$center("contain");
		selection.$center();
	}, 100);

	// モーダルオープンアニメーションが終わったあとで再度調整
	window.setTimeout(() => {
		cropper.getCropperImage()!.$center("contain");
		selection.$center();
	}, 500);
});
</script>

<style lang="scss" scoped>
.fade-enter-active,
.fade-leave-active {
	transition: opacity 0.5s ease 0.5s;
}
.fade-enter-from,
.fade-leave-to {
	opacity: 0;
}

.mk-cropper-dialog {
	display: flex;
	flex-direction: column;
	width: var(--vw);
	height: var(--vh);
	position: relative;

	> .loading {
		position: absolute;
		z-index: 10;
		top: 0;
		left: 0;
		width: 100%;
		height: 100%;
		display: flex;
		align-items: center;
		justify-content: center;
		-webkit-backdrop-filter: var(--blur, blur(10px));
		backdrop-filter: var(--blur, blur(10px));
		background: rgba(0, 0, 0, 0.5);
	}

	> .container {
		flex: 1;
		width: 100%;
		height: 100%;

		> ::v-deep(cropper-canvas) {
			width: 100%;
			height: 100%;

			> cropper-selection > cropper-handle[action="move"] {
				background: transparent;
			}
		}
	}
}
</style><|MERGE_RESOLUTION|>--- conflicted
+++ resolved
@@ -37,11 +37,7 @@
 
 <script lang="ts" setup>
 import { nextTick, onMounted } from "vue";
-<<<<<<< HEAD
-import type * as misskey from "calckey-js";
-=======
-import * as misskey from "firefish-js";
->>>>>>> 73d02393
+import type * as misskey from "firefish-js";
 import Cropper from "cropperjs";
 import tinycolor from "tinycolor2";
 import XModalWindow from "@/components/MkModalWindow.vue";
