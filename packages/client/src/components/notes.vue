<template>
<MkPagination ref="pagingComponent" :pagination="pagination">
	<template #empty>
		<div class="_fullinfo">
<<<<<<< HEAD
			<img src="/static-assets/badges/info.jpg" class="_ghost" alt="Info"/>
			<div>{{ $ts.noNotes }}</div>
=======
			<img src="https://xn--931a.moe/assets/info.jpg" class="_ghost"/>
			<div>{{ i18n.ts.noNotes }}</div>
>>>>>>> d72ac908
		</div>
	</template>

	<template #default="{ items: notes }">
		<div class="giivymft" :class="{ noGap }">
			<XList ref="notes" v-slot="{ item: note }" :items="notes" :direction="pagination.reversed ? 'up' : 'down'" :reversed="pagination.reversed" :no-gap="noGap" :ad="true" class="notes">
				<XNote :key="note._featuredId_ || note._prId_ || note.id" class="qtqtichx" :note="note"/>
			</XList>
		</div>
	</template>
</MkPagination>
</template>

<script lang="ts" setup>
import { ref } from 'vue';
import XNote from '@/components/note.vue';
import XList from '@/components/date-separated-list.vue';
import MkPagination, { Paging } from '@/components/ui/pagination.vue';
import { i18n } from '@/i18n';

const props = defineProps<{
	pagination: Paging;
	noGap?: boolean;
}>();

const pagingComponent = ref<InstanceType<typeof MkPagination>>();

defineExpose({
	pagingComponent,
});
</script>

<style lang="scss" scoped>
.giivymft {
	&.noGap {
		> .notes {
			background: var(--panel);
		}
	}

	&:not(.noGap) {
		> .notes {
			background: var(--bg);

			.qtqtichx {
				background: var(--panel);
				border-radius: var(--radius);
			}
		}
	}
}
</style><|MERGE_RESOLUTION|>--- conflicted
+++ resolved
@@ -2,13 +2,8 @@
 <MkPagination ref="pagingComponent" :pagination="pagination">
 	<template #empty>
 		<div class="_fullinfo">
-<<<<<<< HEAD
 			<img src="/static-assets/badges/info.jpg" class="_ghost" alt="Info"/>
-			<div>{{ $ts.noNotes }}</div>
-=======
-			<img src="https://xn--931a.moe/assets/info.jpg" class="_ghost"/>
 			<div>{{ i18n.ts.noNotes }}</div>
->>>>>>> d72ac908
 		</div>
 	</template>
 
