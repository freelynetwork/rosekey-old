<template>
	<MkContainer id="photos-container" :max-height="300" :foldable="true">
		<template #header
<<<<<<< HEAD
			><i
				class="ph-image ph-bold ph-lg"
				style="margin-inline-end: 0.5em"
			></i
=======
			><i :class="icon('ph-image')" style="margin-right: 0.5em"></i
>>>>>>> 77b20500
			>{{ i18n.ts.images }}</template
		>
		<div class="ujigsodd">
			<MkLoading v-if="fetching" />
			<div v-if="!fetching && images.length > 0" class="stream">
				<MkA
					v-for="image in images"
					:key="image.note.id + image.file.id"
					class="img"
					:to="notePage(image.note)"
				>
					<ImgWithBlurhash
						:hash="image.file.blurhash"
						:src="thumbnail(image.file)"
						:title="image.file.name"
					/>
				</MkA>
			</div>
			<p v-if="!fetching && images.length == 0" class="empty">
				{{ i18n.ts.nothing }}
			</p>
		</div>
	</MkContainer>
</template>

<script lang="ts" setup>
import { onMounted, ref } from "vue";
import type * as firefish from "firefish-js";
import { getStaticImageUrl } from "@/scripts/get-static-image-url";
import { notePage } from "@/filters/note";
import * as os from "@/os";
import MkContainer from "@/components/MkContainer.vue";
import ImgWithBlurhash from "@/components/MkImgWithBlurhash.vue";
import { defaultStore } from "@/store";
import { i18n } from "@/i18n";
import icon from "@/scripts/icon";

const props = defineProps<{
	user: firefish.entities.UserDetailed;
}>();

const fetching = ref(true);
const images = ref<
	{
		note: firefish.entities.Note;
		file: firefish.entities.DriveFile;
	}[]
>([]);

function thumbnail(image: firefish.entities.DriveFile): string {
	return defaultStore.state.disableShowingAnimatedImages
		? getStaticImageUrl(image.thumbnailUrl)
		: image.thumbnailUrl;
}

onMounted(() => {
	const image = [
		"image/jpeg",
		"image/png",
		"image/gif",
		"image/apng",
		"image/vnd.mozilla.apng",
		"image/avif",
	];
	os.api("users/notes", {
		userId: props.user.id,
		fileType: image,
		excludeNsfw: defaultStore.state.nsfw !== "ignore",
		limit: 10,
	}).then((notes) => {
		for (const note of notes) {
			for (const file of note.files) {
				images.value.push({
					note,
					file,
				});
			}
		}
		fetching.value = false;
	});
});
</script>

<style lang="scss" scoped>
#photos-container {
	--stickyTop: 0;
}

.ujigsodd {
	padding: 8px;

	> .stream {
		display: grid;
		grid-template-columns: repeat(auto-fill, minmax(160px, 1fr));
		grid-gap: 6px;

		> .img {
			display: flex;
			justify-content: center;
			align-items: center;
			position: relative;
			height: 128px;
			border-radius: 6px;
			overflow: clip;
		}
	}

	> .empty {
		margin: 0;
		padding: 16px;
		text-align: center;

		> i {
			margin-inline-end: 4px;
		}
	}
}
</style><|MERGE_RESOLUTION|>--- conflicted
+++ resolved
@@ -1,14 +1,7 @@
 <template>
 	<MkContainer id="photos-container" :max-height="300" :foldable="true">
 		<template #header
-<<<<<<< HEAD
-			><i
-				class="ph-image ph-bold ph-lg"
-				style="margin-inline-end: 0.5em"
-			></i
-=======
-			><i :class="icon('ph-image')" style="margin-right: 0.5em"></i
->>>>>>> 77b20500
+			><i :class="icon('ph-image')" style="margin-inline-end: 0.5em"></i
 			>{{ i18n.ts.images }}</template
 		>
 		<div class="ujigsodd">
