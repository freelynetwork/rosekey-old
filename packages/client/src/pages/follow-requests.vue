--- conflicted
+++ resolved
@@ -1,32 +1,4 @@
 <template>
-<<<<<<< HEAD
-<MkStickyContainer>
-	<template #header><MkPageHeader/></template>
-	<MkSpacer :content-max="800">
-		<MkPagination ref="paginationComponent" :pagination="pagination">
-			<template #empty>
-				<div class="_fullinfo">
-					<img src="https://xn--931a.moe/assets/info.jpg" class="_ghost"/>
-					<div>{{ $ts.noFollowRequests }}</div>
-				</div>
-			</template>
-			<template #default="{items}">
-				<div class="mk-follow-requests">
-					<div v-for="req in items" :key="req.id" class="user _panel">
-						<MkAvatar class="avatar" :user="req.follower" :show-indicator="true"/>
-						<div class="body">
-							<div class="name">
-								<MkA v-user-preview="req.follower.id" class="name" :to="userPage(req.follower)"><MkUserName :user="req.follower"/></MkA>
-								<p class="acct">@{{ acct(req.follower) }}</p>
-							</div>
-							<div v-if="req.follower.description" class="description" :title="req.follower.description">
-								<Mfm :text="req.follower.description" :is-note="false" :author="req.follower" :i="$i" :custom-emojis="req.follower.emojis" :plain="true" :nowrap="true"/>
-							</div>
-							<div class="actions">
-								<button class="_button" @click="accept(req.follower)"><i class="fas fa-check"></i></button>
-								<button class="_button" @click="reject(req.follower)"><i class="fas fa-times"></i></button>
-							</div>
-=======
 <div>
 	<MkPagination ref="paginationComponent" :pagination="pagination">
 		<template #empty>
@@ -50,7 +22,6 @@
 						<div class="actions">
 							<button class="_button" @click="accept(req.follower)"><i class="fas fa-check"></i></button>
 							<button class="_button" @click="reject(req.follower)"><i class="fas fa-times"></i></button>
->>>>>>> 9ac1a527
 						</div>
 					</div>
 				</div>
