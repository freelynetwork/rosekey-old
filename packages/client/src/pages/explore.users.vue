--- conflicted
+++ resolved
@@ -9,13 +9,8 @@
 				<MkFolder class="_gap" persist-key="explore-pinned-users">
 					<template #header
 						><i
-<<<<<<< HEAD
-							class="ph-bookmark ph-bold ph-lg ph-fw"
-							style="margin-inline-end: 0.5em"
-=======
 							:class="icon('ph-bookmark ph-fw')"
-							style="margin-right: 0.5em"
->>>>>>> 77b20500
+							style="margin-inline-end: 0.5em"
 						></i
 						>{{ i18n.ts.pinnedUsers }}</template
 					>
@@ -28,13 +23,8 @@
 				>
 					<template #header
 						><i
-<<<<<<< HEAD
-							class="ph-chart-line-up ph-bold ph-lg ph-fw"
-							style="margin-inline-end: 0.5em"
-=======
 							:class="icon('ph-chart-line-up ph-fw')"
-							style="margin-right: 0.5em"
->>>>>>> 77b20500
+							style="margin-inline-end: 0.5em"
 						></i
 						>{{ i18n.ts.popularUsers }}</template
 					>
@@ -47,13 +37,8 @@
 				>
 					<template #header
 						><i
-<<<<<<< HEAD
-							class="ph-activity ph-bold ph-lg ph-fw"
-							style="margin-inline-end: 0.5em"
-=======
 							:class="icon('ph-activity ph-fw')"
-							style="margin-right: 0.5em"
->>>>>>> 77b20500
+							style="margin-inline-end: 0.5em"
 						></i
 						>{{ i18n.ts.recentlyUpdatedUsers }}</template
 					>
@@ -66,13 +51,8 @@
 				>
 					<template #header
 						><i
-<<<<<<< HEAD
-							class="ph-butterfly ph-bold ph-lg ph-fw"
-							style="margin-inline-end: 0.5em"
-=======
 							:class="icon('ph-butterfly ph-fw')"
-							style="margin-right: 0.5em"
->>>>>>> 77b20500
+							style="margin-inline-end: 0.5em"
 						></i
 						>{{ i18n.ts.recentlyRegisteredUsers }}</template
 					>
@@ -89,13 +69,8 @@
 			>
 				<template #header
 					><i
-<<<<<<< HEAD
-						class="ph-compass ph-bold ph-lg ph-fw"
+						:class="icon('ph-compass ph-fw')"
 						style="margin-inline-end: 0.5em"
-=======
-						:class="icon('ph-compass ph-fw')"
-						style="margin-right: 0.5em"
->>>>>>> 77b20500
 					></i
 					>{{ i18n.ts.popularTags }}</template
 				>
@@ -120,13 +95,8 @@
 			<MkFolder v-if="tag != null" :key="`${tag}`" class="_gap">
 				<template #header
 					><i
-<<<<<<< HEAD
-						class="ph-hash ph-bold ph-lg ph-fw"
+						:class="icon('ph-hash ph-fw')"
 						style="margin-inline-end: 0.5em"
-=======
-						:class="icon('ph-hash ph-fw')"
-						style="margin-right: 0.5em"
->>>>>>> 77b20500
 					></i
 					>{{ tag }}</template
 				>
@@ -137,13 +107,8 @@
 				<MkFolder class="_gap">
 					<template #header
 						><i
-<<<<<<< HEAD
-							class="ph-chart-line-up ph-bold ph-lg ph-fw"
-							style="margin-inline-end: 0.5em"
-=======
 							:class="icon('ph-chart-line-up ph-fw')"
-							style="margin-right: 0.5em"
->>>>>>> 77b20500
+							style="margin-inline-end: 0.5em"
 						></i
 						>{{ i18n.ts.popularUsers }}</template
 					>
@@ -152,13 +117,8 @@
 				<MkFolder class="_gap">
 					<template #header
 						><i
-<<<<<<< HEAD
-							class="ph-activity ph-bold ph-lg ph-fw"
-							style="margin-inline-end: 0.5em"
-=======
 							:class="icon('ph-activity ph-fw')"
-							style="margin-right: 0.5em"
->>>>>>> 77b20500
+							style="margin-inline-end: 0.5em"
 						></i
 						>{{ i18n.ts.recentlyUpdatedUsers }}</template
 					>
@@ -167,13 +127,8 @@
 				<MkFolder class="_gap">
 					<template #header
 						><i
-<<<<<<< HEAD
-							class="ph-rocket-launch ph-bold ph-lg ph-fw"
-							style="margin-inline-end: 0.5em"
-=======
 							:class="icon('ph-rocket-launch ph-fw')"
-							style="margin-right: 0.5em"
->>>>>>> 77b20500
+							style="margin-inline-end: 0.5em"
 						></i
 						>{{ i18n.ts.recentlyDiscoveredUsers }}</template
 					>
