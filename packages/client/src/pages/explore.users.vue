4.8 KiB
<template>
	<MkSpacer :content-max="1200">
		<MkTab v-model="origin" style="margin-bottom: var(--margin)">
			<option value="local">{{ i18n.ts.local }}</option>
			<option value="remote">{{ i18n.ts.remote }}</option>
		</MkTab>
		<div v-if="origin === 'local'">
			<template v-if="tag == null">
				<MkFolder class="_gap" persist-key="explore-pinned-users">
					<template #header
						><i
							class="ph-bookmark ph-bold ph-lg ph-fw"
							style="margin-inline-end: 0.5em"
						></i
						>{{ i18n.ts.pinnedUsers }}</template
					>
					<XUserList :pagination="pinnedUsers" />
				</MkFolder>
				<MkFolder
					v-if="$i != null"
					class="_gap"
					persist-key="explore-popular-users"
				>
					<template #header
						><i
							class="ph-chart-line-up ph-bold ph-lg ph-fw"
							style="margin-inline-end: 0.5em"
						></i
						>{{ i18n.ts.popularUsers }}</template
					>
					<XUserList :pagination="popularUsers" />
				</MkFolder>
				<MkFolder
					v-if="$i != null"
					class="_gap"
					persist-key="explore-recently-updated-users"
				>
					<template #header
						><i
							class="ph-activity ph-bold ph-lg ph-fw"
							style="margin-inline-end: 0.5em"
						></i
						>{{ i18n.ts.recentlyUpdatedUsers }}</template
					>
					<XUserList :pagination="recentlyUpdatedUsers" />
				</MkFolder>
				<MkFolder
					v-if="$i != null"
					class="_gap"
					persist-key="explore-recently-registered-users"
				>
					<template #header
						><i
							class="ph-butterfly ph-bold ph-lg ph-fw"
							style="margin-inline-end: 0.5em"
						></i
						>{{ i18n.ts.recentlyRegisteredUsers }}</template
					>
					<XUserList :pagination="recentlyRegisteredUsers" />
				</MkFolder>
			</template>
		</div>
		<div v-else>
			<MkFolder
				ref="tagsEl"
				:foldable="true"
				:expanded="false"
				class="_gap"
			>
				<template #header
					><i
						class="ph-compass ph-bold ph-lg ph-fw"
						style="margin-inline-end: 0.5em"
					></i
					>{{ i18n.ts.popularTags }}</template
				>

				<div class="vxjfqztj">
					<MkA
						v-for="tag in tagsLocal"
						:key="'local:' + tag.tag"
						:to="`/tags/${tag.tag}`"
						class="local"
						>{{ tag.tag }}</MkA
					>
					<MkA
						v-for="tag in tagsRemote"
						:key="'remote:' + tag.tag"
						:to="`/tags/${tag.tag}`"
						>{{ tag.tag }}</MkA
					>
				</div>
			</MkFolder>

			<MkFolder v-if="tag != null" :key="`${tag}`" class="_gap">
				<template #header
					><i
						class="ph-hash ph-bold ph-lg ph-fw"
						style="margin-inline-end: 0.5em"
					></i
					>{{ tag }}</template
				>
				<XUserList :pagination="tagUsers" />
			</MkFolder>

			<template v-if="tag == null && $i != null">
				<MkFolder class="_gap">
					<template #header
						><i
							class="ph-chart-line-up ph-bold ph-lg ph-fw"
							style="margin-inline-end: 0.5em"
						></i
						>{{ i18n.ts.popularUsers }}</template
					>
					<XUserList :pagination="popularUsersF" />
				</MkFolder>
				<MkFolder class="_gap">
					<template #header
						><i
							class="ph-activity ph-bold ph-lg ph-fw"
							style="margin-inline-end: 0.5em"
						></i
						>{{ i18n.ts.recentlyUpdatedUsers }}</template
					>
					<XUserList :pagination="recentlyUpdatedUsersF" />
				</MkFolder>
				<MkFolder class="_gap">
					<template #header
						><i
<<<<<<< HEAD
							class="ph-rocke-launch ph-bold ph-lg ph-fw"
							style="margin-inline-end: 0.5em"
=======
							class="ph-rocket-launch ph-bold ph-lg ph-fw"
							style="margin-right: 0.5em"
>>>>>>> 71ea5c4f
						></i
						>{{ i18n.ts.recentlyDiscoveredUsers }}</template
					>
					<XUserList :pagination="recentlyRegisteredUsersF" />
				</MkFolder>
			</template>
		</div>
	</MkSpacer>
</template>

<script lang="ts" setup>
import { computed, ref, watch } from "vue";
import XUserList from "@/components/MkUserList.vue";
import MkFolder from "@/components/MkFolder.vue";
import MkTab from "@/components/MkTab.vue";
import * as os from "@/os";
import { i18n } from "@/i18n";
import { $i } from "@/account";

const props = defineProps<{
	tag?: string;
}>();

const origin = ref("local");
const tagsEl = ref<InstanceType<typeof MkFolder>>();
const tagsLocal = ref([]);
const tagsRemote = ref([]);

watch(
	() => props.tag,
	() => {
		if (tagsEl.value) tagsEl.value.toggleContent(props.tag == null);
	},
);

const tagUsers = computed(() => ({
	endpoint: "hashtags/users" as const,
	limit: 30,
	params: {
		tag: props.tag,
		origin: "combined",
		sort: "+follower",
	},
}));

const pinnedUsers = { endpoint: "pinned-users" };
const popularUsers = {
	endpoint: "users",
	limit: 10,
	noPaging: true,
	params: {
		state: "alive",
		origin: "local",
		sort: "+follower",
	},
};
const recentlyUpdatedUsers = {
	endpoint: "users",
	limit: 10,
	noPaging: true,
	params: {
		origin: "local",
		sort: "+updatedAt",
	},
};
const recentlyRegisteredUsers = {
	endpoint: "users",
	limit: 10,
	noPaging: true,
	params: {
		origin: "local",
		state: "alive",
		sort: "+createdAt",
	},
};
const popularUsersF = {
	endpoint: "users",
	limit: 10,
	noPaging: true,
	params: {
		state: "alive",
		origin: "remote",
		sort: "+follower",
	},
};
const recentlyUpdatedUsersF = {
	endpoint: "users",
	limit: 10,
	noPaging: true,
	params: {
		origin: "combined",
		sort: "+updatedAt",
	},
};
const recentlyRegisteredUsersF = {
	endpoint: "users",
	limit: 10,
	noPaging: true,
	params: {
		origin: "combined",
		sort: "+createdAt",
	},
};

os.api("hashtags/list", {
	sort: "+attachedLocalUsers",
	attachedToLocalUserOnly: true,
	limit: 30,
}).then((tags) => {
	tagsLocal.value = tags;
});
os.api("hashtags/list", {
	sort: "+attachedRemoteUsers",
	attachedToRemoteUserOnly: true,
	limit: 30,
}).then((tags) => {
	tagsRemote.value = tags;
});
</script>

<style lang="scss" scoped>
.vxjfqztj {
	> * {
		margin-inline-end: 16px;

		&.local {
			font-weight: bold;
		}
	}
}
</style><|MERGE_RESOLUTION|>--- conflicted
+++ resolved
@@ -128,13 +128,8 @@
 				<MkFolder class="_gap">
 					<template #header
 						><i
-<<<<<<< HEAD
 							class="ph-rocke-launch ph-bold ph-lg ph-fw"
 							style="margin-inline-end: 0.5em"
-=======
-							class="ph-rocket-launch ph-bold ph-lg ph-fw"
-							style="margin-right: 0.5em"
->>>>>>> 71ea5c4f
 						></i
 						>{{ i18n.ts.recentlyDiscoveredUsers }}</template
 					>
