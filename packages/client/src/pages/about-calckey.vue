--- conflicted
+++ resolved
@@ -101,14 +101,9 @@
 								><Mfm
 									:text="'@freeplay@firefish.social (UI/UX)'"
 							/></FormLink>
-<<<<<<< HEAD
-							<FormLink to="/@nmkj@firefish.jp"
-								><Mfm :text="'@nmkj@firefish.jp (Backend)'"
-=======
 							<FormLink to="/@namekuji@calckey.social"
 								><Mfm
 									:text="'@namekuji@calckey.social (Backend)'"
->>>>>>> 9c2264fb
 							/></FormLink>
 							<FormLink to="/@dev@post.naskya.net"
 								><Mfm :text="'@dev@post.naskya.net (Backend)'"
