--- conflicted
+++ resolved
@@ -47,15 +47,7 @@
 const rootEl = $ref<HTMLElement>();
 
 let queue = $ref(0);
-<<<<<<< HEAD
 const src = $computed({ get: () => defaultStore.reactiveState.tl.value.src, set: (x) => saveSrc(x) });
-=======
-let srcWhenNotSignin = $ref(isLocalTimelineAvailable ? 'local' : 'global');
-if (!enableGuestTimeline) {
-	srcWhenNotSignin = '';
-}
-const src = $computed({ get: () => ($i ? defaultStore.reactiveState.tl.value.src : srcWhenNotSignin), set: (x) => saveSrc(x) });
->>>>>>> c5cea77b
 
 watch ($$(src), () => queue = 0);
 
@@ -166,28 +158,6 @@
 	iconOnly: true,
 }] : [])]);
 
-<<<<<<< HEAD
-=======
-let headerTabsWhenNotLogin = $computed(() => [
-	...(isLocalTimelineAvailable ? [{
-		key: 'local',
-		title: i18n.ts._timelines.local,
-		icon: 'fas fa-user-group',
-		iconOnly: true,
-	}] : []),
-	...(isGlobalTimelineAvailable ? [{
-		key: 'global',
-		title: i18n.ts._timelines.global,
-		icon: 'fas fa-globe',
-		iconOnly: true,
-	}] : []),
-]);
-
-if (!enableGuestTimeline) {
-	headerTabsWhenNotLogin = [];
-}
-
->>>>>>> c5cea77b
 definePageMetadata(computed(() => ({
 	title: i18n.ts.timeline,
 	icon: src === 'local' ? 'fas fa-user-group' : src === 'social' ? 'fas fa-handshake-simple' : src === 'recommended' ? 'fas fa-signs-post' : src === 'global' ? 'fas fa-globe' : 'fas fa-home',
