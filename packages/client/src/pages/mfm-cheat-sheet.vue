<template>
<MkStickyContainer>
	<template #header><MkPageHeader/></template>
	<MkSpacer :content-max="800">
		<div class="mwysmxbg">
			<div>{{ $ts._mfm.intro }}</div>
			<div class="section _block">
				<div class="title">{{ $ts._mfm.mention }}</div>
				<div class="content">
					<p>{{ $ts._mfm.mentionDescription }}</p>
					<div class="preview">
						<Mfm :text="preview_mention"/>
						<MkTextarea v-model="preview_mention"><template #label>MFM</template></MkTextarea>
					</div>
				</div>
			</div>
			<div class="section _block">
				<div class="title">{{ $ts._mfm.hashtag }}</div>
				<div class="content">
					<p>{{ $ts._mfm.hashtagDescription }}</p>
					<div class="preview">
						<Mfm :text="preview_hashtag"/>
						<MkTextarea v-model="preview_hashtag"><template #label>MFM</template></MkTextarea>
					</div>
				</div>
			</div>
			<div class="section _block">
				<div class="title">{{ $ts._mfm.url }}</div>
				<div class="content">
					<p>{{ $ts._mfm.urlDescription }}</p>
					<div class="preview">
						<Mfm :text="preview_url"/>
						<MkTextarea v-model="preview_url"><template #label>MFM</template></MkTextarea>
					</div>
				</div>
			</div>
			<div class="section _block">
				<div class="title">{{ $ts._mfm.link }}</div>
				<div class="content">
					<p>{{ $ts._mfm.linkDescription }}</p>
					<div class="preview">
						<Mfm :text="preview_link"/>
						<MkTextarea v-model="preview_link"><template #label>MFM</template></MkTextarea>
					</div>
				</div>
			</div>
			<div class="section _block">
				<div class="title">{{ $ts._mfm.emoji }}</div>
				<div class="content">
					<p>{{ $ts._mfm.emojiDescription }}</p>
					<div class="preview">
						<Mfm :text="preview_emoji"/>
						<MkTextarea v-model="preview_emoji"><template #label>MFM</template></MkTextarea>
					</div>
				</div>
			</div>
			<div class="section _block">
				<div class="title">{{ $ts._mfm.bold }}</div>
				<div class="content">
					<p>{{ $ts._mfm.boldDescription }}</p>
					<div class="preview">
						<Mfm :text="preview_bold"/>
						<MkTextarea v-model="preview_bold"><template #label>MFM</template></MkTextarea>
					</div>
				</div>
			</div>
			<div class="section _block">
				<div class="title">{{ $ts._mfm.small }}</div>
				<div class="content">
					<p>{{ $ts._mfm.smallDescription }}</p>
					<div class="preview">
						<Mfm :text="preview_small"/>
						<MkTextarea v-model="preview_small"><template #label>MFM</template></MkTextarea>
					</div>
				</div>
			</div>
			<div class="section _block">
				<div class="title">{{ $ts._mfm.quote }}</div>
				<div class="content">
					<p>{{ $ts._mfm.quoteDescription }}</p>
					<div class="preview">
						<Mfm :text="preview_quote"/>
						<MkTextarea v-model="preview_quote"><template #label>MFM</template></MkTextarea>
					</div>
				</div>
			</div>
			<div class="section _block">
				<div class="title">{{ $ts._mfm.center }}</div>
				<div class="content">
					<p>{{ $ts._mfm.centerDescription }}</p>
					<div class="preview">
						<Mfm :text="preview_center"/>
						<MkTextarea v-model="preview_center"><template #label>MFM</template></MkTextarea>
					</div>
				</div>
			</div>
			<div class="section _block">
				<div class="title">{{ $ts._mfm.inlineCode }}</div>
				<div class="content">
					<p>{{ $ts._mfm.inlineCodeDescription }}</p>
					<div class="preview">
						<Mfm :text="preview_inlineCode"/>
						<MkTextarea v-model="preview_inlineCode"><template #label>MFM</template></MkTextarea>
					</div>
				</div>
			</div>
			<div class="section _block">
				<div class="title">{{ $ts._mfm.blockCode }}</div>
				<div class="content">
					<p>{{ $ts._mfm.blockCodeDescription }}</p>
					<div class="preview">
						<Mfm :text="preview_blockCode"/>
						<MkTextarea v-model="preview_blockCode"><template #label>MFM</template></MkTextarea>
					</div>
				</div>
			</div>
			<div class="section _block">
				<div class="title">{{ $ts._mfm.inlineMath }}</div>
				<div class="content">
					<p>{{ $ts._mfm.inlineMathDescription }}</p>
					<div class="preview">
						<Mfm :text="preview_inlineMath"/>
						<MkTextarea v-model="preview_inlineMath"><template #label>MFM</template></MkTextarea>
					</div>
				</div>
			</div>
			<!-- deprecated
		<div class="section _block">
			<div class="title">{{ $ts._mfm.search }}</div>
			<div class="content">
				<p>{{ $ts._mfm.searchDescription }}</p>
				<div class="preview">
					<Mfm :text="preview_search"/>
					<MkTextarea v-model="preview_search"><template #label>MFM</template></MkTextarea>
				</div>
			</div>
		</div>
		-->
			<div class="section _block">
				<div class="title">{{ $ts._mfm.flip }}</div>
				<div class="content">
					<p>{{ $ts._mfm.flipDescription }}</p>
					<div class="preview">
						<Mfm :text="preview_flip"/>
						<MkTextarea v-model="preview_flip"><template #label>MFM</template></MkTextarea>
					</div>
				</div>
			</div>
			<div class="section _block">
				<div class="title">{{ $ts._mfm.font }}</div>
				<div class="content">
					<p>{{ $ts._mfm.fontDescription }}</p>
					<div class="preview">
						<Mfm :text="preview_font"/>
						<MkTextarea v-model="preview_font"><template #label>MFM</template></MkTextarea>
					</div>
				</div>
			</div>
			<div class="section _block">
				<div class="title">{{ $ts._mfm.x2 }}</div>
				<div class="content">
					<p>{{ $ts._mfm.x2Description }}</p>
					<div class="preview">
						<Mfm :text="preview_x2"/>
						<MkTextarea v-model="preview_x2"><template #label>MFM</template></MkTextarea>
					</div>
				</div>
			</div>
			<div class="section _block">
				<div class="title">{{ $ts._mfm.x3 }}</div>
				<div class="content">
					<p>{{ $ts._mfm.x3Description }}</p>
					<div class="preview">
						<Mfm :text="preview_x3"/>
						<MkTextarea v-model="preview_x3"><template #label>MFM</template></MkTextarea>
					</div>
				</div>
			</div>
			<div class="section _block">
				<div class="title">{{ $ts._mfm.x4 }}</div>
				<div class="content">
					<p>{{ $ts._mfm.x4Description }}</p>
					<div class="preview">
						<Mfm :text="preview_x4"/>
						<MkTextarea v-model="preview_x4"><template #label>MFM</template></MkTextarea>
					</div>
				</div>
			</div>
			<div class="section _block">
				<div class="title">{{ $ts._mfm.blur }}</div>
				<div class="content">
					<p>{{ $ts._mfm.blurDescription }}</p>
					<div class="preview">
						<Mfm :text="preview_blur"/>
						<MkTextarea v-model="preview_blur"><template #label>MFM</template></MkTextarea>
					</div>
				</div>
			</div>
			<div class="section _block">
				<div class="title">{{ $ts._mfm.jelly }}</div>
				<div class="content">
					<p>{{ $ts._mfm.jellyDescription }}</p>
					<div class="preview">
						<Mfm :text="preview_jelly"/>
						<MkTextarea v-model="preview_jelly"><template #label>MFM</template></MkTextarea>
					</div>
				</div>
			</div>
			<div class="section _block">
				<div class="title">{{ $ts._mfm.tada }}</div>
				<div class="content">
					<p>{{ $ts._mfm.tadaDescription }}</p>
					<div class="preview">
						<Mfm :text="preview_tada"/>
						<MkTextarea v-model="preview_tada"><template #label>MFM</template></MkTextarea>
					</div>
				</div>
			</div>
			<div class="section _block">
				<div class="title">{{ $ts._mfm.jump }}</div>
				<div class="content">
					<p>{{ $ts._mfm.jumpDescription }}</p>
					<div class="preview">
						<Mfm :text="preview_jump"/>
						<MkTextarea v-model="preview_jump"><template #label>MFM</template></MkTextarea>
					</div>
				</div>
			</div>
			<div class="section _block">
				<div class="title">{{ $ts._mfm.bounce }}</div>
				<div class="content">
					<p>{{ $ts._mfm.bounceDescription }}</p>
					<div class="preview">
						<Mfm :text="preview_bounce"/>
						<MkTextarea v-model="preview_bounce"><template #label>MFM</template></MkTextarea>
					</div>
				</div>
			</div>
			<div class="section _block">
				<div class="title">{{ $ts._mfm.spin }}</div>
				<div class="content">
					<p>{{ $ts._mfm.spinDescription }}</p>
					<div class="preview">
						<Mfm :text="preview_spin"/>
						<MkTextarea v-model="preview_spin"><template #label>MFM</template></MkTextarea>
					</div>
				</div>
			</div>
			<div class="section _block">
				<div class="title">{{ $ts._mfm.shake }}</div>
				<div class="content">
					<p>{{ $ts._mfm.shakeDescription }}</p>
					<div class="preview">
						<Mfm :text="preview_shake"/>
						<MkTextarea v-model="preview_shake"><template #label>MFM</template></MkTextarea>
					</div>
				</div>
			</div>
			<div class="section _block">
				<div class="title">{{ $ts._mfm.twitch }}</div>
				<div class="content">
					<p>{{ $ts._mfm.twitchDescription }}</p>
					<div class="preview">
						<Mfm :text="preview_twitch"/>
						<MkTextarea v-model="preview_twitch"><template #label>MFM</template></MkTextarea>
					</div>
				</div>
			</div>
			<div class="section _block">
				<div class="title">{{ $ts._mfm.rainbow }}</div>
				<div class="content">
					<p>{{ $ts._mfm.rainbowDescription }}</p>
					<div class="preview">
						<Mfm :text="preview_rainbow"/>
						<MkTextarea v-model="preview_rainbow"><template #label>MFM</template></MkTextarea>
					</div>
				</div>
			</div>
			<div class="section _block">
				<div class="title">{{ $ts._mfm.sparkle }}</div>
				<div class="content">
					<p>{{ $ts._mfm.sparkleDescription }}</p>
					<div class="preview">
						<Mfm :text="preview_sparkle"/>
						<MkTextarea v-model="preview_sparkle"><span>MFM</span></MkTextarea>
					</div>
				</div>
			</div>
			<div class="section _block">
				<div class="title">{{ $ts._mfm.rotate }}</div>
				<div class="content">
					<p>{{ $ts._mfm.rotateDescription }}</p>
					<div class="preview">
						<Mfm :text="preview_rotate"/>
						<MkTextarea v-model="preview_rotate"><span>MFM</span></MkTextarea>
					</div>
				</div>
			</div>
			<div class="section _block">
				<div class="title">{{ $ts._mfm.plain }}</div>
				<div class="content">
					<p>{{ $ts._mfm.plainDescription }}</p>
					<div class="preview">
						<Mfm :text="preview_plain"/>
						<MkTextarea v-model="preview_plain"><span>MFM</span></MkTextarea>
					</div>
				</div>
			</div>
		</div>
	</MkSpacer>
</MkStickyContainer>
</template>

<script lang="ts" setup>
import { defineComponent } from 'vue';
import MkTextarea from '@/components/form/textarea.vue';
import { definePageMetadata } from '@/scripts/page-metadata';
import { i18n } from '@/i18n';
import { instance } from '@/instance';

<<<<<<< HEAD
let preview_mention = '@example';
let preview_hashtag = '#test';
let preview_url = 'https://example.com';
let preview_link = `[${i18n.ts._mfm.dummy}](https://example.com)`;
let preview_emoji = instance.emojis.length ? `:${instance.emojis[0].name}:` : ':emojiname:';
let preview_bold = `**${i18n.ts._mfm.dummy}**`;
let preview_small = `<small>${i18n.ts._mfm.dummy}</small>`;
let preview_center = `<center>${i18n.ts._mfm.dummy}</center>`;
let preview_inlineCode = '`<: "Hello, world!"`';
let preview_blockCode = '```\n~ (#i, 100) {\n\t<: ? ((i % 15) = 0) "FizzBuzz"\n\t\t.? ((i % 3) = 0) "Fizz"\n\t\t.? ((i % 5) = 0) "Buzz"\n\t\t. i\n}\n```';
let preview_inlineMath = '\\(x= \\frac{-b\' \\pm \\sqrt{(b\')^2-ac}}{a}\\)';
let preview_quote = `> ${i18n.ts._mfm.dummy}`;
let preview_search = `${i18n.ts._mfm.dummy} 検索`;
let preview_jelly = '$[jelly 🍮] $[jelly.speed=5s 🍮]';
let preview_tada = '$[tada 🍮] $[tada.speed=5s 🍮]';
let preview_jump = '$[jump 🍮] $[jump.speed=5s 🍮]';
let preview_bounce = '$[bounce 🍮] $[bounce.speed=5s 🍮]';
let preview_shake = '$[shake 🍮] $[shake.speed=5s 🍮]';
let preview_twitch = '$[twitch 🍮] $[twitch.speed=5s 🍮]';
let preview_spin = '$[spin 🍮] $[spin.left 🍮] $[spin.alternate 🍮]\n$[spin.x 🍮] $[spin.x,left 🍮] $[spin.x,alternate 🍮]\n$[spin.y 🍮] $[spin.y,left 🍮] $[spin.y,alternate 🍮]\n\n$[spin.speed=5s 🍮]';
let preview_flip = `$[flip ${i18n.ts._mfm.dummy}]\n$[flip.v ${i18n.ts._mfm.dummy}]\n$[flip.h,v ${i18n.ts._mfm.dummy}]`;
let preview_font = `$[font.serif ${i18n.ts._mfm.dummy}]\n$[font.monospace ${i18n.ts._mfm.dummy}]\n$[font.cursive ${i18n.ts._mfm.dummy}]\n$[font.fantasy ${i18n.ts._mfm.dummy}]`;
let preview_x2 = '$[x2 🍮]';
let preview_x3 = '$[x3 🍮]';
let preview_x4 = '$[x4 🍮]';
let preview_blur = `$[blur ${i18n.ts._mfm.dummy}]`;
let preview_rainbow = '$[rainbow 🍮] $[rainbow.speed=5s 🍮]';
let preview_sparkle = '$[sparkle 🍮]';
let preview_rotate = '$[rotate 🍮]';
=======
let preview_mention = $ref('@example');
let preview_hashtag = $ref('#test');
let preview_url = $ref('https://example.com');
let preview_link = $ref(`[${i18n.ts._mfm.dummy}](https://example.com)`);
let preview_emoji = $ref(instance.emojis.length ? `:${instance.emojis[0].name}:` : ':emojiname:');
let preview_bold = $ref(`**${i18n.ts._mfm.dummy}**`);
let preview_small = $ref(`<small>${i18n.ts._mfm.dummy}</small>`);
let preview_center = $ref(`<center>${i18n.ts._mfm.dummy}</center>`);
let preview_inlineCode = $ref('`<: "Hello, world!"`');
let preview_blockCode = $ref('```\n~ (#i, 100) {\n\t<: ? ((i % 15) = 0) "FizzBuzz"\n\t\t.? ((i % 3) = 0) "Fizz"\n\t\t.? ((i % 5) = 0) "Buzz"\n\t\t. i\n}\n```');
let preview_inlineMath = $ref('\\(x= \\frac{-b\' \\pm \\sqrt{(b\')^2-ac}}{a}\\)');
let preview_quote = $ref(`> ${i18n.ts._mfm.dummy}`);
let preview_search = $ref(`${i18n.ts._mfm.dummy} 検索`);
let preview_jelly = $ref('$[jelly 🍮] $[jelly.speed=5s 🍮]');
let preview_tada = $ref('$[tada 🍮] $[tada.speed=5s 🍮]');
let preview_jump = $ref('$[jump 🍮] $[jump.speed=5s 🍮]');
let preview_bounce = $ref('$[bounce 🍮] $[bounce.speed=5s 🍮]');
let preview_shake = $ref('$[shake 🍮] $[shake.speed=5s 🍮]');
let preview_twitch = $ref('$[twitch 🍮] $[twitch.speed=5s 🍮]');
let preview_spin = $ref('$[spin 🍮] $[spin.left 🍮] $[spin.alternate 🍮]\n$[spin.x 🍮] $[spin.x,left 🍮] $[spin.x,alternate 🍮]\n$[spin.y 🍮] $[spin.y,left 🍮] $[spin.y,alternate 🍮]\n\n$[spin.speed=5s 🍮]');
let preview_flip = $ref(`$[flip ${i18n.ts._mfm.dummy}]\n$[flip.v ${i18n.ts._mfm.dummy}]\n$[flip.h,v ${i18n.ts._mfm.dummy}]`);
let preview_font = $ref(`$[font.serif ${i18n.ts._mfm.dummy}]\n$[font.monospace ${i18n.ts._mfm.dummy}]\n$[font.cursive ${i18n.ts._mfm.dummy}]\n$[font.fantasy ${i18n.ts._mfm.dummy}]`);
let preview_x2 = $ref('$[x2 🍮]');
let preview_x3 = $ref('$[x3 🍮]');
let preview_x4 = $ref('$[x4 🍮]');
let preview_blur = $ref(`$[blur ${i18n.ts._mfm.dummy}]`);
let preview_rainbow = $ref('$[rainbow 🍮] $[rainbow.speed=5s 🍮]');
let preview_sparkle = $ref('$[sparkle 🍮]');
let preview_rotate = $ref('$[rotate 🍮]');
let preview_plain = $ref('<plain>**bold** @mention #hashtag `code` $[x2 🍮]</plain>');
>>>>>>> 17afbc3c

definePageMetadata({
	title: i18n.ts._mfm.cheatSheet,
	icon: 'fas fa-question-circle',
});
</script>

<style lang="scss" scoped>
.mwysmxbg {
	background: var(--bg);

	> .section {
		> .title {
			position: sticky;
			z-index: 1;
			top: var(--stickyTop, 0px);
			padding: 16px;
			font-weight: bold;
			-webkit-backdrop-filter: var(--blur, blur(10px));
			backdrop-filter: var(--blur, blur(10px));
			background-color: var(--X16);
		}

		> .content {
			> p {
				margin: 0;
				padding: 16px;
			}

			> .preview {
				border-top: solid 0.5px var(--divider);
				padding: 16px;
			}
		}
	}
}
</style><|MERGE_RESOLUTION|>--- conflicted
+++ resolved
@@ -318,37 +318,6 @@
 import { i18n } from '@/i18n';
 import { instance } from '@/instance';
 
-<<<<<<< HEAD
-let preview_mention = '@example';
-let preview_hashtag = '#test';
-let preview_url = 'https://example.com';
-let preview_link = `[${i18n.ts._mfm.dummy}](https://example.com)`;
-let preview_emoji = instance.emojis.length ? `:${instance.emojis[0].name}:` : ':emojiname:';
-let preview_bold = `**${i18n.ts._mfm.dummy}**`;
-let preview_small = `<small>${i18n.ts._mfm.dummy}</small>`;
-let preview_center = `<center>${i18n.ts._mfm.dummy}</center>`;
-let preview_inlineCode = '`<: "Hello, world!"`';
-let preview_blockCode = '```\n~ (#i, 100) {\n\t<: ? ((i % 15) = 0) "FizzBuzz"\n\t\t.? ((i % 3) = 0) "Fizz"\n\t\t.? ((i % 5) = 0) "Buzz"\n\t\t. i\n}\n```';
-let preview_inlineMath = '\\(x= \\frac{-b\' \\pm \\sqrt{(b\')^2-ac}}{a}\\)';
-let preview_quote = `> ${i18n.ts._mfm.dummy}`;
-let preview_search = `${i18n.ts._mfm.dummy} 検索`;
-let preview_jelly = '$[jelly 🍮] $[jelly.speed=5s 🍮]';
-let preview_tada = '$[tada 🍮] $[tada.speed=5s 🍮]';
-let preview_jump = '$[jump 🍮] $[jump.speed=5s 🍮]';
-let preview_bounce = '$[bounce 🍮] $[bounce.speed=5s 🍮]';
-let preview_shake = '$[shake 🍮] $[shake.speed=5s 🍮]';
-let preview_twitch = '$[twitch 🍮] $[twitch.speed=5s 🍮]';
-let preview_spin = '$[spin 🍮] $[spin.left 🍮] $[spin.alternate 🍮]\n$[spin.x 🍮] $[spin.x,left 🍮] $[spin.x,alternate 🍮]\n$[spin.y 🍮] $[spin.y,left 🍮] $[spin.y,alternate 🍮]\n\n$[spin.speed=5s 🍮]';
-let preview_flip = `$[flip ${i18n.ts._mfm.dummy}]\n$[flip.v ${i18n.ts._mfm.dummy}]\n$[flip.h,v ${i18n.ts._mfm.dummy}]`;
-let preview_font = `$[font.serif ${i18n.ts._mfm.dummy}]\n$[font.monospace ${i18n.ts._mfm.dummy}]\n$[font.cursive ${i18n.ts._mfm.dummy}]\n$[font.fantasy ${i18n.ts._mfm.dummy}]`;
-let preview_x2 = '$[x2 🍮]';
-let preview_x3 = '$[x3 🍮]';
-let preview_x4 = '$[x4 🍮]';
-let preview_blur = `$[blur ${i18n.ts._mfm.dummy}]`;
-let preview_rainbow = '$[rainbow 🍮] $[rainbow.speed=5s 🍮]';
-let preview_sparkle = '$[sparkle 🍮]';
-let preview_rotate = '$[rotate 🍮]';
-=======
 let preview_mention = $ref('@example');
 let preview_hashtag = $ref('#test');
 let preview_url = $ref('https://example.com');
@@ -379,7 +348,6 @@
 let preview_sparkle = $ref('$[sparkle 🍮]');
 let preview_rotate = $ref('$[rotate 🍮]');
 let preview_plain = $ref('<plain>**bold** @mention #hashtag `code` $[x2 🍮]</plain>');
->>>>>>> 17afbc3c
 
 definePageMetadata({
 	title: i18n.ts._mfm.cheatSheet,
