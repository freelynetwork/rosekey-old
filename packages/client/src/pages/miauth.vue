<template>
	<MkSpacer :content-max="800">
		<div v-if="$i">
			<div v-if="state == 'waiting'" class="waiting _section">
				<div class="_content">
					<MkLoading />
				</div>
			</div>
			<div v-if="state == 'denied'" class="denied _section">
				<div class="_content">
					<p>{{ i18n.ts._auth.denied }}</p>
				</div>
			</div>
			<div v-else-if="state == 'accepted'" class="accepted _section">
				<div class="_content">
					<p v-if="callback">
						{{ i18n.ts._auth.callback }}<MkEllipsis />
					</p>
					<p v-else>{{ i18n.ts._auth.pleaseGoBack }}</p>
				</div>
			</div>
			<div v-else class="_section">
				<div v-if="name" class="_title">
					{{ i18n.t("_auth.shareAccess", { name: name }) }}
				</div>
				<div v-else class="_title">
					{{ i18n.ts._auth.shareAccessAsk }}
				</div>
				<div class="_content">
					<p>{{ i18n.ts._auth.permissionAsk }}</p>
					<div
						v-if="_permissions.length === 32"
						:class="[$style.permissions]"
					>
						<div
							:class="[$style.permission]"
							style="
								background-color: var(--error);
								color: var(--fgOnAccent);
							"
						>
							<i
<<<<<<< HEAD
								class="ph-shield-warning ph-bold ph-xl"
								style="margin-inline-end: 0.5rem"
=======
								:class="icon('ph-shield-warning ph-xl', false)"
								style="margin-right: 0.5rem"
>>>>>>> 77b20500
							></i>
							{{ i18n.ts._permissions.allPermissions }}
						</div>
					</div>
					<div v-else :class="[$style.permissions]">
						<div
							v-for="p in _permissions"
							:key="p"
							:class="[$style.permission]"
						>
							<i
<<<<<<< HEAD
								:class="[`ph-${getIcon(p)}`]"
								class="ph-bold ph-xl"
								style="margin-inline-end: 0.5rem"
=======
								:class="icon(`ph-${getIcon(p)} ph-xl`, false)"
								style="margin-right: 0.5rem"
>>>>>>> 77b20500
							></i>
							{{ i18n.t(`_permissions.${p}`) }}
						</div>
					</div>
				</div>
				<div class="_footer">
					<MkButton inline @click="deny">{{
						i18n.ts.cancel
					}}</MkButton>
					<MkButton inline primary @click="accept">{{
						i18n.ts.accept
					}}</MkButton>
				</div>
			</div>
		</div>
		<div v-else class="signin">
			<MkSignin @login="onLogin" />
		</div>
	</MkSpacer>
</template>

<script lang="ts" setup>
import { ref } from "vue";

import MkSignin from "@/components/MkSignin.vue";
import MkButton from "@/components/MkButton.vue";
import * as os from "@/os";
import { $i, login } from "@/account";
import { appendQuery, query } from "@/scripts/url";
import { i18n } from "@/i18n";
import icon from "@/scripts/icon";

const props = defineProps<{
	session: string;
	callback?: string;
	name: string;
	icon: string;
	permission: string; // コンマ区切り
}>();

const _permissions = props.permission.split(",");

const state = ref<string | null>(null);

function getIcon(p: string) {
	return p.includes("write") ? "pencil-simple" : "eye";
}

async function accept(): Promise<void> {
	state.value = "waiting";
	await os.api("miauth/gen-token", {
		session: props.session,
		name: props.name,
		iconUrl: props.icon,
		permission: _permissions,
	});

	state.value = "accepted";
	if (props.callback) {
		const cbUrl = new URL(props.callback);
		if (
			["javascript:", "file:", "data:", "mailto:", "tel:"].includes(
				cbUrl.protocol,
			)
		)
			throw new Error("invalid url");
		location.href = appendQuery(
			props.callback,
			query({
				session: props.session,
			}),
		);
	}
}

function deny(): void {
	state.value = "denied";
}

function onLogin(res): void {
	login(res.i);
}
</script>

<style lang="scss" module>
.permissions {
	display: flex;
	flex-wrap: wrap;
	gap: 1rem;
	margin-bottom: 2rem;
}

.permission {
	display: inline-flex;
	padding: 0.5rem 1rem;
	border-radius: var(--radius);
	background-color: var(--buttonBg);
	color: var(--fg);
}
</style><|MERGE_RESOLUTION|>--- conflicted
+++ resolved
@@ -40,13 +40,8 @@
 							"
 						>
 							<i
-<<<<<<< HEAD
-								class="ph-shield-warning ph-bold ph-xl"
+								:class="icon('ph-shield-warning ph-xl', false)"
 								style="margin-inline-end: 0.5rem"
-=======
-								:class="icon('ph-shield-warning ph-xl', false)"
-								style="margin-right: 0.5rem"
->>>>>>> 77b20500
 							></i>
 							{{ i18n.ts._permissions.allPermissions }}
 						</div>
@@ -58,14 +53,8 @@
 							:class="[$style.permission]"
 						>
 							<i
-<<<<<<< HEAD
-								:class="[`ph-${getIcon(p)}`]"
-								class="ph-bold ph-xl"
+								:class="icon(`ph-${getIcon(p)} ph-xl`, false)"
 								style="margin-inline-end: 0.5rem"
-=======
-								:class="icon(`ph-${getIcon(p)} ph-xl`, false)"
-								style="margin-right: 0.5rem"
->>>>>>> 77b20500
 							></i>
 							{{ i18n.t(`_permissions.${p}`) }}
 						</div>
