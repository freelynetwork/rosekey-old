<template>
	<FormSection :first="first">
		<template #label>{{ i18n.ts["2fa"] }}</template>

		<div v-if="$i" class="_gaps_s">
			<MkFolder>
				<template #icon
					><i
<<<<<<< HEAD
						class="ph-shield-check ph-bold ph-lg"
						style="margin-inline-end: 0.5rem"
=======
						:class="icon('ph-shield-check')"
						style="margin-right: 0.5rem"
>>>>>>> 77b20500
					></i
				></template>
				<template #label>{{ i18n.ts.totp }}</template>
				<template #caption>{{ i18n.ts.totpDescription }}</template>
				<div v-if="$i.twoFactorEnabled" class="_gaps_s">
					<div v-text="i18n.ts._2fa.alreadyRegistered" />
					<template v-if="$i.securityKeysList.length > 0">
						<MkButton @click="renewTOTP"
							><i
<<<<<<< HEAD
								class="ph-shield-check ph-bold ph-lg"
								style="margin-inline-end: 0.5rem"
=======
								:class="icon('ph-shield-check')"
								style="margin-right: 0.5rem"
>>>>>>> 77b20500
							></i
							>{{ i18n.ts._2fa.renewTOTP }}</MkButton
						>
						<MkInfo>{{ i18n.ts._2fa.whyTOTPOnlyRenew }}</MkInfo>
					</template>
					<MkButton v-else @click="unregisterTOTP"
						><i
<<<<<<< HEAD
							class="ph-shield-slash ph-bold ph-lg"
							style="margin-inline-end: 0.5rem"
=======
							:class="icon('ph-shield-slash')"
							style="margin-right: 0.5rem"
>>>>>>> 77b20500
						></i
						>{{ i18n.ts.unregister }}</MkButton
					>
				</div>

				<MkButton
					v-else-if="!twoFactorData && !$i.twoFactorEnabled"
					@click="registerTOTP"
					>{{ i18n.ts._2fa.registerTOTP }}</MkButton
				>
			</MkFolder>

			<MkFolder>
				<template #icon
<<<<<<< HEAD
					><i
						class="ph-key ph-bold ph-lg"
						style="margin-inline-end: 0.5rem"
					></i
=======
					><i :class="icon('ph-key')" style="margin-right: 0.5rem"></i
>>>>>>> 77b20500
				></template>
				<template #label>{{ i18n.ts.securityKeyAndPasskey }}</template>
				<div class="_gaps_s">
					<MkInfo>
						{{ i18n.ts._2fa.securityKeyInfo }}<br />
						<br />
						{{ i18n.ts._2fa.chromePasskeyNotSupported }}
					</MkInfo>

					<MkInfo v-if="!supportsCredentials" warn>
						{{ i18n.ts._2fa.securityKeyNotSupported }}
					</MkInfo>

					<MkInfo
						v-else-if="supportsCredentials && !$i.twoFactorEnabled"
						warn
					>
						{{ i18n.ts._2fa.registerTOTPBeforeKey }}
					</MkInfo>

					<template v-else>
						<MkButton primary @click="addSecurityKey"
							><i
<<<<<<< HEAD
								class="ph-key ph-bold ph-lg"
								style="margin-inline-end: 0.5rem"
=======
								:class="icon('ph-key')"
								style="margin-right: 0.5rem"
>>>>>>> 77b20500
							></i
							>{{ i18n.ts._2fa.registerSecurityKey }}</MkButton
						>
						<MkFolder
							v-for="key in $i.securityKeysList"
							:key="key.id"
						>
							<h3>{{ key.name }}</h3>
							<p>
								{{ `${i18n.ts.lastUsedDate}: ${key.lastUsed}` }}
							</p>
							<div class="_flexList">
								<MkButton @click="renameKey(key)"
									><i :class="icon('ph-pencil-line')"></i>
									{{ i18n.ts.rename }}</MkButton
								>
								<MkButton danger @click="unregisterKey(key)"
									><i :class="icon('ph-trash')"></i>
									{{ i18n.ts.unregister }}</MkButton
								>
							</div>
						</MkFolder>
					</template>
				</div>
			</MkFolder>

			<MkSwitch
				:disabled="
					!$i.twoFactorEnabled || $i.securityKeysList.length === 0
				"
				:model-value="usePasswordLessLogin"
				@update:modelValue="(v) => updatePasswordLessLogin(v)"
			>
				<template #label>{{ i18n.ts.passwordLessLogin }}</template>
				<template #caption>{{
					i18n.ts.passwordLessLoginDescription
				}}</template>
			</MkSwitch>
		</div>
	</FormSection>
</template>

<script lang="ts" setup>
import { computed, defineAsyncComponent, ref } from "vue";
import { hostname } from "@/config";
import { byteify, hexify, stringify } from "@/scripts/2fa";
import MkButton from "@/components/MkButton.vue";
import MkInfo from "@/components/MkInfo.vue";
import MkSwitch from "@/components/form/switch.vue";
import FormSection from "@/components/form/section.vue";
import MkFolder from "@/components/MkFolder.vue";
import * as os from "@/os";
import { $i } from "@/account";
import { i18n } from "@/i18n";
import icon from "@/scripts/icon";

// メモ: 各エンドポイントはmeUpdatedを発行するため、refreshAccountは不要

withDefaults(
	defineProps<{
		first?: boolean;
	}>(),
	{
		first: false,
	},
);

const twoFactorData = ref<any>(null);
const supportsCredentials = ref(!!navigator.credentials);
const usePasswordLessLogin = computed(() => $i!.usePasswordLessLogin);

async function registerTOTP() {
	const password = await os.inputText({
		title: i18n.ts._2fa.registerTOTP,
		text: i18n.ts.currentPassword,
		type: "password",
		autocomplete: "current-password",
	});
	if (password.canceled) return;

	const twoFactorData = await os.apiWithDialog("i/2fa/register", {
		password: password.result,
	});

	const qrdialog = await new Promise<boolean>((res) => {
		os.popup(
			defineAsyncComponent(() => import("./2fa.qrdialog.vue")),
			{
				twoFactorData,
			},
			{
				ok: () => res(true),
				cancel: () => res(false),
			},
			"closed",
		);
	});
	if (!qrdialog) return;

	const token = await os.inputText({
		title: i18n.ts._2fa.step3Title,
		text: i18n.ts._2fa.step3,
		autocomplete: "one-time-code",
	});
	if (token.canceled) return;

	await os.apiWithDialog("i/2fa/done", {
		token: token.result,
	});

	await os.alert({
		type: "success",
		text: i18n.ts._2fa.step4,
	});
}

function unregisterTOTP() {
	os.inputText({
		title: i18n.ts.password,
		type: "password",
		autocomplete: "current-password",
	}).then(({ canceled, result: password }) => {
		if (canceled) return;
		os.apiWithDialog("i/2fa/unregister", {
			password,
		}).catch((error) => {
			os.alert({
				type: "error",
				text: error,
			});
		});
	});
}

function renewTOTP() {
	os.confirm({
		type: "question",
		title: i18n.ts._2fa.renewTOTP,
		text: i18n.ts._2fa.renewTOTPConfirm,
		okText: i18n.ts._2fa.renewTOTPOk,
		cancelText: i18n.ts._2fa.renewTOTPCancel,
	}).then(({ canceled }) => {
		if (canceled) return;
		registerTOTP();
	});
}

async function unregisterKey(key) {
	const confirm = await os.confirm({
		type: "question",
		title: i18n.ts._2fa.removeKey,
		text: i18n.t("_2fa.removeKeyConfirm", { name: key.name }),
	});
	if (confirm.canceled) return;

	const password = await os.inputText({
		title: i18n.ts.password,
		type: "password",
		autocomplete: "current-password",
	});
	if (password.canceled) return;

	await os.apiWithDialog("i/2fa/remove-key", {
		password: password.result,
		credentialId: key.id,
	});
	os.success();
}

async function renameKey(key) {
	const name = await os.inputText({
		title: i18n.ts.rename,
		default: key.name,
		type: "text",
		minLength: 1,
		maxLength: 30,
	});
	if (name.canceled) return;

	await os.apiWithDialog("i/2fa/update-key", {
		name: name.result,
		credentialId: key.id,
	});
}

async function addSecurityKey() {
	const password = await os.inputText({
		title: i18n.ts.password,
		type: "password",
		autocomplete: "current-password",
	});
	if (password.canceled) return;

	const challenge: any = await os.apiWithDialog("i/2fa/register-key", {
		password: password.result,
	});

	const name = await os.inputText({
		title: i18n.ts._2fa.registerSecurityKey,
		text: i18n.ts._2fa.securityKeyName,
		type: "text",
		minLength: 1,
		maxLength: 30,
	});
	if (name.canceled) return;

	const webAuthnCreation = navigator.credentials.create({
		publicKey: {
			challenge: byteify(challenge.challenge, "base64"),
			rp: {
				id: hostname,
				name: "Misskey",
			},
			user: {
				id: byteify($i!.id, "ascii"),
				name: $i!.username,
				displayName: $i!.name,
			},
			pubKeyCredParams: [{ alg: -7, type: "public-key" }],
			timeout: 60000,
			attestation: "direct",
		},
	}) as Promise<
		| (PublicKeyCredential & { response: AuthenticatorAttestationResponse })
		| null
	>;

	const credential = await os.promiseDialog(
		webAuthnCreation,
		null,
		() => {}, // ユーザーのキャンセルはrejectなのでエラーダイアログを出さない
		i18n.ts._2fa.tapSecurityKey,
	);
	if (!credential) return;

	await os.apiWithDialog("i/2fa/key-done", {
		password: password.result,
		name: name.result,
		challengeId: challenge.challengeId,
		// we convert each 16 bits to a string to serialise
		clientDataJSON: stringify(credential.response.clientDataJSON),
		attestationObject: hexify(credential.response.attestationObject),
	});
}

async function updatePasswordLessLogin(value: boolean) {
	await os.apiWithDialog("i/2fa/password-less", {
		value,
	});
}
</script><|MERGE_RESOLUTION|>--- conflicted
+++ resolved
@@ -6,13 +6,8 @@
 			<MkFolder>
 				<template #icon
 					><i
-<<<<<<< HEAD
-						class="ph-shield-check ph-bold ph-lg"
+						:class="icon('ph-shield-check')"
 						style="margin-inline-end: 0.5rem"
-=======
-						:class="icon('ph-shield-check')"
-						style="margin-right: 0.5rem"
->>>>>>> 77b20500
 					></i
 				></template>
 				<template #label>{{ i18n.ts.totp }}</template>
@@ -22,13 +17,8 @@
 					<template v-if="$i.securityKeysList.length > 0">
 						<MkButton @click="renewTOTP"
 							><i
-<<<<<<< HEAD
-								class="ph-shield-check ph-bold ph-lg"
+								:class="icon('ph-shield-check')"
 								style="margin-inline-end: 0.5rem"
-=======
-								:class="icon('ph-shield-check')"
-								style="margin-right: 0.5rem"
->>>>>>> 77b20500
 							></i
 							>{{ i18n.ts._2fa.renewTOTP }}</MkButton
 						>
@@ -36,13 +26,8 @@
 					</template>
 					<MkButton v-else @click="unregisterTOTP"
 						><i
-<<<<<<< HEAD
-							class="ph-shield-slash ph-bold ph-lg"
+							:class="icon('ph-shield-slash')"
 							style="margin-inline-end: 0.5rem"
-=======
-							:class="icon('ph-shield-slash')"
-							style="margin-right: 0.5rem"
->>>>>>> 77b20500
 						></i
 						>{{ i18n.ts.unregister }}</MkButton
 					>
@@ -57,14 +42,10 @@
 
 			<MkFolder>
 				<template #icon
-<<<<<<< HEAD
 					><i
-						class="ph-key ph-bold ph-lg"
+						:class="icon('ph-key')"
 						style="margin-inline-end: 0.5rem"
 					></i
-=======
-					><i :class="icon('ph-key')" style="margin-right: 0.5rem"></i
->>>>>>> 77b20500
 				></template>
 				<template #label>{{ i18n.ts.securityKeyAndPasskey }}</template>
 				<div class="_gaps_s">
@@ -88,13 +69,8 @@
 					<template v-else>
 						<MkButton primary @click="addSecurityKey"
 							><i
-<<<<<<< HEAD
-								class="ph-key ph-bold ph-lg"
+								:class="icon('ph-key')"
 								style="margin-inline-end: 0.5rem"
-=======
-								:class="icon('ph-key')"
-								style="margin-right: 0.5rem"
->>>>>>> 77b20500
 							></i
 							>{{ i18n.ts._2fa.registerSecurityKey }}</MkButton
 						>
