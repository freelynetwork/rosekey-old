--- conflicted
+++ resolved
@@ -22,15 +22,8 @@
 					><i class="ph-upload-simple ph-bold ph-lg"></i
 				></template>
 				<FormRadios v-model="importType" class="_formBlock">
-<<<<<<< HEAD
-					<option value="calckey">Calckey/Misskey</option>
+					<option value="firefish">Firefish/Misskey</option>
 					<option value="mastodon">Mastodon/Akkoma/Pleroma</option>
-=======
-					<option value="firefish">Firefish/Misskey</option>
-					<option value="mastodon">
-						Mastodon/Akkoma/Pleroma (only outbox.json)
-					</option>
->>>>>>> 73d02393
 					<option :disabled="true" value="twitter">
 						Twitter (soon)
 					</option>
