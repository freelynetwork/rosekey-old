<template>
	<div class="_formRoot">
		<FormSwitch v-model="enableEmojiReactions" class="_formBlock">
			{{ i18n.ts.enableEmojiReactions }}
		</FormSwitch>

		<div v-if="enableEmojiReactions">
			<FromSlot class="_formBlock">
				<template #label>{{
					i18n.ts.reactionSettingDescription
				}}</template>
				<div v-panel style="border-radius: 6px">
					<VueDraggable
						v-model="reactions"
						:class="$style.root"
						animation="150"
						delay="100"
						@end="save"
						delay-on-touch-only="true"
					>
						<div
							v-for="item in reactions"
							:key="item"
							class="_button item"
							@click="remove(item, $event)"
						>
							<MkEmoji
								:emoji="item"
								style="height: 1.7em"
								class="emoji"
							/>
						</div>
<<<<<<< HEAD
=======
						<button
							:draggable="false"
							class="_button add"
							@click="chooseEmoji"
						>
							<i class="ph-plus ph-bold ph-lg"></i>
						</button>
>>>>>>> c84572c5
					</VueDraggable>
					<button class="_button add" @click="chooseEmoji">
						<i class="ph-plus ph-bold ph-lg"></i>
					</button>
				</div>
				<template #caption
					>{{ i18n.ts.reactionSettingDescription2 }}
					<button class="_textButton" @click="preview">
						{{ i18n.ts.preview }}
					</button></template
				>
			</FromSlot>

			<FormRadios v-model="reactionPickerSkinTone" class="_formBlock">
				<template #label>{{ i18n.ts.reactionPickerSkinTone }}</template>
				<option :value="1" :aria-label="i18n.ts._skinTones.yellow">
					<MkEmoji style="height: 1.7em" emoji="✌️" />
				</option>
				<option :value="6" :aria-label="i18n.ts._skinTones.dark">
					<MkEmoji style="height: 1.7em" emoji="✌🏿" />
				</option>
				<option :value="5" :aria-label="i18n.ts._skinTones.mediumDark">
					<MkEmoji style="height: 1.7em" emoji="✌🏾" />
				</option>
				<option :value="4" :aria-label="i18n.ts._skinTones.medium">
					<MkEmoji style="height: 1.7em" emoji="✌🏽" />
				</option>
				<option :value="3" :aria-label="i18n.ts._skinTones.mediumLight">
					<MkEmoji style="height: 1.7em" emoji="✌🏼" />
				</option>
				<option :value="2" :aria-label="i18n.ts._skinTones.light">
					<MkEmoji style="height: 1.7em" emoji="✌🏻" />
				</option>
			</FormRadios>
			<FormRadios v-model="reactionPickerSize" class="_formBlock">
				<template #label>{{ i18n.ts.size }}</template>
				<option :value="1">{{ i18n.ts.small }}</option>
				<option :value="2">{{ i18n.ts.medium }}</option>
				<option :value="3">{{ i18n.ts.large }}</option>
			</FormRadios>
			<FormRadios v-model="reactionPickerWidth" class="_formBlock">
				<template #label>{{ i18n.ts.numberOfColumn }}</template>
				<option :value="1">5</option>
				<option :value="2">6</option>
				<option :value="3">7</option>
				<option :value="4">8</option>
				<option :value="5">9</option>
			</FormRadios>
			<FormRadios v-model="reactionPickerHeight" class="_formBlock">
				<template #label>{{ i18n.ts.height }}</template>
				<option :value="1">{{ i18n.ts.small }}</option>
				<option :value="2">{{ i18n.ts.medium }}</option>
				<option :value="3">{{ i18n.ts.large }}</option>
				<option :value="4">{{ i18n.ts.xl }}</option>
			</FormRadios>

			<FormSwitch
				v-model="reactionPickerUseDrawerForMobile"
				class="_formBlock"
			>
				{{ i18n.ts.useDrawerReactionPickerForMobile }}
				<template #caption>{{ i18n.ts.needReloadToApply }}</template>
			</FormSwitch>

			<FormSection>
				<div style="display: flex; gap: var(--margin); flex-wrap: wrap">
					<FormButton inline @click="preview"
						><i class="ph-eye ph-bold ph-lg"></i>
						{{ i18n.ts.preview }}</FormButton
					>
					<FormButton inline danger @click="setDefault"
						><i
							class="ph-arrow-counter-clockwise ph-bold ph-lg"
						></i>
						{{ i18n.ts.default }}</FormButton
					>
				</div>
			</FormSection>
		</div>
		<div v-else>
			<FormSwitch
				v-model="showEmojisInReactionNotifications"
				class="_formBlock"
			>
				{{ i18n.ts.showEmojisInReactionNotifications }}
			</FormSwitch>
		</div>
	</div>
</template>

<script lang="ts" setup>
import { defineAsyncComponent, watch } from "vue";
import { VueDraggable } from "vue-draggable-plus";
import FormRadios from "@/components/form/radios.vue";
import FromSlot from "@/components/form/slot.vue";
import FormButton from "@/components/MkButton.vue";
import FormSection from "@/components/form/section.vue";
import FormSwitch from "@/components/form/switch.vue";
import * as os from "@/os";
import { defaultStore } from "@/store";
import { i18n } from "@/i18n";
import { definePageMetadata } from "@/scripts/page-metadata";
import { deepClone } from "@/scripts/clone";
import { unisonReload } from "@/scripts/unison-reload";
import { addSkinTone } from "@/scripts/emojilist";

async function reloadAsk() {
	const { canceled } = await os.confirm({
		type: "info",
		text: i18n.ts.reloadToApplySetting,
	});
	if (canceled) return;

	unisonReload();
}

let reactions = $ref(deepClone(defaultStore.state.reactions));

const reactionPickerSkinTone = $computed(
	defaultStore.makeGetterSetter("reactionPickerSkinTone"),
);
const reactionPickerSize = $computed(
	defaultStore.makeGetterSetter("reactionPickerSize"),
);
const reactionPickerWidth = $computed(
	defaultStore.makeGetterSetter("reactionPickerWidth"),
);
const reactionPickerHeight = $computed(
	defaultStore.makeGetterSetter("reactionPickerHeight"),
);
const reactionPickerUseDrawerForMobile = $computed(
	defaultStore.makeGetterSetter("reactionPickerUseDrawerForMobile"),
);
const enableEmojiReactions = $computed(
	defaultStore.makeGetterSetter("enableEmojiReactions"),
);
const showEmojisInReactionNotifications = $computed(
	defaultStore.makeGetterSetter("showEmojisInReactionNotifications"),
);

function save() {
	defaultStore.set("reactions", reactions);
}

function remove(reaction, ev: MouseEvent) {
	os.popupMenu(
		[
			{
				text: i18n.ts.remove,
				action: () => {
					reactions = reactions.filter((x) => x !== reaction);
					save();
				},
			},
		],
		ev.currentTarget ?? ev.target,
	);
}

function preview(ev: MouseEvent) {
	os.popup(
		defineAsyncComponent(
			() => import("@/components/MkEmojiPickerDialog.vue"),
		),
		{
			asReactionPicker: true,
			src: ev.currentTarget ?? ev.target,
		},
		{},
		"closed",
	);
}

async function setDefault() {
	const { canceled } = await os.confirm({
		type: "warning",
		text: i18n.ts.resetAreYouSure,
	});
	if (canceled) return;

	reactions = deepClone(defaultStore.def.reactions.default);
}

function chooseEmoji(ev: MouseEvent) {
	os.pickEmoji(ev.currentTarget ?? ev.target, {
		showPinned: false,
	}).then((emoji) => {
		if (!reactions.includes(emoji)) {
			reactions.push(emoji);
			save();
		}
	});
}

watch(enableEmojiReactions, async () => {
	await reloadAsk();
});

watch(reactionPickerSkinTone, async () => {
	reactions.forEach((emoji) => {
		addSkinTone(emoji, reactionPickerSkinTone.value);
	});
	await reloadAsk();
});

const headerActions = $computed(() => []);

const headerTabs = $computed(() => []);

definePageMetadata({
	title: i18n.ts.reaction,
	icon: "ph-smiley ph-bold ph-lg",
});
</script>

<style lang="scss" module>
.root {
	padding: 12px;
	font-size: 1.1em;

	> .item {
		display: inline-block;
		padding: 8px;
		cursor: move;
	}
}

.add {
	display: inline-block;
	padding: 8px;
	margin-left: 12px;
	margin-bottom: 12px;
}
</style><|MERGE_RESOLUTION|>--- conflicted
+++ resolved
@@ -30,16 +30,6 @@
 								class="emoji"
 							/>
 						</div>
-<<<<<<< HEAD
-=======
-						<button
-							:draggable="false"
-							class="_button add"
-							@click="chooseEmoji"
-						>
-							<i class="ph-plus ph-bold ph-lg"></i>
-						</button>
->>>>>>> c84572c5
 					</VueDraggable>
 					<button class="_button add" @click="chooseEmoji">
 						<i class="ph-plus ph-bold ph-lg"></i>
