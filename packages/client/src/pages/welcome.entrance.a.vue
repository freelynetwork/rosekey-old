<template>
<<<<<<< HEAD
	// #v-ifdef VITE_CAPACITOR
<div class="rsqzvsbo">
	// #v-else
<div v-if="meta" class="rsqzvsbo">
	// #v-endif
	<div class="top">
		// #v-ifdef VITE_CAPACITOR
		<!-- aaa -->
		// #v-else
		<MkFeaturedPhotos class="bg"/>
		<XTimeline class="tl"/>
		// #v-endif
		<div class="shape1"></div>
		<div class="shape2"></div>
		<img src="/client-assets/misskey.svg" class="misskey"/>
		<div class="emojis">
			<MkEmoji :normal="true" :no-style="true" emoji="⭐"/>
			<MkEmoji :normal="true" :no-style="true" emoji="❤️"/>
			<MkEmoji :normal="true" :no-style="true" emoji="😆"/>
			<MkEmoji :normal="true" :no-style="true" emoji="🤔"/>
			<MkEmoji :normal="true" :no-style="true" emoji="😮"/>
			<MkEmoji :normal="true" :no-style="true" emoji="🎉"/>
			<MkEmoji :normal="true" :no-style="true" emoji="💢"/>
			<MkEmoji :normal="true" :no-style="true" emoji="😥"/>
			<MkEmoji :normal="true" :no-style="true" emoji="😇"/>
			<MkEmoji :normal="true" :no-style="true" emoji="🥴"/>
			<MkEmoji :normal="true" :no-style="true" emoji="🍮"/>
		</div>
		<div class="main">
			// #v-ifdef VITE_CAPACITOR
			<!-- aaa -->
			// #v-else
			<img :src="$instance.iconUrl || $instance.faviconUrl || '/favicon.ico'" alt="" class="icon"/>
			// #v-endif
			<button class="_button _acrylic menu" @click="showMenu"><i class="ph-dots-three-outline ph-bold ph-lg"></i></button>
			<div class="fg">
				<h1>
					// #v-ifdef VITE_CAPACITOR
					<span class="text">Calckey Mobile</span>
					// #v-else
					<img class="logo" v-if="meta.logoImageUrl" :src="meta.logoImageUrl">
					<span v-else class="text">{{ instanceName }}</span>
					// #v-endif
				</h1>
				<div class="about">
					// #v-ifdef VITE_CAPACITOR
					<div class="desc">🌎 Calckey is an open source, decentralized social media platform that's free forever! 🚀</div>
					// #v-else
					<div class="desc" v-html="meta.description || i18n.ts.headlineMisskey"></div>
					// #v-endif
				</div>
				<div class="action">
					// #v-ifdef VITE_CAPACITOR
					<MkButton inline rounded data-cy-signin @click="signin()">Login</MkButton>
					<MkSelect v-model="lang">
              <template #label>{{ i18n.ts.uiLanguage }}</template>
              <p>{{ lang }}</p>
              <p>{{ langs }}</p>
              <option
                v-for="x in langs"
                :key="x[0]"
                :value="x[0]"
                :selected="x[0] === lang"
              >
                {{ x[1] }}
              </option>
            </MkSelect>
					// #v-else
					<MkButton inline rounded gradate data-cy-signup style="margin-right: 12px;" @click="signup()">{{ i18n.ts.signup }}</MkButton>
					<MkButton inline rounded data-cy-signin @click="signin()">{{ i18n.ts.login }}</MkButton>
					<MkButton inline rounded style="margin-left: 12px; margin-top: 12px;" onclick="window.location.href='/explore'">Explore</MkButton>
					// #v-endif
=======
	<div v-if="meta" class="rsqzvsbo">
		<div class="top">
			<MkFeaturedPhotos class="bg" />
			<XTimeline class="tl" />
			<div class="shape1"></div>
			<div class="shape2"></div>
			<img src="/client-assets/misskey.svg" class="misskey" />
			<div class="emojis">
				<MkEmoji :normal="true" :no-style="true" emoji="⭐" />
				<MkEmoji :normal="true" :no-style="true" emoji="❤️" />
				<MkEmoji :normal="true" :no-style="true" emoji="😆" />
				<MkEmoji :normal="true" :no-style="true" emoji="🤔" />
				<MkEmoji :normal="true" :no-style="true" emoji="😮" />
				<MkEmoji :normal="true" :no-style="true" emoji="🎉" />
				<MkEmoji :normal="true" :no-style="true" emoji="💢" />
				<MkEmoji :normal="true" :no-style="true" emoji="😥" />
				<MkEmoji :normal="true" :no-style="true" emoji="😇" />
				<MkEmoji :normal="true" :no-style="true" emoji="🥴" />
				<MkEmoji :normal="true" :no-style="true" emoji="🍮" />
			</div>
			<div class="main">
				<img
					:src="
						$instance.iconUrl ||
						$instance.faviconUrl ||
						'/favicon.ico'
					"
					alt=""
					class="icon"
				/>
				<button class="_button _acrylic menu" @click="showMenu">
					<i class="ph-dots-three-outline ph-bold ph-lg"></i>
				</button>
				<div class="fg">
					<h1>
						<img
							class="logo"
							v-if="meta.logoImageUrl"
							:src="meta.logoImageUrl"
						/>
						<span v-else class="text">{{ instanceName }}</span>
					</h1>
					<div class="about">
						<div
							class="desc"
							v-html="meta.description || i18n.ts.headlineMisskey"
						></div>
					</div>
					<div class="action">
						<MkButton
							inline
							rounded
							gradate
							data-cy-signup
							style="margin-right: 12px"
							@click="signup()"
							>{{ i18n.ts.signup }}</MkButton
						>
						<MkButton
							inline
							rounded
							data-cy-signin
							@click="signin()"
							>{{ i18n.ts.login }}</MkButton
						>
						<MkButton
							inline
							rounded
							style="margin-left: 12px; margin-top: 12px"
							onclick="window.location.href='/explore'"
							>Explore</MkButton
						>
					</div>
>>>>>>> 4a1a9543
				</div>
			</div>
			<div v-if="instances" class="federation">
				<MarqueeText :duration="40">
					<MkA
						v-for="instance in instances"
						:key="instance.id"
						:class="$style.federationInstance"
						@click="signup()"
					>
						<img
							v-if="instance.iconUrl"
							class="icon"
							:src="instance.iconUrl"
							alt=""
						/>
						<span class="name _monospace">{{ instance.host }}</span>
					</MkA>
				</MarqueeText>
			</div>
		</div>
	</div>
</template>

<script lang="ts" setup>
<<<<<<< HEAD
import { } from 'vue';
import { toUnicode } from 'punycode/';
import XTimeline from './welcome.timeline.vue';
import MarqueeText from '@/components/MkMarquee.vue';
import XSigninDialog from '@/components/MkSigninDialog.vue';
import XSignupDialog from '@/components/MkSignupDialog.vue';
import MkSelect from '@/components/form/select.vue';
import MkButton from '@/components/MkButton.vue';
import XNote from '@/components/MkNote.vue';
import MkFeaturedPhotos from '@/components/MkFeaturedPhotos.vue';
import { host, instanceName } from '@/config';
import { ref, watch } from "vue";
import * as os from '@/os';
import { i18n } from '@/i18n';
import { langs as _langs } from "@/config";
=======
import {} from "vue";
import { toUnicode } from "punycode/";
import XTimeline from "./welcome.timeline.vue";
import MarqueeText from "@/components/MkMarquee.vue";
import XSigninDialog from "@/components/MkSigninDialog.vue";
import XSignupDialog from "@/components/MkSignupDialog.vue";
import MkButton from "@/components/MkButton.vue";
import XNote from "@/components/MkNote.vue";
import MkFeaturedPhotos from "@/components/MkFeaturedPhotos.vue";
import { host, instanceName } from "@/config";
import * as os from "@/os";
import number from "@/filters/number";
import { i18n } from "@/i18n";
>>>>>>> 4a1a9543

const langs = ref(_langs);
const lang = ref(localStorage.getItem("lang"));

let isTerm = $ref();
let meta = $ref();
let stats = $ref();
let tags = $ref();
let onlineUsersCount = $ref();
let instances = $ref();
<<<<<<< HEAD
// #v-ifdef VITE_CAPACITOR
//...
// #v-else
os.api('meta', { detail: true }).then(_meta => {
=======

os.api("meta", { detail: true }).then((_meta) => {
>>>>>>> 4a1a9543
	meta = _meta;
});

os.api("stats").then((_stats) => {
	stats = _stats;
});

os.api("get-online-users-count").then((res) => {
	onlineUsersCount = res.count;
});

os.api("hashtags/list", {
	sort: "+mentionedLocalUsers",
	limit: 8,
}).then((_tags) => {
	tags = _tags;
});

os.api("federation/instances", {
	sort: "+pubSub",
	limit: 20,
}).then((_instances) => {
	instances = _instances;
});
// #v-endif
function signin() {
	os.popup(
		XSigninDialog,
		{
			autoSet: true,
		},
		{},
		"closed"
	);
}

// #v-ifdef VITE_CAPACITOR
//...
// #v-else
function signup() {
	os.popup(
		XSignupDialog,
		{
			autoSet: true,
		},
		{},
		"closed"
	);
}
// #v-endif
function showMenu(ev) {
	os.popupMenu(
		[
			{
				text: i18n.ts.instanceInfo,
				icon: "ph-info ph-bold ph-lg",
				action: () => {
					os.pageWindow("/about");
				},
			},
			{
				text: i18n.ts.aboutMisskey,
				icon: "ph-info ph-bold ph-lg",
				action: () => {
					os.pageWindow("/about-calckey");
				},
			},
		],
		ev.currentTarget ?? ev.target
	);
}
// #v-ifdef VITE_CAPACITOR
watch(lang, () => {
  localStorage.setItem("lang", lang.value as string);
  localStorage.removeItem("locale");
});

watch([lang], async () => {
  await reloadAsk();
});

async function reloadAsk() {
  const { canceled } = await os.confirm({
    type: "info",
    text: i18n.ts.reloadToApplySetting,
  });
  if (canceled) return;

  unisonReload();
}

function unisonReload(path?: string) {
  if (path !== undefined) {
    location.href = path;
  } else {
    location.reload();
  }
}
// #v-endif
</script>

<style lang="scss" scoped>
.rsqzvsbo {
	> .top {
		display: flex;
		text-align: center;
		min-height: 100vh;
		box-sizing: border-box;
		padding: 16px;

		> .bg {
			position: absolute;
			top: 0;
			right: 0;
			width: 80%; // 100%からshapeの幅を引いている
			height: 100%;
		}

		> .tl {
			position: absolute;
			top: 0;
			bottom: 0;
			right: 64px;
			margin: auto;
			width: 500px;
			height: calc(100% - 128px);
			overflow: hidden;
			-webkit-mask-image: linear-gradient(
				0deg,
				rgba(0, 0, 0, 0) 0%,
				rgba(0, 0, 0, 1) 128px,
				rgba(0, 0, 0, 1) calc(100% - 128px),
				rgba(0, 0, 0, 0) 100%
			);
			mask-image: linear-gradient(
				0deg,
				rgba(0, 0, 0, 0) 0%,
				rgba(0, 0, 0, 1) 128px,
				rgba(0, 0, 0, 1) calc(100% - 128px),
				rgba(0, 0, 0, 0) 100%
			);

			@media (max-width: 1200px) {
				display: none;
			}
		}

		> .shape1 {
			position: absolute;
			top: 0;
			left: 0;
			width: 100%;
			height: 100%;
			background: var(--accent);
			clip-path: polygon(0% 0%, 45% 0%, 20% 100%, 0% 100%);
		}
		> .shape2 {
			position: absolute;
			top: 0;
			left: 0;
			width: 100%;
			height: 100%;
			background: var(--accent);
			clip-path: polygon(0% 0%, 25% 0%, 35% 100%, 0% 100%);
			opacity: 0.5;
		}

		> .misskey {
			position: absolute;
			top: 42px;
			left: 42px;
			width: 140px;

			@media (max-width: 450px) {
				width: 130px;
			}
		}

		> .emojis {
			position: absolute;
			bottom: 32px;
			left: 115px;
			transform: scale(1.5);

			> * {
				margin-right: 8px;
			}

			@media (max-width: 1200px) {
				display: none;
			}
		}

		> .main {
			position: relative;
			width: min(480px, 100%);
			margin: auto auto auto 128px;
			background: var(--panel);
			border-radius: var(--radius);
			box-shadow: 0 12px 32px rgb(0 0 0 / 25%);

			@media (max-width: 1200px) {
				margin: auto;
			}

			> .icon {
				width: 85px;
				margin-top: -47px;
				border-radius: 100%;
				vertical-align: bottom;
			}

			> .menu {
				position: absolute;
				top: 16px;
				right: 16px;
				width: 32px;
				height: 32px;
				border-radius: 8px;
				font-size: 18px;
			}

			> .fg {
				position: relative;
				z-index: 1;

				> h1 {
					display: block;
					margin: 0;
					padding: 16px 32px 24px 32px;
					font-size: 1.4em;

					> .logo {
						vertical-align: bottom;
						max-height: 120px;
						max-width: min(100%, 300px);
					}
				}

				> .about {
					padding: 0 32px;
				}

				> .action {
					padding: 32px;
					padding-top: 22px;

					> * {
						line-height: 28px;
					}
				}
			}
		}

		> .federation {
			position: absolute;
			bottom: 16px;
			left: 0;
			right: 0;
			margin: auto;
			background: var(--acrylicPanel);
			-webkit-backdrop-filter: var(--blur, blur(15px));
			backdrop-filter: var(--blur, blur(15px));
			border-radius: 999px;
			overflow: clip;
			width: 35%;
			left: 50%;
			padding: 8px 0;

			@media (max-width: 900px) {
				display: none;
			}
		}
	}
}
</style>

<style lang="scss" module>
.federationInstance {
	display: inline-flex;
	align-items: center;
	vertical-align: bottom;
	padding: 6px 12px 6px 6px;
	margin: 0 10px 0 0;
	background: var(--panel);
	border-radius: 999px;

	> :global(.icon) {
		display: inline-block;
		width: 20px;
		height: 20px;
		margin-right: 5px;
		border-radius: 999px;
	}
}
</style><|MERGE_RESOLUTION|>--- conflicted
+++ resolved
@@ -1,5 +1,4 @@
 <template>
-<<<<<<< HEAD
 	// #v-ifdef VITE_CAPACITOR
 <div class="rsqzvsbo">
 	// #v-else
@@ -72,81 +71,6 @@
 					<MkButton inline rounded data-cy-signin @click="signin()">{{ i18n.ts.login }}</MkButton>
 					<MkButton inline rounded style="margin-left: 12px; margin-top: 12px;" onclick="window.location.href='/explore'">Explore</MkButton>
 					// #v-endif
-=======
-	<div v-if="meta" class="rsqzvsbo">
-		<div class="top">
-			<MkFeaturedPhotos class="bg" />
-			<XTimeline class="tl" />
-			<div class="shape1"></div>
-			<div class="shape2"></div>
-			<img src="/client-assets/misskey.svg" class="misskey" />
-			<div class="emojis">
-				<MkEmoji :normal="true" :no-style="true" emoji="⭐" />
-				<MkEmoji :normal="true" :no-style="true" emoji="❤️" />
-				<MkEmoji :normal="true" :no-style="true" emoji="😆" />
-				<MkEmoji :normal="true" :no-style="true" emoji="🤔" />
-				<MkEmoji :normal="true" :no-style="true" emoji="😮" />
-				<MkEmoji :normal="true" :no-style="true" emoji="🎉" />
-				<MkEmoji :normal="true" :no-style="true" emoji="💢" />
-				<MkEmoji :normal="true" :no-style="true" emoji="😥" />
-				<MkEmoji :normal="true" :no-style="true" emoji="😇" />
-				<MkEmoji :normal="true" :no-style="true" emoji="🥴" />
-				<MkEmoji :normal="true" :no-style="true" emoji="🍮" />
-			</div>
-			<div class="main">
-				<img
-					:src="
-						$instance.iconUrl ||
-						$instance.faviconUrl ||
-						'/favicon.ico'
-					"
-					alt=""
-					class="icon"
-				/>
-				<button class="_button _acrylic menu" @click="showMenu">
-					<i class="ph-dots-three-outline ph-bold ph-lg"></i>
-				</button>
-				<div class="fg">
-					<h1>
-						<img
-							class="logo"
-							v-if="meta.logoImageUrl"
-							:src="meta.logoImageUrl"
-						/>
-						<span v-else class="text">{{ instanceName }}</span>
-					</h1>
-					<div class="about">
-						<div
-							class="desc"
-							v-html="meta.description || i18n.ts.headlineMisskey"
-						></div>
-					</div>
-					<div class="action">
-						<MkButton
-							inline
-							rounded
-							gradate
-							data-cy-signup
-							style="margin-right: 12px"
-							@click="signup()"
-							>{{ i18n.ts.signup }}</MkButton
-						>
-						<MkButton
-							inline
-							rounded
-							data-cy-signin
-							@click="signin()"
-							>{{ i18n.ts.login }}</MkButton
-						>
-						<MkButton
-							inline
-							rounded
-							style="margin-left: 12px; margin-top: 12px"
-							onclick="window.location.href='/explore'"
-							>Explore</MkButton
-						>
-					</div>
->>>>>>> 4a1a9543
 				</div>
 			</div>
 			<div v-if="instances" class="federation">
@@ -172,7 +96,6 @@
 </template>
 
 <script lang="ts" setup>
-<<<<<<< HEAD
 import { } from 'vue';
 import { toUnicode } from 'punycode/';
 import XTimeline from './welcome.timeline.vue';
@@ -188,21 +111,6 @@
 import * as os from '@/os';
 import { i18n } from '@/i18n';
 import { langs as _langs } from "@/config";
-=======
-import {} from "vue";
-import { toUnicode } from "punycode/";
-import XTimeline from "./welcome.timeline.vue";
-import MarqueeText from "@/components/MkMarquee.vue";
-import XSigninDialog from "@/components/MkSigninDialog.vue";
-import XSignupDialog from "@/components/MkSignupDialog.vue";
-import MkButton from "@/components/MkButton.vue";
-import XNote from "@/components/MkNote.vue";
-import MkFeaturedPhotos from "@/components/MkFeaturedPhotos.vue";
-import { host, instanceName } from "@/config";
-import * as os from "@/os";
-import number from "@/filters/number";
-import { i18n } from "@/i18n";
->>>>>>> 4a1a9543
 
 const langs = ref(_langs);
 const lang = ref(localStorage.getItem("lang"));
@@ -213,15 +121,10 @@
 let tags = $ref();
 let onlineUsersCount = $ref();
 let instances = $ref();
-<<<<<<< HEAD
 // #v-ifdef VITE_CAPACITOR
 //...
 // #v-else
 os.api('meta', { detail: true }).then(_meta => {
-=======
-
-os.api("meta", { detail: true }).then((_meta) => {
->>>>>>> 4a1a9543
 	meta = _meta;
 });
 
