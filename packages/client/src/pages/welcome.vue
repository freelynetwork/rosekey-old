--- conflicted
+++ resolved
@@ -1,5 +1,4 @@
 <template>
-<<<<<<< HEAD
 // #v-ifdef VITE_CAPACITOR
 <XEntrance />
 // #v-else
@@ -20,21 +19,6 @@
 import { instanceName } from '@/config';
 import * as os from '@/os';
 import { definePageMetadata } from '@/scripts/page-metadata';
-=======
-	<div v-if="meta">
-		<XSetup v-if="meta.requireSetup" />
-		<XEntrance v-else />
-	</div>
-</template>
-
-<script lang="ts" setup>
-import { computed } from "vue";
-import XSetup from "./welcome.setup.vue";
-import XEntrance from "./welcome.entrance.a.vue";
-import { instanceName } from "@/config";
-import * as os from "@/os";
-import { definePageMetadata } from "@/scripts/page-metadata";
->>>>>>> 4a1a9543
 
 let meta = $ref(null);
 
@@ -46,18 +30,9 @@
 
 const headerTabs = $computed(() => []);
 
-<<<<<<< HEAD
 definePageMetadata(computed(() => ({
 	title: instanceName,
 	icon: null,
 })));
 // #v-endif
-=======
-definePageMetadata(
-	computed(() => ({
-		title: instanceName,
-		icon: null,
-	}))
-);
->>>>>>> 4a1a9543
 </script>