--- conflicted
+++ resolved
@@ -23,11 +23,7 @@
 
 <script lang="ts" setup>
 import { } from 'vue';
-<<<<<<< HEAD
-import MkButton from '@/components/ui/button.vue';
-=======
 import MkButton from '@/components/MkButton.vue';
->>>>>>> 255f19bd
 import MkInput from '@/components/form/input.vue';
 import { host } from '@/config';
 import * as os from '@/os';
@@ -38,22 +34,13 @@
 let password = $ref('');
 let submitting = $ref(false);
 
-<<<<<<< HEAD
-function submit(): void {
-=======
 function submit() {
->>>>>>> 255f19bd
 	if (submitting) return;
 	submitting = true;
 
 	os.api('admin/accounts/create', {
-<<<<<<< HEAD
-		username,
-		password,
-=======
 		username: username,
 		password: password,
->>>>>>> 255f19bd
 	}).then(res => {
 		return login(res.token);
 	}).catch(() => {
