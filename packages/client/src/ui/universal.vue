--- conflicted
+++ resolved
@@ -169,14 +169,8 @@
 </template>
 
 <script lang="ts" setup>
-<<<<<<< HEAD
 import { computed, defineAsyncComponent, onMounted, provide, ref } from "vue";
-import * as Acct from "calckey-js/built/acct";
-=======
-import { defineAsyncComponent, provide, onMounted, computed, ref } from "vue";
-import XCommon from "./_common_/common.vue";
 import * as Acct from "firefish-js/built/acct";
->>>>>>> 73d02393
 import type { ComputedRef } from "vue";
 import XCommon from "./_common_/common.vue";
 import type { PageMetadata } from "@/scripts/page-metadata";
