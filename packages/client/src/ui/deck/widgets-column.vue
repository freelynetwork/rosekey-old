--- conflicted
+++ resolved
@@ -7,14 +7,7 @@
 		@parent-focus="($event) => emit('parent-focus', $event)"
 	>
 		<template #header
-<<<<<<< HEAD
-			><i
-				class="ph-browser ph-bold ph-lg"
-				style="margin-inline-end: 8px"
-			></i
-=======
-			><i :class="icon('ph-browser')" style="margin-right: 8px"></i
->>>>>>> 77b20500
+			><i :class="icon('ph-browser')" style="margin-inline-end: 8px"></i
 			>{{ column.name }}</template
 		>
 		<div class="wtdtxvec">
