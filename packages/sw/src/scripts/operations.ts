--- conflicted
+++ resolved
@@ -2,16 +2,8 @@
  * Operations
  * 各種操作
  */
-<<<<<<< HEAD
-declare let self: ServiceWorkerGlobalScope;
-
-import * as Misskey from "firefish-js";
-import { SwMessage, swMessageOrderType } from "@/types";
-import { acct as getAcct } from "@/filters/user";
-=======
 import * as Misskey from "calckey-js";
 import type { SwMessage, SwMessageOrderType } from "@/types";
->>>>>>> 9c2264fb
 import { getAccountFromId } from "@/scripts/get-account-from-id";
 import { getUrlWithLoginId } from "@/scripts/login-id";
 
