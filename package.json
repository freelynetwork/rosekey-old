--- conflicted
+++ resolved
@@ -1,11 +1,7 @@
 {
 	"name": "misskey",
 	"author": "syuilo <i@syuilo.com>",
-<<<<<<< HEAD
-	"version": "10.100.0-l190417060209",
-=======
-	"version": "10.100.0-m190419022724",
->>>>>>> 5ebcc8ff
+	"version": "10.100.0-l190419022724",
 	"codename": "nighthike",
 	"repository": {
 		"type": "git",
