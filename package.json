{
	"name": "calckey",
	"version": "12.118.1-calc.2-beta.2",
	"codename": "aqua",
	"repository": {
		"type": "git",
		"url": "https://codeberg.org/thatonecalculator/calckey.git"
	},
	"packageManager": "yarn@3.2.2",
	"workspaces": [
		"packages/client",
		"packages/backend",
		"packages/sw"
	],
	"private": true,
	"scripts": {
		"build": "yarn workspaces foreach run build && yarn run gulp",
		"start": "yarn workspace backend run start",
		"start:test": "yarn workspace backend run start:test",
		"init": "yarn migrate",
		"migrate": "yarn workspace backend run migrate",
		"migrateandstart": "yarn migrate && yarn start",
		"gulp": "gulp build",
		"watch": "yarn dev",
		"dev": "node ./scripts/dev.js",
		"lint": "yarn workspaces foreach run lint",
		"cy:open": "cypress open --browser --e2e --config-file=cypress.config.ts",
		"cy:run": "cypress run",
		"e2e": "start-server-and-test start:test http://localhost:61812 cy:run",
		"mocha": "yarn workspace backend run mocha",
		"test": "yarn mocha",
		"format": "gulp format",
		"clean": "node ./scripts/clean.js",
		"clean-all": "node ./scripts/clean-all.js",
		"cleanall": "yarn clean-all"
	},
	"resolutions": {
		"chokidar": "^3.3.1",
		"lodash": "^4.17.21"
	},
	"dependencies": {
		"@bull-board/api": "^4.2.2",
		"@bull-board/ui": "^4.2.2",
		"@tensorflow/tfjs": "^3.18.0",
		"eslint": "^8.20.0",
		"execa": "5.1.1",
		"gulp": "4.0.2",
		"gulp-cssnano": "2.1.3",
		"gulp-rename": "2.0.0",
		"gulp-replace": "1.1.3",
		"gulp-terser": "2.1.0",
		"js-yaml": "4.1.0",
		"long": "^5.2.0",
		"seedrandom": "^3.0.5"
	},
	"devDependencies": {
		"@swc/core": "^1.2.244",
		"@types/gulp": "4.0.9",
		"@types/gulp-rename": "2.0.1",
		"@typescript-eslint/parser": "5.35.1",
		"cross-env": "7.0.3",
		"cypress": "10.6.0",
		"start-server-and-test": "1.14.0",
<<<<<<< HEAD
		"typescript": "4.7.4",
		"unplugin-swc": "^1.3.2",
		"vue-eslint-parser": "^9.0.2"
=======
		"typescript": "4.8.2"
>>>>>>> 47b2e569
	}
}<|MERGE_RESOLUTION|>--- conflicted
+++ resolved
@@ -61,12 +61,8 @@
 		"cross-env": "7.0.3",
 		"cypress": "10.6.0",
 		"start-server-and-test": "1.14.0",
-<<<<<<< HEAD
-		"typescript": "4.7.4",
+		"typescript": "4.8.2",
 		"unplugin-swc": "^1.3.2",
 		"vue-eslint-parser": "^9.0.2"
-=======
-		"typescript": "4.8.2"
->>>>>>> 47b2e569
 	}
 }