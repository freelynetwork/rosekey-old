--- conflicted
+++ resolved
@@ -1,13 +1,7 @@
 {
-<<<<<<< HEAD
 	"name": "calckey",
-	"version": "12.118.1-calc.2-rc.26",
+	"version": "12.119.0-calc-rc.1",
 	"codename": "aqua",
-=======
-	"name": "misskey",
-	"version": "12.119.0",
-	"codename": "indigo",
->>>>>>> 4c767f16
 	"repository": {
 		"type": "git",
 		"url": "https://codeberg.org/thatonecalculator/calckey.git"
@@ -67,12 +61,8 @@
 		"cross-env": "7.0.3",
 		"cypress": "10.7.0",
 		"start-server-and-test": "1.14.0",
-<<<<<<< HEAD
-		"typescript": "4.8.2",
+		"typescript": "4.8.3",
 		"unplugin-swc": "^1.3.2",
 		"vue-eslint-parser": "^9.0.3"
-=======
-		"typescript": "4.8.3"
->>>>>>> 4c767f16
 	}
 }