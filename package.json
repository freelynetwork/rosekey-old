--- conflicted
+++ resolved
@@ -23,13 +23,8 @@
 		"gulp": "gulp build",
 		"watch": "yarn dev",
 		"dev": "node ./scripts/dev.js",
-<<<<<<< HEAD
 		"lint": "yarn workspaces foreach run lint",
-		"cy:open": "cypress open",
-=======
-		"lint": "node ./scripts/lint.js",
 		"cy:open": "cypress open --browser --e2e --config-file=cypress.config.ts",
->>>>>>> 6078c986
 		"cy:run": "cypress run",
 		"e2e": "start-server-and-test start:test http://localhost:61812 cy:run",
 		"mocha": "yarn workspace backend run mocha",
@@ -52,22 +47,14 @@
 	"devDependencies": {
 		"@types/gulp": "4.0.9",
 		"@types/gulp-rename": "2.0.1",
-<<<<<<< HEAD
 		"@typescript-eslint/eslint-plugin": "latest",
-		"@typescript-eslint/parser": "5.27.0",
+		"@typescript-eslint/parser": "5.27.1",
 		"cross-env": "7.0.3",
-		"cypress": "9.7.0",
+		"cypress": "10.0.3",
 		"eslint-plugin-import": "^2.26.0",
 		"eslint-plugin-vue": "latest",
 		"start-server-and-test": "1.14.0",
-		"typescript": "4.7.2",
+		"typescript": "4.7.3",
 		"vue-eslint-parser": "^9.0.2"
-=======
-		"@typescript-eslint/parser": "5.27.1",
-		"cross-env": "7.0.3",
-		"cypress": "10.0.3",
-		"start-server-and-test": "1.14.0",
-		"typescript": "4.7.3"
->>>>>>> 6078c986
 	}
 }