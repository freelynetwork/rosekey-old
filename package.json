--- conflicted
+++ resolved
@@ -1,10 +1,6 @@
 {
 	"name": "calckey",
-<<<<<<< HEAD
-	"version": "13.1.3-rc2",
-=======
-	"version": "13.2.0-dev11",
->>>>>>> 86db8861
+	"version": "13.2.0-rc",
 	"codename": "aqua",
 	"repository": {
 		"type": "git",
