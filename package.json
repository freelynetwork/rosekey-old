{
	"name": "calckey",
	"version": "13.2.0-dev38",
	"codename": "aqua",
	"repository": {
		"type": "git",
		"url": "https://codeberg.org/calckey/calckey.git"
	},
	"packageManager": "pnpm@8.3.1",
	"private": true,
	"scripts": {
		"rebuild": "pnpm run clean && pnpm -r run build && pnpm run gulp",
		"build": "pnpm -r run build && pnpm run gulp",
		"start": "pnpm --filter backend run start",
		"start:test": "pnpm --filter backend run start:test",
		"init": "pnpm run migrate",
		"migrate": "pnpm --filter backend run migrate",
		"revertmigration": "pnpm --filter backend run revertmigration",
		"migrateandstart": "pnpm run migrate && pnpm run start",
		"gulp": "gulp build",
		"watch": "pnpm run dev",
		"dev": "pnpm node ./scripts/dev.js",
		"dev:staging": "NODE_OPTIONS=--max_old_space_size=3072 NODE_ENV=development pnpm run build && pnpm run start",
		"lint": "pnpm -r run lint",
		"cy:open": "cypress open --browser --e2e --config-file=cypress.config.ts",
		"cy:run": "cypress run",
		"e2e": "start-server-and-test start:test http://localhost:61812 cy:run",
		"mocha": "pnpm --filter backend run mocha",
		"test": "pnpm run mocha",
		"format": "pnpm rome format packages/**/* --write && pnpm --filter client run format",
		"clean": "pnpm node ./scripts/clean.js",
		"clean-all": "pnpm node ./scripts/clean-all.js",
		"cleanall": "pnpm run clean-all"
	},
	"resolutions": {
		"chokidar": "^3.3.1"
	},
	"dependencies": {
		"@bull-board/api": "^4.10.2",
		"@bull-board/ui": "^4.10.2",
		"@napi-rs/cli": "^2.15.0",
		"@tensorflow/tfjs": "^3.21.0",
<<<<<<< HEAD
		"calckey-js": "^0.0.22",
		"focus-trap": "^7.2.0",
		"focus-trap-vue": "^4.0.1",
=======
>>>>>>> 13339112
		"js-yaml": "4.1.0",
		"seedrandom": "^3.0.5"
	},
	"devDependencies": {
		"@types/gulp": "4.0.10",
		"@types/gulp-rename": "2.0.1",
		"cross-env": "7.0.3",
		"cypress": "10.11.0",
		"execa": "5.1.1",
		"gulp": "4.0.2",
		"gulp-cssnano": "2.1.3",
		"gulp-rename": "2.0.0",
		"gulp-replace": "1.1.4",
		"gulp-terser": "2.1.0",
		"install-peers": "^1.0.4",
		"rome": "^11.0.0",
		"start-server-and-test": "1.15.2",
		"typescript": "4.9.4"
	}
}<|MERGE_RESOLUTION|>--- conflicted
+++ resolved
@@ -40,12 +40,8 @@
 		"@bull-board/ui": "^4.10.2",
 		"@napi-rs/cli": "^2.15.0",
 		"@tensorflow/tfjs": "^3.21.0",
-<<<<<<< HEAD
-		"calckey-js": "^0.0.22",
 		"focus-trap": "^7.2.0",
 		"focus-trap-vue": "^4.0.1",
-=======
->>>>>>> 13339112
 		"js-yaml": "4.1.0",
 		"seedrandom": "^3.0.5"
 	},
