{
	"name": "calckey",
<<<<<<< HEAD
	"version": "13.2.0-beta2",
=======
	"version": "13.2.0-dev14",
>>>>>>> f560f251
	"codename": "aqua",
	"repository": {
		"type": "git",
		"url": "https://codeberg.org/calckey/calckey.git"
	},
	"packageManager": "pnpm@7.30.1",
	"private": true,
	"scripts": {
		"rebuild": "pnpm run clean && pnpm -r run build && pnpm run gulp",
		"build": "pnpm -r run build && pnpm run gulp",
		"start": "pnpm --filter backend run start",
		"start:test": "pnpm --filter backend run start:test",
		"init": "pnpm run migrate",
		"migrate": "pnpm --filter backend run migrate",
		"revertmigration": "pnpm --filter backend run revertmigration",
		"migrateandstart": "pnpm run migrate && pnpm run start",
		"gulp": "gulp build",
		"watch": "pnpm run dev",
		"dev": "pnpm node ./scripts/dev.js",
		"dev:staging": "NODE_OPTIONS=--max_old_space_size=3072 NODE_ENV=development pnpm run build && pnpm run start",
		"lint": "pnpm -r run lint",
		"cy:open": "cypress open --browser --e2e --config-file=cypress.config.ts",
		"cy:run": "cypress run",
		"e2e": "start-server-and-test start:test http://localhost:61812 cy:run",
		"mocha": "pnpm --filter backend run mocha",
		"test": "pnpm run mocha",
		"format": "gulp format",
		"clean": "pnpm node ./scripts/clean.js",
		"clean-all": "pnpm node ./scripts/clean-all.js",
		"cleanall": "pnpm run clean-all"
	},
	"resolutions": {
		"chokidar": "^3.3.1"
	},
	"dependencies": {
		"@bull-board/api": "^4.10.2",
		"@bull-board/ui": "^4.10.2",
		"@tensorflow/tfjs": "^3.21.0",
		"calckey-js": "^0.0.22",
		"js-yaml": "4.1.0",
		"seedrandom": "^3.0.5"
	},
	"devDependencies": {
		"@types/gulp": "4.0.10",
		"@types/gulp-rename": "2.0.1",
		"cross-env": "7.0.3",
		"cypress": "10.11.0",
		"execa": "5.1.1",
		"gulp": "4.0.2",
		"gulp-cssnano": "2.1.3",
		"gulp-rename": "2.0.0",
		"gulp-replace": "1.1.4",
		"gulp-terser": "2.1.0",
		"install-peers": "^1.0.4",
		"rome": "^11.0.0",
		"start-server-and-test": "1.15.2",
		"typescript": "4.9.4"
	}
}<|MERGE_RESOLUTION|>--- conflicted
+++ resolved
@@ -1,10 +1,6 @@
 {
 	"name": "calckey",
-<<<<<<< HEAD
-	"version": "13.2.0-beta2",
-=======
-	"version": "13.2.0-dev14",
->>>>>>> f560f251
+	"version": "13.2.0-beta3",
 	"codename": "aqua",
 	"repository": {
 		"type": "git",
