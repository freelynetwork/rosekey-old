{
	"name": "misskey",
<<<<<<< HEAD
	"version": "12.118.0-calc.19.b4",
	"codename": "aqua",
=======
	"version": "12.118.0",
	"codename": "indigo",
>>>>>>> cabbe8c3
	"repository": {
		"type": "git",
		"url": "https://codeberg.org/thatonecalculator/calckey.git"
	},
	"packageManager": "yarn@3.2.1",
	"workspaces": [
		"packages/client",
		"packages/backend",
		"packages/sw"
	],
	"private": true,
	"scripts": {
		"build": "yarn workspaces foreach run build && yarn run gulp",
		"start": "yarn workspace backend run start",
		"start:test": "yarn workspace backend run start:test",
		"init": "yarn migrate",
		"migrate": "yarn workspace backend run migrate",
		"migrateandstart": "yarn migrate && yarn start",
		"gulp": "gulp build",
		"watch": "yarn dev",
		"dev": "node ./scripts/dev.js",
		"lint": "yarn workspaces foreach run lint",
		"cy:open": "cypress open --browser --e2e --config-file=cypress.config.ts",
		"cy:run": "cypress run",
		"e2e": "start-server-and-test start:test http://localhost:61812 cy:run",
		"mocha": "yarn workspace backend run mocha",
		"test": "yarn mocha",
		"format": "gulp format",
		"clean": "node ./scripts/clean.js",
		"clean-all": "node ./scripts/clean-all.js",
		"cleanall": "yarn clean-all"
	},
	"resolutions": {
		"chokidar": "^3.3.1",
		"lodash": "^4.17.21"
	},
	"dependencies": {
		"@tensorflow/tfjs": "^3.18.0",
		"eslint": "^8.20.0",
		"execa": "5.1.1",
		"gulp": "4.0.2",
		"gulp-cssnano": "2.1.3",
		"gulp-rename": "2.0.0",
		"gulp-replace": "1.1.3",
		"gulp-terser": "2.1.0",
		"js-yaml": "4.1.0",
		"long": "^5.2.0",
		"seedrandom": "^3.0.5"
	},
	"devDependencies": {
		"@types/gulp": "4.0.9",
		"@types/gulp-rename": "2.0.1",
		"@typescript-eslint/parser": "5.31.0",
		"cross-env": "7.0.3",
		"cypress": "10.3.1",
		"start-server-and-test": "1.14.0",
		"typescript": "4.7.4",
		"vue-eslint-parser": "^9.0.2"
	}
}<|MERGE_RESOLUTION|>--- conflicted
+++ resolved
@@ -1,12 +1,7 @@
 {
 	"name": "misskey",
-<<<<<<< HEAD
-	"version": "12.118.0-calc.19.b4",
-	"codename": "aqua",
-=======
-	"version": "12.118.0",
+	"version": "12.118.0-calc",
 	"codename": "indigo",
->>>>>>> cabbe8c3
 	"repository": {
 		"type": "git",
 		"url": "https://codeberg.org/thatonecalculator/calckey.git"
