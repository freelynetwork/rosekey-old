{
	"name": "misskey",
	"author": "syuilo <i@syuilo.com>",
<<<<<<< HEAD
	"version": "10.98.3-20190404142455",
=======
	"version": "10.99.0",
>>>>>>> b71a6021
	"codename": "nighthike",
	"repository": {
		"type": "git",
		"url": "https://github.com/syuilo/misskey.git"
	},
	"main": "./index.js",
	"private": true,
	"scripts": {
		"start": "node ./index.js",
		"debug": "DEBUG=misskey:* node ./index.js",
		"build": "webpack && gulp build",
		"webpack": "webpack",
		"watch": "webpack --watch",
		"gulp": "gulp build",
		"clean": "gulp clean",
		"cleanall": "gulp cleanall",
		"lint": "gulp lint",
		"test": "gulp test",
		"format": "gulp format"
	},
	"dependencies": {
		"@fortawesome/fontawesome-svg-core": "1.2.15",
		"@fortawesome/free-brands-svg-icons": "5.7.2",
		"@fortawesome/free-regular-svg-icons": "5.7.2",
		"@fortawesome/free-solid-svg-icons": "5.7.2",
		"@fortawesome/vue-fontawesome": "0.1.5",
		"@koa/cors": "2.2.3",
		"@prezzemolo/rap": "0.1.2",
		"@prezzemolo/zip": "0.0.3",
		"@types/bcryptjs": "2.4.2",
		"@types/bull": "3.5.8",
		"@types/chai-http": "3.0.5",
		"@types/dateformat": "3.0.0",
		"@types/deep-equal": "1.0.1",
		"@types/double-ended-queue": "2.1.0",
		"@types/elasticsearch": "5.0.30",
		"@types/file-type": "10.6.0",
		"@types/gulp": "4.0.5",
		"@types/gulp-mocha": "0.0.32",
		"@types/gulp-rename": "0.0.33",
		"@types/gulp-replace": "0.0.31",
		"@types/gulp-uglify": "3.0.6",
		"@types/gulp-util": "3.0.34",
		"@types/is-root": "1.0.0",
		"@types/is-url": "1.2.28",
		"@types/js-yaml": "3.12.0",
		"@types/jsdom": "12.2.3",
		"@types/katex": "0.10.1",
		"@types/koa": "2.0.48",
		"@types/koa-bodyparser": "5.0.2",
		"@types/koa-compress": "2.0.8",
		"@types/koa-cors": "0.0.0",
		"@types/koa-favicon": "2.0.19",
		"@types/koa-logger": "3.1.1",
		"@types/koa-mount": "3.0.1",
		"@types/koa-multer": "1.0.0",
		"@types/koa-router": "7.0.40",
		"@types/koa-send": "4.1.1",
		"@types/koa-views": "2.0.3",
		"@types/koa__cors": "2.2.3",
		"@types/minio": "7.0.1",
		"@types/mkdirp": "0.5.2",
		"@types/mocha": "5.2.5",
		"@types/mongodb": "3.1.20",
		"@types/node": "11.10.4",
		"@types/nodemailer": "4.6.6",
		"@types/nprogress": "0.0.29",
		"@types/oauth": "0.9.1",
		"@types/parse5": "5.0.0",
		"@types/parsimmon": "1.10.0",
		"@types/portscanner": "2.1.0",
		"@types/pug": "2.0.4",
		"@types/qrcode": "1.3.0",
		"@types/ratelimiter": "2.1.28",
		"@types/redis": "2.8.10",
		"@types/rename": "1.0.1",
		"@types/request": "2.48.1",
		"@types/request-promise-native": "1.0.15",
		"@types/request-stats": "3.0.0",
		"@types/rimraf": "2.0.2",
		"@types/seedrandom": "2.4.27",
		"@types/sharp": "0.21.2",
		"@types/showdown": "1.9.2",
		"@types/speakeasy": "2.0.4",
		"@types/systeminformation": "3.23.1",
		"@types/tinycolor2": "1.4.1",
		"@types/tmp": "0.0.33",
		"@types/uuid": "3.4.4",
		"@types/web-push": "3.3.0",
		"@types/webpack": "4.4.24",
		"@types/webpack-stream": "3.2.10",
		"@types/websocket": "0.0.40",
		"@types/ws": "6.0.1",
		"animejs": "3.0.1",
		"apexcharts": "3.6.5",
		"autobind-decorator": "2.4.0",
		"autosize": "4.0.2",
		"autwh": "0.1.0",
		"bcryptjs": "2.4.3",
		"bootstrap-vue": "2.0.0-rc.13",
		"bull": "3.7.0",
		"cafy": "15.1.0",
		"chai": "4.2.0",
		"chai-http": "4.2.1",
		"chalk": "2.4.2",
		"commander": "2.20.0",
		"content-disposition": "0.5.3",
		"crc-32": "1.2.0",
		"css-loader": "2.1.1",
		"cssnano": "4.1.10",
		"dateformat": "3.0.3",
		"deep-equal": "1.0.1",
		"deepcopy": "0.6.3",
		"diskusage": "1.0.0",
		"double-ended-queue": "2.1.0-0",
		"elasticsearch": "15.4.1",
		"emojilib": "2.4.0",
		"escape-regexp": "0.0.1",
		"eslint": "5.15.1",
		"eslint-plugin-vue": "5.2.2",
		"eventemitter3": "3.1.0",
		"feed": "2.0.4",
		"file-type": "10.10.0",
		"fuckadblock": "3.2.1",
		"gulp": "4.0.0",
		"gulp-cssnano": "2.1.3",
		"gulp-imagemin": "5.0.3",
		"gulp-mocha": "6.0.0",
		"gulp-rename": "1.4.0",
		"gulp-replace": "1.0.0",
		"gulp-sourcemaps": "2.6.5",
		"gulp-stylus": "2.7.0",
		"gulp-tslint": "8.1.4",
		"gulp-typescript": "5.0.0",
		"gulp-uglify": "3.0.2",
		"gulp-util": "3.0.8",
		"hard-source-webpack-plugin": "0.13.1",
		"html-minifier": "3.5.21",
		"http-signature": "1.2.0",
		"insert-text-at-cursor": "0.1.2",
		"is-root": "2.0.0",
		"is-svg": "4.0.0",
		"js-yaml": "3.13.0",
		"jsdom": "14.0.0",
		"json5": "2.1.0",
		"json5-loader": "1.0.1",
		"katex": "0.10.1",
		"koa": "2.7.0",
		"koa-bodyparser": "4.2.1",
		"koa-compress": "3.0.0",
		"koa-favicon": "2.0.1",
		"koa-json-body": "5.3.0",
		"koa-logger": "3.2.0",
		"koa-mount": "4.0.0",
		"koa-multer": "1.0.2",
		"koa-router": "7.4.0",
		"koa-send": "5.0.0",
		"koa-slow": "2.1.0",
		"koa-views": "6.2.0",
		"langmap": "0.0.16",
		"loader-utils": "1.2.3",
		"lookup-dns-cache": "2.1.0",
		"minio": "7.0.5",
		"mkdirp": "0.5.1",
		"mocha": "5.2.0",
		"moji": "0.5.1",
		"moment": "2.24.0",
		"mongodb": "3.2.2",
		"monk": "6.0.6",
		"ms": "2.1.1",
		"nan": "2.12.1",
		"nested-property": "0.0.7",
		"nodemailer": "5.1.1",
		"nprogress": "0.2.0",
		"object-assign-deep": "0.4.0",
		"os-utils": "0.0.14",
		"parse5": "5.1.0",
		"parsimmon": "1.12.0",
		"portscanner": "2.2.0",
		"postcss-loader": "3.0.0",
		"prismjs": "1.16.0",
		"progress-bar-webpack-plugin": "1.12.1",
		"promise-any": "0.2.0",
		"promise-limit": "2.7.0",
		"promise-sequential": "1.1.1",
		"pug": "2.0.3",
		"punycode": "2.1.1",
		"qrcode": "1.3.3",
		"randomcolor": "0.5.4",
		"ratelimiter": "3.3.0",
		"recaptcha-promise": "0.1.3",
		"reconnecting-websocket": "4.1.10",
		"redis": "2.8.0",
		"rename": "1.0.4",
		"request": "2.88.0",
		"request-promise-native": "1.0.7",
		"request-stats": "3.0.0",
		"rimraf": "2.6.3",
		"rndstr": "1.0.0",
		"s-age": "1.1.2",
		"seedrandom": "2.4.4",
		"sharp": "0.22.0",
		"showdown": "1.9.0",
		"showdown-highlightjs-extension": "0.1.2",
		"speakeasy": "2.0.0",
		"stringz": "1.0.0",
		"style-loader": "0.23.1",
		"stylus": "0.54.5",
		"stylus-loader": "3.0.2",
		"summaly": "2.2.0",
		"systeminformation": "4.0.16",
		"syuilo-password-strength": "0.0.1",
		"terser-webpack-plugin": "1.2.3",
		"textarea-caret": "3.1.0",
		"tinycolor2": "1.4.1",
		"tmp": "0.0.33",
		"ts-loader": "5.3.3",
		"ts-node": "8.0.3",
		"tslint": "5.13.1",
		"tslint-sonarts": "1.9.0",
		"typescript": "3.3.3333",
		"typescript-eslint-parser": "22.0.0",
		"uglify-es": "3.3.9",
		"url-loader": "1.1.2",
		"uuid": "3.3.2",
		"v-animate-css": "0.0.3",
		"v-debounce": "0.1.2",
		"video-thumbnail-generator": "1.1.3",
		"vue": "2.6.10",
		"vue-color": "2.7.0",
		"vue-content-loading": "1.5.3",
		"vue-cropperjs": "3.0.0",
		"vue-i18n": "8.10.0",
		"vue-js-modal": "1.3.28",
		"vue-json-pretty": "1.6.0",
		"vue-loader": "15.7.0",
		"vue-marquee-text-component": "1.1.1",
		"vue-prism-component": "1.1.1",
		"vue-router": "3.0.2",
		"vue-sequential-entrance": "1.1.3",
		"vue-style-loader": "4.1.2",
		"vue-svg-inline-loader": "1.2.15",
		"vue-template-compiler": "2.6.10",
		"vuedraggable": "2.20.0",
		"vuewordcloud": "18.7.11",
		"vuex": "3.1.0",
		"vuex-persistedstate": "2.5.4",
		"web-push": "3.3.3",
		"webfinger.js": "2.7.0",
		"webpack": "4.28.4",
		"webpack-cli": "3.2.3",
		"websocket": "1.0.28",
		"ws": "6.2.1",
		"xev": "2.0.1"
	}
}<|MERGE_RESOLUTION|>--- conflicted
+++ resolved
@@ -1,11 +1,7 @@
 {
 	"name": "misskey",
 	"author": "syuilo <i@syuilo.com>",
-<<<<<<< HEAD
-	"version": "10.98.3-20190404142455",
-=======
 	"version": "10.99.0",
->>>>>>> b71a6021
 	"codename": "nighthike",
 	"repository": {
 		"type": "git",
