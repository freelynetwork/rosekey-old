--- conflicted
+++ resolved
@@ -1,10 +1,6 @@
 {
 	"name": "misskey",
-<<<<<<< HEAD
-	"version": "12.118.0.b2-calc",
-=======
-	"version": "12.118.0-beta.3",
->>>>>>> 9d5901a7
+	"version": "12.118.0.b3-calc",
 	"codename": "indigo",
 	"repository": {
 		"type": "git",
