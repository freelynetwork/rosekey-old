--- conflicted
+++ resolved
@@ -1,10 +1,6 @@
 {
 	"name": "calckey",
-<<<<<<< HEAD
-	"version": "13.2.0-dev10",
-=======
 	"version": "13.2.0-dev11",
->>>>>>> eb3a3e3c
 	"codename": "aqua",
 	"repository": {
 		"type": "git",
