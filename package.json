--- conflicted
+++ resolved
@@ -1,10 +1,6 @@
 {
 	"name": "calckey",
-<<<<<<< HEAD
-	"version": "12.119.0-calc.18",
-=======
 	"version": "13.0.0-beta6",
->>>>>>> c433aca4
 	"codename": "aqua",
 	"repository": {
 		"type": "git",
