--- conflicted
+++ resolved
@@ -1,11 +1,7 @@
 {
 	"name": "misskey",
 	"author": "syuilo <i@syuilo.com>",
-<<<<<<< HEAD
-	"version": "10.100.0-l190420011113",
-=======
-	"version": "10.102.0-m190420062357",
->>>>>>> 896b4c47
+	"version": "10.102.0-l190420062357",
 	"codename": "nighthike",
 	"repository": {
 		"type": "git",
