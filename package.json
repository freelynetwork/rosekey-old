{
	"name": "misskey",
	"author": "syuilo <syuilotan@yahoo.co.jp>",
<<<<<<< HEAD
	"version": "12.47.0-c2.4",
=======
	"version": "12.47.1",
>>>>>>> c1f6d996
	"codename": "indigo",
	"repository": {
		"type": "git",
		"url": "https://github.com/tamaina/misskey.git"
	},
	"main": "./index.js",
	"private": true,
	"scripts": {
		"start": "node ./index.js",
		"start-product": "cross-env NODE_ENV=production node ./index.js",
		"init": "npm run migrate",
		"ormconfig": "node ./built/ormconfig.js",
		"migrate": "ts-node ./node_modules/typeorm/cli.js migration:run",
		"migrateandstart": "npm run migrate && npm run start",
		"build": "webpack && gulp build",
		"build-product": "cross-env NODE_ENV=production webpack && gulp build",
		"webpack": "webpack",
		"watch": "webpack --watch",
		"gulp": "gulp build",
		"clean": "gulp clean",
		"cleanall": "gulp cleanall",
		"lint": "tslint 'src/**/*.ts'",
		"test": "cross-env TS_NODE_FILES=true TS_NODE_TRANSPILE_ONLY=true TS_NODE_COMPILER_OPTIONS=\"{\\\"target\\\":\\\"es2017\\\",\\\"module\\\":\\\"commonjs\\\",\\\"typeRoots\\\":[\\\"node_modules/@types\\\",\\\"src/@types\\\"]}\" mocha",
		"format": "gulp format"
	},
	"resolutions": {
		"chokidar": "^3.3.1",
		"constantinople": "^4.0.1",
		"core-js": "^3.6.5",
		"gulp/gulp-cli/yargs/yargs-parser": "5.0.0-security.0",
		"lodash": "^4.17.20",
		"mocha/serialize-javascript": "^3.1.0"
	},
	"dependencies": {
		"@babel/plugin-transform-runtime": "7.11.0",
		"@elastic/elasticsearch": "7.8.0",
		"@fortawesome/fontawesome-svg-core": "1.2.30",
		"@fortawesome/free-brands-svg-icons": "5.14.0",
		"@fortawesome/free-regular-svg-icons": "5.14.0",
		"@fortawesome/free-solid-svg-icons": "5.14.0",
		"@fortawesome/vue-fontawesome": "0.1.10",
		"@koa/cors": "3.1.0",
		"@koa/multer": "3.0.0",
		"@koa/router": "9.0.1",
		"@sinonjs/fake-timers": "6.0.1",
		"@syuilo/aiscript": "0.11.0",
		"@types/bcryptjs": "2.4.2",
		"@types/bull": "3.14.0",
		"@types/cbor": "5.0.1",
		"@types/dateformat": "3.0.1",
		"@types/double-ended-queue": "2.1.1",
		"@types/escape-regexp": "0.0.0",
		"@types/glob": "7.1.3",
		"@types/gulp": "4.0.6",
		"@types/gulp-rename": "0.0.33",
		"@types/gulp-replace": "0.0.31",
		"@types/is-url": "1.2.28",
		"@types/js-yaml": "3.12.5",
		"@types/jsdom": "16.2.3",
		"@types/jsonld": "1.5.1",
		"@types/katex": "0.11.0",
		"@types/koa": "2.11.3",
		"@types/koa-bodyparser": "4.3.0",
		"@types/koa-cors": "0.0.0",
		"@types/koa-favicon": "2.0.19",
		"@types/koa-logger": "3.1.1",
		"@types/koa-mount": "4.0.0",
		"@types/koa-send": "4.1.2",
		"@types/koa-views": "2.0.4",
		"@types/koa__cors": "3.0.1",
		"@types/koa__multer": "2.0.1",
		"@types/koa__router": "8.0.2",
		"@types/markdown-it": "10.0.1",
		"@types/mocha": "7.0.2",
		"@types/node": "14.0.22",
		"@types/node-fetch": "2.5.7",
		"@types/nodemailer": "6.4.0",
		"@types/nprogress": "0.2.0",
		"@types/oauth": "0.9.1",
		"@types/parse5": "5.0.3",
		"@types/parsimmon": "1.10.2",
		"@types/portscanner": "2.1.0",
		"@types/pug": "2.0.4",
		"@types/qrcode": "1.3.4",
		"@types/random-seed": "0.3.3",
		"@types/ratelimiter": "2.1.28",
		"@types/redis": "2.8.25",
		"@types/rename": "1.0.1",
		"@types/request-stats": "3.0.0",
		"@types/rimraf": "3.0.0",
		"@types/seedrandom": "2.4.28",
		"@types/sharp": "0.25.0",
		"@types/sinonjs__fake-timers": "6.0.1",
		"@types/speakeasy": "2.0.5",
		"@types/tinycolor2": "1.4.2",
		"@types/tmp": "0.2.0",
		"@types/uuid": "8.0.0",
		"@types/web-push": "3.3.0",
		"@types/webpack": "4.41.18",
		"@types/webpack-stream": "3.2.11",
		"@types/websocket": "1.0.1",
		"@types/ws": "7.2.6",
		"@typescript-eslint/parser": "3.6.0",
		"abort-controller": "3.0.0",
		"apexcharts": "3.20.0",
		"autobind-decorator": "2.4.0",
		"autosize": "4.0.2",
		"autwh": "0.1.0",
		"aws-sdk": "2.724.0",
		"bcryptjs": "2.4.3",
		"blurhash": "1.1.3",
<<<<<<< HEAD
		"broadcast-channel": "3.1.0",
		"bull": "3.16.0",
=======
		"bull": "3.18.0",
>>>>>>> c1f6d996
		"cafy": "15.2.1",
		"cbor": "5.1.0",
		"chalk": "4.1.0",
		"chart.js": "2.9.3",
		"cli-highlight": "2.1.4",
		"commander": "4.1.1",
		"content-disposition": "0.5.3",
		"core-js": "3.6.5",
		"crc-32": "1.2.0",
		"css-loader": "4.2.1",
		"cssnano": "4.1.10",
		"dateformat": "3.0.3",
		"deep-entries": "3.1.0",
		"diskusage": "1.1.3",
		"double-ended-queue": "2.1.0-0",
		"escape-regexp": "0.0.1",
		"eslint": "7.4.0",
		"eslint-plugin-vue": "6.2.2",
		"eventemitter3": "4.0.4",
		"feed": "4.2.1",
		"fibers": "5.0.0",
		"file-type": "14.7.1",
		"fluent-ffmpeg": "2.1.2",
		"glob": "7.1.6",
		"gulp": "4.0.2",
		"gulp-clean-css": "4.3.0",
		"gulp-dart-sass": "1.0.2",
		"gulp-rename": "2.0.0",
		"gulp-replace": "1.0.0",
		"gulp-sourcemaps": "2.6.5",
		"gulp-terser": "1.3.2",
		"gulp-tslint": "8.1.4",
		"gulp-typescript": "6.0.0-alpha.1",
		"hard-source-webpack-plugin": "0.13.1",
		"hcaptcha": "0.0.2",
		"html-minifier": "4.0.0",
		"http-proxy-agent": "4.0.1",
		"http-signature": "1.3.4",
		"https-proxy-agent": "5.0.0",
		"idb-keyval": "3.2.0",
		"insert-text-at-cursor": "0.3.0",
		"is-root": "2.1.0",
		"is-svg": "4.2.1",
		"js-yaml": "3.14.0",
		"jsdom": "16.4.0",
		"json5": "2.1.3",
		"json5-loader": "4.0.0",
		"jsonld": "3.1.1",
		"jsrsasign": "8.0.20",
		"katex": "0.12.0",
		"koa": "2.13.0",
		"koa-bodyparser": "4.3.0",
		"koa-favicon": "2.1.0",
		"koa-json-body": "5.3.0",
		"koa-logger": "3.2.1",
		"koa-mount": "4.0.0",
		"koa-send": "5.0.1",
		"koa-slow": "2.1.0",
		"koa-views": "6.3.0",
		"langmap": "0.0.16",
		"lookup-dns-cache": "2.1.0",
		"markdown-it": "11.0.0",
		"markdown-it-anchor": "5.3.0",
		"mocha": "8.1.1",
		"moji": "0.5.1",
		"ms": "2.1.2",
		"multer": "1.4.2",
		"nested-property": "2.0.1",
		"node-fetch": "2.6.0",
		"nodemailer": "6.4.11",
		"nprogress": "0.2.0",
		"object-assign-deep": "0.4.0",
		"os-utils": "0.0.14",
		"parse5": "6.0.1",
		"parsimmon": "1.15.0",
		"pg": "8.3.2",
		"portal-vue": "2.1.7",
		"portscanner": "2.2.0",
		"postcss-loader": "3.0.0",
		"prismjs": "1.21.0",
		"probe-image-size": "5.0.0",
		"promise-limit": "2.7.0",
		"promise-sequential": "1.1.1",
		"pug": "2.0.4",
		"punycode": "2.1.1",
		"pureimage": "0.2.5",
		"qrcode": "1.4.4",
		"random-seed": "0.3.0",
		"ratelimiter": "3.4.1",
		"re2": "1.15.4",
		"recaptcha-promise": "0.1.3",
		"reconnecting-websocket": "4.4.0",
		"redis": "3.0.2",
		"redis-lock": "0.1.4",
		"reflect-metadata": "0.1.13",
		"regenerator-runtime": "0.13.7",
		"rename": "1.0.4",
		"request-stats": "3.0.0",
		"require-all": "3.0.0",
		"rimraf": "3.0.2",
		"rndstr": "1.0.0",
		"s-age": "1.1.2",
		"sass": "1.26.10",
		"sass-loader": "9.0.3",
		"seedrandom": "3.0.5",
		"sharp": "0.25.4",
		"speakeasy": "2.0.0",
		"stringz": "2.1.0",
		"style-loader": "1.2.1",
		"summaly": "2.4.0",
		"syslog-pro": "1.0.0",
		"systeminformation": "4.26.12",
		"syuilo-password-strength": "0.0.1",
		"textarea-caret": "3.1.0",
		"three": "0.117.1",
		"tinycolor2": "1.4.1",
		"tmp": "0.2.1",
		"ts-loader": "8.0.2",
		"ts-node": "9.0.0",
		"tslint": "6.1.3",
		"tslint-sonarts": "1.9.0",
		"typeorm": "0.2.25",
		"typescript": "4.0.2",
		"ulid": "2.3.0",
		"url-loader": "4.1.0",
		"uuid": "8.3.0",
		"v-animate-css": "0.0.3",
		"v-debounce": "0.1.2",
		"vue": "2.6.12",
		"vue-color": "2.7.1",
		"vue-content-loading": "1.6.0",
		"vue-cropperjs": "4.1.0",
		"vue-i18n": "8.21.0",
		"vue-json-pretty": "1.6.7",
		"vue-loader": "15.9.3",
		"vue-marquee-text-component": "1.1.1",
		"vue-meta": "2.4.0",
		"vue-prism-component": "1.2.0",
		"vue-prism-editor": "1.2.2",
		"vue-router": "3.4.3",
		"vue-style-loader": "4.1.2",
		"vue-svg-inline-loader-corejs3": "1.5.0",
		"vue-template-compiler": "2.6.12",
		"vuedraggable": "2.24.1",
		"vuex": "3.5.1",
<<<<<<< HEAD
=======
		"vuex-persistedstate": "3.1.0",
>>>>>>> c1f6d996
		"web-push": "3.4.4",
		"webpack": "5.0.0-beta.28",
		"webpack-cli": "3.3.12",
		"websocket": "1.0.31",
		"ws": "7.3.1",
		"xev": "2.0.1"
	},
	"devDependencies": {
		"@types/chai": "4.2.11",
		"@types/fluent-ffmpeg": "2.1.14",
		"chai": "4.2.0",
		"cross-env": "7.0.2"
	}
}<|MERGE_RESOLUTION|>--- conflicted
+++ resolved
@@ -1,11 +1,7 @@
 {
 	"name": "misskey",
 	"author": "syuilo <syuilotan@yahoo.co.jp>",
-<<<<<<< HEAD
-	"version": "12.47.0-c2.4",
-=======
-	"version": "12.47.1",
->>>>>>> c1f6d996
+	"version": "12.47.1-c2.4",
 	"codename": "indigo",
 	"repository": {
 		"type": "git",
@@ -117,12 +113,8 @@
 		"aws-sdk": "2.724.0",
 		"bcryptjs": "2.4.3",
 		"blurhash": "1.1.3",
-<<<<<<< HEAD
 		"broadcast-channel": "3.1.0",
-		"bull": "3.16.0",
-=======
 		"bull": "3.18.0",
->>>>>>> c1f6d996
 		"cafy": "15.2.1",
 		"cbor": "5.1.0",
 		"chalk": "4.1.0",
@@ -268,10 +260,6 @@
 		"vue-template-compiler": "2.6.12",
 		"vuedraggable": "2.24.1",
 		"vuex": "3.5.1",
-<<<<<<< HEAD
-=======
-		"vuex-persistedstate": "3.1.0",
->>>>>>> c1f6d996
 		"web-push": "3.4.4",
 		"webpack": "5.0.0-beta.28",
 		"webpack-cli": "3.3.12",
