{
	"name": "calckey",
<<<<<<< HEAD
	"version": "13.0.0-b7",
=======
	"version": "13.0.0-rc1",
>>>>>>> 792fcc9f
	"codename": "aqua",
	"repository": {
		"type": "git",
		"url": "https://codeberg.org/thatonecalculator/calckey.git"
	},
	"packageManager": "yarn@3.3.0",
	"workspaces": [
		"packages/client",
		"packages/backend",
		"packages/sw"
	],
	"private": true,
	"scripts": {
		"build": "yarn workspaces foreach run build && yarn run gulp",
		"start": "yarn workspace backend run start",
		"start:test": "yarn workspace backend run start:test",
		"init": "yarn migrate",
		"migrate": "yarn workspace backend run migrate",
		"revertMig": "yarn workspace backend run revertMig",
		"migrateandstart": "yarn migrate && yarn start",
		"gulp": "gulp build",
		"watch": "yarn dev",
		"dev": "node ./scripts/dev.js",
		"lint": "yarn workspaces foreach run lint",
		"cy:open": "cypress open --browser --e2e --config-file=cypress.config.ts",
		"cy:run": "cypress run",
		"e2e": "start-server-and-test start:test http://localhost:61812 cy:run",
		"mocha": "yarn workspace backend run mocha",
		"test": "yarn mocha",
		"format": "gulp format",
		"clean": "node ./scripts/clean.js",
		"clean-all": "node ./scripts/clean-all.js",
		"cleanall": "yarn clean-all"
	},
	"resolutions": {
		"chokidar": "^3.3.1",
		"lodash": "^4.17.21"
	},
	"dependencies": {
		"@bull-board/api": "^4.6.4",
		"@bull-board/ui": "^4.6.4",
		"@tensorflow/tfjs": "^3.21.0",
		"eslint": "^8.28.0",
		"execa": "5.1.1",
		"gulp": "4.0.2",
		"gulp-cssnano": "2.1.3",
		"gulp-rename": "2.0.0",
		"gulp-replace": "1.1.3",
		"gulp-terser": "2.1.0",
		"js-yaml": "4.1.0",
		"long": "^5.2.1",
		"phosphor-icons": "^1.4.2",
		"seedrandom": "^3.0.5"
	},
	"devDependencies": {
		"@types/gulp": "4.0.10",
		"@types/gulp-rename": "2.0.1",
		"@typescript-eslint/parser": "5.43.0",
		"cross-env": "7.0.3",
		"cypress": "10.11.0",
		"start-server-and-test": "1.14.0",
		"typescript": "4.9.3",
		"vue-eslint-parser": "^9.1.0"
	}
}<|MERGE_RESOLUTION|>--- conflicted
+++ resolved
@@ -1,10 +1,6 @@
 {
 	"name": "calckey",
-<<<<<<< HEAD
-	"version": "13.0.0-b7",
-=======
 	"version": "13.0.0-rc1",
->>>>>>> 792fcc9f
 	"codename": "aqua",
 	"repository": {
 		"type": "git",
