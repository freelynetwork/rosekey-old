--- conflicted
+++ resolved
@@ -1,10 +1,6 @@
 {
 	"name": "misskey",
-<<<<<<< HEAD
-	"version": "12.118.0-calc-beta.3.6",
-=======
-	"version": "12.118.0-beta.4",
->>>>>>> 6dcee5aa
+	"version": "12.118.0-calc-beta.4",
 	"codename": "indigo",
 	"repository": {
 		"type": "git",
@@ -58,18 +54,9 @@
 	"devDependencies": {
 		"@types/gulp": "4.0.9",
 		"@types/gulp-rename": "2.0.1",
-<<<<<<< HEAD
-		"@typescript-eslint/eslint-plugin": "latest",
-		"@typescript-eslint/parser": "5.30.6",
-		"cross-env": "7.0.3",
-		"cypress": "10.3.0",
-		"eslint-plugin-import": "^2.26.0",
-		"eslint-plugin-vue": "latest",
-=======
 		"@typescript-eslint/parser": "5.30.7",
 		"cross-env": "7.0.3",
 		"cypress": "10.3.1",
->>>>>>> 6dcee5aa
 		"start-server-and-test": "1.14.0",
 		"typescript": "4.7.4",
 		"vue-eslint-parser": "^9.0.2"
