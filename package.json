--- conflicted
+++ resolved
@@ -1,10 +1,6 @@
 {
 	"name": "calckey",
-<<<<<<< HEAD
-	"version": "13.2.0-beta31",
-=======
-	"version": "13.2.0-dev21",
->>>>>>> e516685c
+	"version": "13.2.0-beta4",
 	"codename": "aqua",
 	"repository": {
 		"type": "git",
