{
<<<<<<< HEAD
	"name": "firefish",
	"version": "14.0.0-rc3",
=======
	"name": "calckey",
	"version": "14.0.0-dev77",
>>>>>>> 9c2264fb
	"codename": "aqua",
	"repository": {
		"type": "git",
		"url": "https://codeberg.org/firefish/firefish.git"
	},
	"packageManager": "pnpm@8.6.7",
	"private": true,
	"scripts": {
		"rebuild": "pnpm run clean && pnpm node ./scripts/build-greet.js && pnpm -r --parallel run build && pnpm run gulp",
		"build": "pnpm node ./scripts/build-greet.js && pnpm -r --parallel run build && pnpm run gulp",
		"start": "pnpm --filter backend run start",
		"start:test": "pnpm --filter backend run start:test",
		"init": "pnpm run migrate",
		"migrate": "pnpm --filter backend run migrate",
		"revertmigration": "pnpm --filter backend run revertmigration",
		"migrateandstart": "pnpm run migrate && pnpm run start",
		"gulp": "gulp build",
		"watch": "pnpm run dev",
		"dev": "pnpm node ./scripts/dev.js",
		"dev:staging": "NODE_OPTIONS=--max_old_space_size=3072 NODE_ENV=development pnpm run build && pnpm run start",
		"lint": "pnpm -r --parallel run lint",
		"cy:open": "cypress open --browser --e2e --config-file=cypress.config.ts",
		"cy:run": "cypress run",
		"e2e": "start-server-and-test start:test http://localhost:61812 cy:run",
		"mocha": "pnpm --filter backend run mocha",
		"test": "pnpm run mocha",
		"format": "pnpm -r --parallel run format",
		"clean": "pnpm node ./scripts/clean.js",
		"clean-all": "pnpm node ./scripts/clean-all.js",
		"cleanall": "pnpm run clean-all"
	},
	"resolutions": {
		"chokidar": "^3.3.1"
	},
	"dependencies": {
		"@bull-board/api": "5.6.0",
		"@bull-board/ui": "5.6.0",
		"@napi-rs/cli": "^2.16.1",
		"@tensorflow/tfjs": "^3.21.0",
		"js-yaml": "4.1.0",
		"seedrandom": "^3.0.5"
	},
	"devDependencies": {
		"@types/gulp": "4.0.13",
		"@types/gulp-rename": "2.0.2",
		"@types/node": "20.4.1",
		"chalk": "4.1.2",
		"cross-env": "7.0.3",
		"cypress": "10.11.0",
		"execa": "5.1.1",
		"gulp": "4.0.2",
		"gulp-cssnano": "2.1.3",
		"gulp-rename": "2.0.0",
		"gulp-replace": "1.1.4",
		"gulp-terser": "2.1.0",
		"install-peers": "^1.0.4",
		"rome": "^12.1.3",
		"start-server-and-test": "1.15.2",
		"typescript": "5.1.6"
	}
}<|MERGE_RESOLUTION|>--- conflicted
+++ resolved
@@ -1,11 +1,6 @@
 {
-<<<<<<< HEAD
-	"name": "firefish",
-	"version": "14.0.0-rc3",
-=======
 	"name": "calckey",
 	"version": "14.0.0-dev77",
->>>>>>> 9c2264fb
 	"codename": "aqua",
 	"repository": {
 		"type": "git",
