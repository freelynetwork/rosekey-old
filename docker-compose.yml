version: "3"

services:
  web:
    image: docker.io/thatonecalculator/calckey
    container_name: calckey_web
    restart: unless-stopped
    depends_on:
      - db
      - redis
#      - es
    ports:
      - "3000:3000"
    networks:
      - calcnet
#     - web
    environment:
      NODE_ENV: production
    volumes:
      - ./files:/calckey/files
      - ./.config:/calckey/.config:ro

  redis:
    restart: unless-stopped
    image: docker.io/redis:7.0-alpine
    container_name: calckey_redis
    networks:
      - calcnet
    volumes:
      - ./redis:/data

  db:
    restart: unless-stopped
<<<<<<< HEAD
    image: docker.io/postgres:13.9-alpine
=======
    image: docker.io/postgres:12.2-alpine
    container_name: calckey_db
>>>>>>> 206223ef
    networks:
      - calcnet
    env_file:
      - .config/docker.env
    volumes:
      - ./db:/var/lib/postgresql/data

#  es:
#   restart: unless-stopped
#   image: docker.elastic.co/elasticsearch/elasticsearch-oss:6.4.2
#   environment:
#      - "ES_JAVA_OPTS=-Xms512m -Xmx512m"
#      - "TAKE_FILE_OWNERSHIP=111"
#    networks:
#      - calcnet
#    volumes:
#      - ./elasticsearch:/usr/share/elasticsearch/data

networks:
  calcnet:
    #  web:
    #    external:
    #      name: web<|MERGE_RESOLUTION|>--- conflicted
+++ resolved
@@ -31,12 +31,8 @@
 
   db:
     restart: unless-stopped
-<<<<<<< HEAD
     image: docker.io/postgres:13.9-alpine
-=======
-    image: docker.io/postgres:12.2-alpine
     container_name: calckey_db
->>>>>>> 206223ef
     networks:
       - calcnet
     env_file:
