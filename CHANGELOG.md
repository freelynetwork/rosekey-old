<!--
## 12.x.x (unreleased)

### Improvements

### Bugfixes
- 

You should also include the user name that made the change.
-->

## 12.x.x (unreleased)

### Improvements
- Server: Allow GET method for some endpoints @syuilo
- Server: Add rate limit to i/notifications @tamaina
<<<<<<< HEAD
- Client: Improve files page of control panel @syuilo
- Migrate to Yarn Berry (v3.2.1) @ThatOneCalculator
	- You may have to `yarn run clean-all` and `yarn set version berry` before running `yarn install` if you're still on yarn classic
=======
- Client: Improve control panel @syuilo
- Client: Show warning in control panel when there is an unresolved abuse report @syuilo
- Make possible to delete an account by admin @syuilo
- Improve player detection in URL preview @mei23
- Add Badge Image to Push Notification #8012 @tamaina
- Client: Removing entries from a clip @futchitwo
- Server: Supports IPv6 on Redis transport. @mei23  
  IPv4/IPv6 is used by default. You can tune this behavior via `redis.family`.
>>>>>>> 31d73f46

### Bugfixes
- Server: Fix GenerateVideoThumbnail failed @mei23
- Server: Ensure temp directory cleanup @Johann150
- favicons of federated instances not showing @syuilo
- Admin: The checkbox for blocking an instance works again @Johann150

## 12.111.1 (2022/06/13)

### Bugfixes
- some fixes of multiple notification read @tamaina
- some GenerateVideoThumbnail failed @Johann150
- Client: デッキでウィジェットの情報が保存されない問題を修正 @syuilo
- Client: ギャラリーの投稿を開こうとすると編集画面が表示される @futchitwo

## 12.111.0 (2022/06/11)
### Note
- Node.js 16.15.0 or later is required

### Improvements
- Supports Unicode Emoji 14.0 @mei23
- プッシュ通知を複数アカウント対応に #7667 @tamaina
- プッシュ通知にクリックやactionを設定 #7667 @tamaina
- ドライブに画像ファイルをアップロードするときオリジナル画像を破棄してwebpublicのみ保持するオプション @tamaina
- Server: always remove completed tasks of job queue @Johann150
- Client: アバターの設定で画像をクロップできるように @syuilo
- Client: make emoji stand out more on reaction button @Johann150
- Client: display URL of QR code for TOTP registration @tamaina
- Client: render quote renote CWs as MFM @pixeldesu
- API: notifications/readは配列でも受け付けるように #7667 @tamaina
- API: ユーザー検索で、クエリがusernameの条件を満たす場合はusernameもLIKE検索するように @tamaina
- MFM: Allow speed changes in all animated MFMs @Johann150
- The theme color is now better validated. @Johann150
  Your own theme color may be unset if it was in an invalid format.
  Admins should check their instance settings if in doubt.
- Perform port diagnosis at startup only when Listen fails @mei23
- Rate limiting is now also usable for non-authenticated users. @Johann150 @mei23
  Admins should make sure the reverse proxy sets the `X-Forwarded-For` header to the original address.

### Bugfixes
- Server: keep file order of note attachement @Johann150
- Server: fix missing foreign key for reports leading to reports page being unusable @Johann150
- Server: fix internal in-memory caching @Johann150
- Server: prevent crash when processing certain PNGs @syuilo
- Server: Fix unable to generate video thumbnails @mei23
- Server: Fix `Cannot find module` issue @mei23
- Federation: Add rel attribute to host-meta @mei23
- Federation: add id for activitypub follows @Johann150
- Federation: use `source` instead of `_misskey_content` @Johann150
- Federation: ensure resolver does not fetch local resources via HTTP(S) @Johann150
- Federation: correctly render empty note text @Johann150
- Federation: Fix quote renotes containing no text being federated correctly @Johann150
- Federation: remove duplicate br tag/newline @Johann150
- Federation: add missing authorization checks @Johann150
- Client: fix profile picture height in mentions @tamaina
- Client: fix abuse reports page to be able to show all reports @Johann150
- Client: fix settings page @tamaina
- Client: fix profile tabs @futchitwo
- Client: fix popout URL @futchitwo
- Client: correctly handle MiAuth URLs with query string @sn0w
- Client: ノート詳細ページの新しいノートを表示する機能の動作が正しくなるように修正する @xianonn
- MFM: more animated functions support `speed` parameter @futchitwo
- MFM: limit large MFM @Johann150

## 12.110.1 (2022/04/23)

### Bugfixes
- Fix GOP rendering @syuilo
- Improve performance of antenna, clip, and list @xianonn

## 12.110.0 (2022/04/11)

### Improvements
- Improve webhook @syuilo
- Client: Show loading icon on splash screen @syuilo

### Bugfixes
- API: parameter validation of users/show was wrong
- Federation: リモートインスタンスへのダイレクト投稿が届かない問題を修正 @syuilo

## 12.109.2 (2022/04/03)

### Bugfixes
- API: admin/update-meta was not working @syuilo
- Client: テーマを切り替えたり読み込んだりするとmeta[name="theme-color"]のcontentがundefinedになる問題を修正 @tamaina

## 12.109.1 (2022/04/02)

### Bugfixes
- API: Renoteが行えない問題を修正

## 12.109.0 (2022/04/02)

### Improvements
- Webhooks @syuilo
- Bull Dashboardを組み込み、ジョブキューの確認や操作を行えるように @syuilo
  - Bull Dashboardを開くには、最初だけ一旦ログアウトしてから再度管理者権限を持つアカウントでログインする必要があります
- Check that installed Node.js version fulfills version requirement @ThatOneCalculator
- Server: overall performance improvements @syuilo
- Federation: avoid duplicate activity delivery @Johann150
- Federation: limit federation of reactions on direct notes @Johann150
- Client: タッチパッド・タッチスクリーンでのデッキの操作性を向上 @tamaina

### Bugfixes
- email address validation was not working @ybw2016v
- API: fix endpoint endpoint @Johann150
- API: fix admin/meta endpoint @syuilo
- API: improved validation and documentation for endpoints that accept different variants of input @Johann150
- API: `notes/create`: The `mediaIds` property is now deprecated. @Johann150
  - Use `fileIds` instead, it has the same behaviour.
- Client: URIエンコーディングが異常でdecodeURIComponentが失敗するとURLが表示できなくなる問題を修正 @tamaina

## 12.108.1 (2022/03/12)

### Bugfixes
- リレーが動作しない問題を修正 @xianonn
- ulidを使用していると動作しない問題を修正 @syuilo
- 外部からOGPが正しく取得できない問題を修正 @syuilo
- instance can not get the files from other instance when there are items in allowedPrivateNetworks in .config/default.yml @ybw2016v

## 12.108.0 (2022/03/09)

### NOTE
このバージョンからNode v16.14.0以降が必要です

### Changes
- ノートの最大文字数を設定できる機能が廃止され、デフォルトで一律3000文字になりました @syuilo
- Misskey can no longer terminate HTTPS connections. @Johann150
  - If you did not use a reverse proxy (e.g. nginx) before, you will probably need to adjust
    your configuration file and set up a reverse proxy. The `https` configuration key is no
    longer recognized!

### Improvements
- インスタンスデフォルトテーマを設定できるように @syuilo
- ミュートに期限を設定できるように @syuilo
- アンケートが終了したときに通知が作成されるように @syuilo
- プロフィールの追加情報を最大16まで保存できるように @syuilo
- 連合チャートにPub&Subを追加 @syuilo
- 連合チャートにActiveを追加 @syuilo
- デフォルトで10秒以上時間がかかるデータベースへのクエリは中断されるように @syuilo
	- 設定ファイルの`db.extra`に`statement_timeout`を設定することでタイムアウト時間を変更できます
- Client: スプラッシュスクリーンにインスタンスのアイコンを表示するように @syuilo

### Bugfixes
- Client: リアクションピッカーの高さが低くなったまま戻らないことがあるのを修正 @syuilo
- Client: ユーザー名オートコンプリートが正しく動作しない問題を修正 @syuilo
- Client: タッチ操作だとウィジェットの編集がしにくいのを修正 @xianonn
- Client: register_note_view_interruptor()が動かないのを修正 @syuilo
- Client: iPhone X以降(?)でページの内容が全て表示しきれないのを修正 @tamaina
- Client: fix image caption on mobile @nullobsi

## 12.107.0 (2022/02/12)

### Improvements
- クライアント: テーマを追加 @syuilo

### Bugfixes
- API: stats APIで内部エラーが発生する問題を修正 @syuilo
- クライアント: ソフトミュートですべてがマッチしてしまう場合があるのを修正 @tamaina
- クライアント: デバイスのスクリーンのセーフエリアを考慮するように @syuilo
- クライアント: 一部環境でサイドバーの投稿ボタンが表示されない問題を修正 @syuilo

## 12.106.3 (2022/02/11)

### Improvements
- クライアント: スマートフォンでの余白を調整 @syuilo

### Bugfixes
- クライアント: ノートの詳細が表示されない問題を修正 @syuilo

## 12.106.2 (2022/02/11)

### Bugfixes
- クライアント: 削除したノートがタイムラインから自動で消えない問題を修正 @syuilo
- クライアント: リアクション数が正しくないことがある問題を修正 @syuilo
- 一部環境でマイグレーションが動作しない問題を修正 @syuilo

## 12.106.1 (2022/02/11)

### Bugfixes
- クライアント: ワードミュートが保存できない問題を修正 @syuilo

## 12.106.0 (2022/02/11)

### Improvements
- Improve federation chart @syuilo
- クライアント: リアクションピッカーのサイズを設定できるように @syuilo
- クライアント: リアクションピッカーの幅、高さ制限を緩和 @syuilo
- Docker: Update to Node v16.13.2 @mei23
- Update dependencies

### Bugfixes
- validate regular expressions in word mutes @Johann150

## 12.105.0 (2022/02/09)

### Improvements
- インスタンスのテーマカラーを設定できるように @syuilo

### Bugfixes
- 一部環境でマイグレーションが失敗する問題を修正 @syuilo

## 12.104.0 (2022/02/09)

### Note
ビルドする前に`yarn clean`を実行してください。

このリリースはマイグレーションの規模が大きいため、インスタンスによってはマイグレーションに時間がかかる可能性があります。
マイグレーションが終わらない場合は、チャートの情報はリセットされてしまいますが`__chart__`で始まるテーブルの**レコード**を全て削除(テーブル自体は消さないでください)してから再度試す方法もあります。

### Improvements
- チャートエンジンの強化 @syuilo
	- テーブルサイズの削減
	- notes/instance/perUserNotesチャートに添付ファイル付きノートの数を追加
	- activeUsersチャートに新しい項目を追加
	- federationチャートに新しい項目を追加
	- apRequestチャートを追加
	- networkチャート廃止
- クライアント: 自インスタンス情報ページでチャートを見れるように @syuilo
- クライアント: デバイスの種類を手動指定できるように @syuilo
- クライアント: UIのアイコンを更新 @syuilo
- クライアント: UIのアイコンをセルフホスティングするように @syuilo
- NodeInfo のユーザー数と投稿数の内容を見直す @xianonn

### Bugfixes
- Client: タイムライン種別を切り替えると「新しいノートがあります」の表示が残留してしまうのを修正 @tamaina
- Client: UIのサイズがおかしくなる問題の修正 @tamaina
- Client: Setting instance information of notes to always show breaks the timeline @Johann150
- Client: 環境に依っては返信する際のカーソル位置が正しくない問題を修正 @syuilo
- Client: コントロールパネルのユーザー、ファイルにて、インスタンスの表示範囲切り替えが機能しない問題を修正 @syuilo
- Client: アップデートお知らせダイアログが出ないのを修正 @syuilo
- Client: Follows/Followers Visibility changes won't be saved unless clicking on an other checkbox @Johann150
- API: Fix API cast @mei23
- add instance favicon where it's missing @solfisher
- チャートの定期resyncが動作していない問題を修正 @syuilo

## 12.103.1 (2022/02/02)

### Bugfixes
- クライアント: ツールチップの表示位置が正しくない問題を修正

## 12.103.0 (2022/02/02)

### Improvements
- クライアント: 連合インスタンスページからインスタンス情報再取得を行えるように

### Bugfixes
- クライアント: 投稿のNSFW画像を表示したあとにリアクションが更新されると画像が非表示になる問題を修正
- クライアント: 「クリップ」ページが開かない問題を修正
- クライアント: トレンドウィジェットが動作しないのを修正
- クライアント: フェデレーションウィジェットが動作しないのを修正
- クライアント: リアクション設定で絵文字ピッカーが開かないのを修正
- クライアント: DMページでメンションが含まれる問題を修正
- クライアント: 投稿フォームのハッシュタグ保持フィールドが動作しない問題を修正
- クライアント: サイドビューが動かないのを修正
- クライアント: ensure that specified users does not get duplicates
- Add `img-src` and `media-src` directives to `Content-Security-Policy` for
  files and media proxy

## 12.102.1 (2022/01/27)
### Bugfixes
- チャットが表示できない問題を修正

## 12.102.0 (2022/01/27)

### NOTE
アップデート後、一部カスタム絵文字が表示できなくなる場合があります。その場合、一旦絵文字管理ページから絵文字を一括エクスポートし、再度コントロールパネルから一括インポートすると直ります。
⚠ 12.102.0以前にエクスポートされたzipとは互換性がありません。アップデートしてからエクスポートを行なってください。

### Changes
- Room機能が削除されました
  - 後日別リポジトリとして復活予定です
- リバーシ機能が削除されました
  - 後日別リポジトリとして復活予定です
- Chat UIが削除されました
- ノートに添付できるファイルの数が16に増えました
- カスタム絵文字にSVGを指定した場合、PNGに変換されて表示されるようになりました

### Improvements
- カスタム絵文字一括編集機能
- カスタム絵文字一括インポート
- 投稿フォームで一時的に投稿するアカウントを切り替えられるように
- Unifying Misskey-specific IRIs in JSON-LD `@context`
- クライアントのパフォーマンス向上
- セキュリティの向上

### Bugfixes
- アップロードエラー時の処理を修正

## 12.101.1 (2021/12/29)

### Bugfixes
- SVG絵文字が表示できないのを修正
- エクスポートした絵文字の拡張子がfalseになることがあるのを修正

## 12.101.0 (2021/12/29)

### Improvements
- クライアント: ノートプレビューの精度を改善
- クライアント: MFM sparkleエフェクトの改善
- クライアント: デザインの調整
- セキュリティの向上

### Bugfixes
- クライアント: 一部のコンポーネントが裏に隠れるのを修正
- fix html blockquote conversion

## 12.100.2 (2021/12/18)

### Bugfixes
- クライアント: Deckカラムの増減がページをリロードするまで正しく反映されない問題を修正
- クライアント: 一部のコンポーネントが裏に隠れるのを修正
- クライアント: カスタム絵文字一覧ページの負荷が高いのを修正

## 12.100.1 (2021/12/17)

### Bugfixes
- クライアント: デザインの調整

## 12.100.0 (2021/12/17)

### Improvements
- クライアント: モバイルでの各種メニュー、リアクションピッカーの表示を改善

### Bugfixes
- クライアント: 一部のコンポーネントが裏に隠れるのを修正

## 12.99.3 (2021/12/14)
### Bugfixes
- クライアント: オートコンプリートがダイアログの裏に隠れる問題を修正

## 12.99.2 (2021/12/14)

## 12.99.1 (2021/12/14)

## 12.99.0 (2021/12/14)

### Improvements
- Added a user-level instance mute in user settings
- フォローエクスポートでミュートしているユーザーを含めないオプションを追加
- フォローエクスポートで使われていないアカウントを含めないオプションを追加
- カスタム絵文字エクスポート機能
- チャートのパフォーマンスの改善
- グループから抜けられるように

### Bugfixes
- クライアント: タッチ機能付きディスプレイを使っていてマウス操作をしている場合に一部機能が動作しない問題を修正
- クライアント: クリップの設定を編集できない問題を修正
- クライアント: メニューなどがウィンドウの裏に隠れる問題を修正

## 12.98.0 (2021/12/03)

### Improvements
- API: /antennas/notes API で日付による絞り込みができるように
- クライアント: アンケートに投票する際に確認ダイアログを出すように
- クライアント: Renoteなノート詳細ページから元のノートページに遷移できるように
- クライアント: 画像ポップアップでクリックで閉じられるように
- クライアント: デザインの調整
- フォロワーを解除できる機能

### Bugfixes
- クライアント: LTLやGTLが無効になっている場合でもUI上にタブが表示される問題を修正
- クライアント: ログインにおいてパスワードが誤っている際のエラーメッセージが正しく表示されない問題を修正
- クライアント: リアクションツールチップ、Renoteツールチップのユーザーの並び順を修正
- クライアント: サウンドのマスターボリュームが正しく保存されない問題を修正
- クライアント: 一部環境において通知が表示されると操作不能になる問題を修正
- クライアント: モバイルでタップしたときにツールチップが表示される問題を修正
- クライアント: リモートインスタンスのノートに返信するとき、対象のノートにそのリモートインスタンス内のユーザーへのメンションが含まれていると、返信テキスト内にローカルユーザーへのメンションとして引き継がれてしまう場合がある問題を修正
- クライアント: 画像ビューワーで全体表示した時に上側の一部しか表示されない画像がある問題を修正
- API: ユーザーを取得時に条件によっては内部エラーになる問題を修正

### Changes
- クライアント: ノートにモデレーターバッジを表示するのを廃止

## 12.97.0 (2021/11/19)

### Improvements
- クライアント: 返信先やRenoteに対しても自動折りたたみされるように
- クライアント: 長いスレッドの表示を改善
- クライアント: 翻訳にもMFMを適用し、元の文章の改行などを保持するように
- クライアント: アカウント削除に確認ダイアログを出すように

### Bugfixes
- クライアント: ユーザー検索の「全て」が動作しない問題を修正
- クライアント: リアクション一覧、Renote一覧ツールチップのスタイルを修正

## 12.96.1 (2021/11/13)
### Improvements
- npm scriptの互換性を向上

## 12.96.0 (2021/11/13)

### Improvements
- フォロー/フォロワーを非公開にできるように
- インスタンスプロフィールレンダリング ready
- 通知のリアクションアイコンをホバーで拡大できるように
- RenoteボタンをホバーでRenoteしたユーザー一覧を表示するように
- 返信の際にメンションを含めるように
- 通報があったときに管理者へEメールで通知されるように
- メールアドレスのバリデーションを強化

### Bugfixes
- アカウント削除処理があると高負荷になる問題を修正
- クライアント: 長いメニューが画面からはみ出す問題を修正
- クライアント: コントロールパネルのジョブキューに個々のジョブが表示されないのを修正
- クライアント: fix missing i18n string
- fix html conversion issue with code blocks

### Changes
- ノートにモバイルからの投稿か否かの情報を含めないように

## 12.95.0 (2021/10/31)

### Improvements
- スレッドミュート機能

### Bugfixes
- リレー向けのActivityが一部実装で除外されてしまうことがあるのを修正
- 削除したノートやユーザーがリモートから参照されると復活することがあるのを修正
- クライアント: ページ編集時のドロップダウンメニューなどが動作しない問題を修正
- クライアント: コントロールパネルのカスタム絵文字タブが切り替わらないように見える問題を修正
- API: ユーザー情報の hasUnreadChannel が常に false になっている問題を修正

## 12.94.1 (2021/10/25)

### Improvements

### Bugfixes
- クライアント: ユーザーページのナビゲーションが失敗する問題を修正

## 12.94.0 (2021/10/25)

### Improvements
- クライアント: 画像ビューアを強化
- クライアント: メンションにユーザーのアバターを表示するように
- クライアント: デザインの調整
- クライアント: twemojiをセルフホスティングするように

### Bugfixes
- クライアント: CWで画像が隠されたとき、画像の高さがおかしいことになる問題を修正

### NOTE
- このバージョンから、iOS 15未満のサポートがされなくなります。対象のバージョンをお使いの方は、iOSのバージョンアップを行ってください。

## 12.93.2 (2021/10/23)

### Bugfixes
- クライアント: ウィジェットを追加できない問題を修正

## 12.93.1 (2021/10/23)

### Bugfixes
- クライアント: 通知上でローカルのリアクションが表示されないのを修正

## 12.93.0 (2021/10/23)

### Improvements
- クライアント: コントロールパネルのパフォーマンスを改善
- クライアント: 自分のリアクション一覧を見れるように
	- 設定により、リアクション一覧を全員に公開することも可能
- クライアント: ユーザー検索の精度を強化
- クライアント: 新しいライトテーマを追加
- クライアント: 新しいダークテーマを追加
- API: ユーザーのリアクション一覧を取得する users/reactions を追加
- API: users/search および users/search-by-username-and-host を強化
- ミュート及びブロックのインポートを行えるように
- クライアント: /share のクエリでリプライやファイル等の情報を渡せるように
- チャートのsyncを毎日0時に自動で行うように

### Bugfixes
- クライアント: テーマの管理が行えない問題を修正
- API: アプリケーション通知が取得できない問題を修正
- クライアント: リモートノートで意図せずローカルカスタム絵文字が使われてしまうことがあるのを修正
- ActivityPub: not reacted な Undo.Like がinboxに滞留するのを修正

### Changes
- 連合の考慮に問題があることなどが分かったため、モデレーターをブロックできない仕様を廃止しました
- データベースにログを保存しないようになりました
	- ログを永続化したい場合はsyslogを利用してください

## 12.92.0 (2021/10/16)

### Improvements
- アカウント登録にメールアドレスの設定を必須にするオプション
- クライアント: 全体的なUIのブラッシュアップ
- クライアント: MFM関数構文のサジェストを実装
- クライアント: ノート本文を投稿フォーム内でプレビューできるように
- クライアント: 未読の通知のみ表示する機能
- クライアント: 通知ページで通知の種類によるフィルタ
- クライアント: アニメーションを減らす設定の適用範囲を拡充
- クライアント: 新しいダークテーマを追加
- クライアント: テーマコンパイラに hue と saturate 関数を追加
- ActivityPub: HTML -> MFMの変換を強化
- API: グループから抜ける users/groups/leave エンドポイントを実装
- API: i/notifications に unreadOnly オプションを追加
- API: ap系のエンドポイントをログイン必須化+レートリミット追加
- MFM: Add tag syntaxes of bold <b></b> and strikethrough <s></s>

### Bugfixes
- Fix createDeleteAccountJob
- admin inbox queue does not show individual jobs
- クライアント: ヘッダーのタブが折り返される問題を修正
- クライアント: ヘッダーにタブが表示されている状態でタイトルをクリックしたときにタブ選択が表示されるのを修正
- クライアント: ユーザーページのタブが機能していない問題を修正
- クライアント: ピン留めユーザーの設定項目がない問題を修正
- クライアント: Deck UIにおいて、重ねたカラムの片方を畳んだ状態で右に出すと表示が壊れる問題を修正
- API: 管理者およびモデレーターをブロックできてしまう問題を修正
- MFM: Mentions in the link label are parsed as text
- MFM: Add a property to the URL node indicating whether it was enclosed in <>
- MFM: Disallows < and > in hashtags

### Changes
- 保守性やユーザビリティの観点から、Misskeyのコマンドラインオプションが削除されました。
	- 必要であれば、代わりに環境変数で設定することができます
- MFM: パフォーマンス、保守性、構文誤認識抑制の観点から、旧関数構文のサポートが削除されました。
	- 旧構文(`[foo bar]`)を使用せず、現行の構文(`$[foo bar]`)を使用してください。

## 12.91.0 (2021/09/22)

### Improvements
- ActivityPub: リモートユーザーのDeleteアクティビティに対応
- ActivityPub: add resolver check for blocked instance
- ActivityPub: deliverキューのメモリ使用量を削減
- API: 管理者用アカウント削除APIを実装(/admin/accounts/delete)
	- リモートユーザーの削除も可能に
- アカウントが凍結された場合に、凍結された旨を表示してからログアウトするように
- 凍結されたアカウントにログインしようとしたときに、凍結されている旨を表示するように
- リスト、アンテナタイムラインを個別ページとして分割
- UIの改善
- MFMにsparklesエフェクトを追加
- 非ログイン自は更新ダイアログを出さないように
- クライアント起動時、アップデートが利用可能な場合エラー表示およびダイアログ表示しないように

### Bugfixes
- アカウントデータのエクスポート/インポート処理ができない問題を修正
- アンテナの既読が付かない問題を修正
- popupで設定ページを表示すると、アカウントの削除ページにアクセスすることができない問題を修正
- "問題が発生しました"ウィンドウを開くと☓ボタンがなくて閉じれない問題を修正

## 12.90.1 (2021/09/05)

### Bugfixes
- Dockerfileを修正
- ノート翻訳時に公開範囲が考慮されていない問題を修正

## 12.90.0 (2021/09/04)

### Improvements
- 藍モード、および藍ウィジェット
	- クライアントに藍ちゃんを召喚することができるようになりました。
- URLからのアップロード, APの添付ファイル, 外部ファイルのプロキシ等では、Privateアドレス等へのリクエストは拒否されるようになりました。
	- developmentで動作している場合は、この制限は適用されません。
	- Proxy使用時には、この制限は適用されません。
		Proxy使用時に同等の制限を行いたい場合は、Proxy側で設定を行う必要があります。
	- `default.yml`にて`allowedPrivateNetworks`にCIDRを追加することにより、宛先ネットワークを指定してこの制限から除外することが出来ます。
- アップロード, ダウンロード出来るファイルサイズにハードリミットが適用されるようになりました。(約250MB)
	- `default.yml`にて`maxFileSize`を変更することにより、制限値を変更することが出来ます。

### Bugfixes
- 管理者が最初にサインアップするページでログインされないのを修正
- CWを維持する設定を復活
- クライアントの表示を修正

## 12.89.2 (2021/08/24)

### Bugfixes
- カスタムCSSを有効にしているとエラーになる問題を修正

## 12.89.1 (2021/08/24)

### Improvements
- クライアントのデザインの調整

### Bugfixes
- 翻訳でDeepLのProアカウントに対応していない問題を修正
- インスタンス設定でDeepLのAuth Keyが空で表示される問題を修正
- セキュリティの向上

## 12.89.0 (2021/08/21)

### Improvements
- アカウント削除の安定性を向上
- 絵文字オートコンプリートの挙動を改修
- localStorageのaccountsはindexedDBで保持するように
- ActivityPub: ジョブキューの試行タイミングを調整 (#7635)
- API: sw/unregisterを追加
- ワードミュートのドキュメントを追加
- クライアントのデザインの調整
- 依存関係の更新

### Bugfixes
- チャンネルを作成しているとアカウントを削除できないのを修正
- ノートの「削除して編集」をするとアンケートの選択肢が[object Object]になる問題を修正

## 12.88.0 (2021/08/17)

### Features
- ノートの翻訳機能を追加
  - 有効にするには、サーバー管理者がDeepLの無料アカウントを登録し、取得した認証キーを「インスタンス設定 > その他 > DeepL Auth Key」に設定する必要があります。
- Misskey更新時にダイアログを表示するように
- ジョブキューウィジェットに警報音を鳴らす設定を追加

### Improvements
- ブロックの挙動を改修
	- ブロックされたユーザーがブロックしたユーザーに対してアクション出来ないようになりました。詳細はドキュメントをご確認ください。
- UIデザインの調整
- データベースのインデックスを最適化
- Proxy使用時にKeep-Aliveをサポート
- DNSキャッシュでネガティブキャッシュをサポート
- 依存関係の更新

### Bugfixes
- タッチ操作でウィンドウを閉じることができない問題を修正
- Renoteされた時刻が投稿された時刻のように表示される問題を修正
- コントロールパネルでファイルを削除した際の表示を修正
- ActivityPub: 長いユーザーの名前や自己紹介の対応

## 12.87.0 (2021/08/12)

### Improvements
- 絵文字オートコンプリートで一文字目は最近使った絵文字をサジェストするように
- 絵文字オートコンプリートのパフォーマンスを改善
- about-misskeyページにドキュメントへのリンクを追加
- Docker: Node.jsを16.6.2に
- 依存関係の更新
- 翻訳の更新

### Bugfixes
- Misskey更新時、テーマキャッシュの影響でスタイルがおかしくなる問題を修正

## 12.86.0 (2021/08/11)

### Improvements
- ドキュメントの更新
	- ドキュメントにchangelogを追加
- ぼかし効果のオプションを追加
- Vueを3.2.1に更新
- UIの調整

### Bugfixes
- ハッシュタグ入力が空のときに#が付くのを修正
- フォローリクエストのEメール通知を修正<|MERGE_RESOLUTION|>--- conflicted
+++ resolved
@@ -14,11 +14,6 @@
 ### Improvements
 - Server: Allow GET method for some endpoints @syuilo
 - Server: Add rate limit to i/notifications @tamaina
-<<<<<<< HEAD
-- Client: Improve files page of control panel @syuilo
-- Migrate to Yarn Berry (v3.2.1) @ThatOneCalculator
-	- You may have to `yarn run clean-all` and `yarn set version berry` before running `yarn install` if you're still on yarn classic
-=======
 - Client: Improve control panel @syuilo
 - Client: Show warning in control panel when there is an unresolved abuse report @syuilo
 - Make possible to delete an account by admin @syuilo
@@ -27,7 +22,8 @@
 - Client: Removing entries from a clip @futchitwo
 - Server: Supports IPv6 on Redis transport. @mei23  
   IPv4/IPv6 is used by default. You can tune this behavior via `redis.family`.
->>>>>>> 31d73f46
+- Migrate to Yarn Berry (v3.2.1) @ThatOneCalculator
+	- You may have to `yarn run clean-all` and `yarn set version berry` before running `yarn install` if you're still on yarn classic
 
 ### Bugfixes
 - Server: Fix GenerateVideoThumbnail failed @mei23
