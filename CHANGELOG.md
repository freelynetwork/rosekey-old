--- conflicted
+++ resolved
@@ -98,7 +98,6 @@
 - Client: Add rss-ticker widget @syuilo
 - Client: Removing entries from a clip @futchitwo
 - Client: Poll highlights in explore page @syuilo
-<<<<<<< HEAD
 - Client: Improve deck UI @syuilo
 - Client: Word mute also checks content warnings @Johann150
 - Client: メニューからページをリロードできるように @syuilo
@@ -106,9 +105,7 @@
 - Client: For notes with specified visibility, show recipients when hovering over visibility symbol. @Johann150
 - Client: Make widgets available again on a tablet @syuilo
 - ユーザーにモデレーションメモを残せる機能 @syuilo
-=======
 - Client: Add timeline page that can be viewed when not logged in @futchitwo
->>>>>>> b55b3763
 - Make possible to delete an account by admin @syuilo
 - Improve player detection in URL preview @mei23
 - Add Badge Image to Push Notification #8012 @tamaina
