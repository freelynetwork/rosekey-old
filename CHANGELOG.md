<!--
## 12.x.x (unreleased)

### Improvements

### Bugfixes
- 

You should also include the user name that made the change.
-->

## 12.x.x (unreleased)

### Changes
- ハイライトがみつけるに統合されました
- カスタム絵文字ページはインスタンス情報ページに統合されました
- 連合ページはインスタンス情報ページに統合されました

### Improvements
- Server: Allow GET method for some endpoints @syuilo
- Server: Add rate limit to i/notifications @tamaina
- Client: Improve control panel @syuilo
- Client: Show warning in control panel when there is an unresolved abuse report @syuilo
- Client: Add instance-cloud widget @syuilo
- Client: Add rss-ticker widget @syuilo
- Client: Removing entries from a clip @futchitwo
- Client: Poll highlights in explore page @syuilo
- Client: Improve deck UI @syuilo
- Client: Word mute also checks content warnings @Johann150
- ユーザーにモデレーションメモを残せる機能 @syuilo
- Make possible to delete an account by admin @syuilo
- Improve player detection in URL preview @mei23
- Add Badge Image to Push Notification #8012 @tamaina
- Server: Improve performance
- Server: Supports IPv6 on Redis transport. @mei23  
  IPv4/IPv6 is used by default. You can tune this behavior via `redis.family`.
<<<<<<< HEAD
- Migrate to Yarn Berry (v3.2.1) @ThatOneCalculator
	- You may have to `yarn run clean-all` and `yarn set version berry` before running `yarn install` if you're still on yarn classic
=======
- Server: Add possibility to log IP addresses of users @syuilo
- Add additional drive capacity change support @CyberRex0
>>>>>>> 4f0878e2

### Bugfixes
- Server: Fix GenerateVideoThumbnail failed @mei23
- Server: Ensure temp directory cleanup @Johann150
- favicons of federated instances not showing @syuilo
- Admin: The checkbox for blocking an instance works again @Johann150
- Client: Prevent access to user pages when not logged in @pixeldesu @Johann150
- Client: Disable some hotkeys (e.g. for creating a post) for not logged in users @pixeldesu
- Client: Ask users that are not logged in to log in when trying to vote in a poll @Johann150
- Instance mutes also apply in antennas etc. @Johann150

## 12.111.1 (2022/06/13)

### Bugfixes
- some fixes of multiple notification read @tamaina
- some GenerateVideoThumbnail failed @Johann150
- Client: デッキでウィジェットの情報が保存されない問題を修正 @syuilo
- Client: ギャラリーの投稿を開こうとすると編集画面が表示される @futchitwo

## 12.111.0 (2022/06/11)
### Note
- Node.js 16.15.0 or later is required

### Improvements
- Supports Unicode Emoji 14.0 @mei23
- プッシュ通知を複数アカウント対応に #7667 @tamaina
- プッシュ通知にクリックやactionを設定 #7667 @tamaina
- ドライブに画像ファイルをアップロードするときオリジナル画像を破棄してwebpublicのみ保持するオプション @tamaina
- Server: always remove completed tasks of job queue @Johann150
- Client: アバターの設定で画像をクロップできるように @syuilo
- Client: make emoji stand out more on reaction button @Johann150
- Client: display URL of QR code for TOTP registration @tamaina
- Client: render quote renote CWs as MFM @pixeldesu
- API: notifications/readは配列でも受け付けるように #7667 @tamaina
- API: ユーザー検索で、クエリがusernameの条件を満たす場合はusernameもLIKE検索するように @tamaina
- MFM: Allow speed changes in all animated MFMs @Johann150
- The theme color is now better validated. @Johann150
  Your own theme color may be unset if it was in an invalid format.
  Admins should check their instance settings if in doubt.
- Perform port diagnosis at startup only when Listen fails @mei23
- Rate limiting is now also usable for non-authenticated users. @Johann150 @mei23
  Admins should make sure the reverse proxy sets the `X-Forwarded-For` header to the original address.

### Bugfixes
- Server: keep file order of note attachement @Johann150
- Server: fix missing foreign key for reports leading to reports page being unusable @Johann150
- Server: fix internal in-memory caching @Johann150
- Server: prevent crash when processing certain PNGs @syuilo
- Server: Fix unable to generate video thumbnails @mei23
- Server: Fix `Cannot find module` issue @mei23
- Federation: Add rel attribute to host-meta @mei23
- Federation: add id for activitypub follows @Johann150
- Federation: use `source` instead of `_misskey_content` @Johann150
- Federation: ensure resolver does not fetch local resources via HTTP(S) @Johann150
- Federation: correctly render empty note text @Johann150
- Federation: Fix quote renotes containing no text being federated correctly @Johann150
- Federation: remove duplicate br tag/newline @Johann150
- Federation: add missing authorization checks @Johann150
- Client: fix profile picture height in mentions @tamaina
- Client: fix abuse reports page to be able to show all reports @Johann150
- Client: fix settings page @tamaina
- Client: fix profile tabs @futchitwo
- Client: fix popout URL @futchitwo
- Client: correctly handle MiAuth URLs with query string @sn0w
- Client: ノート詳細ページの新しいノートを表示する機能の動作が正しくなるように修正する @xianonn
- MFM: more animated functions support `speed` parameter @futchitwo
- MFM: limit large MFM @Johann150

## 12.110.1 (2022/04/23)

### Bugfixes
- Fix GOP rendering @syuilo
- Improve performance of antenna, clip, and list @xianonn

## 12.110.0 (2022/04/11)

### Improvements
- Improve webhook @syuilo
- Client: Show loading icon on splash screen @syuilo

### Bugfixes
- API: parameter validation of users/show was wrong
- Federation: リモートインスタンスへのダイレクト投稿が届かない問題を修正 @syuilo

## 12.109.2 (2022/04/03)

### Bugfixes
- API: admin/update-meta was not working @syuilo
- Client: テーマを切り替えたり読み込んだりするとmeta[name="theme-color"]のcontentがundefinedになる問題を修正 @tamaina

## 12.109.1 (2022/04/02)

### Bugfixes
- API: Renoteが行えない問題を修正

## 12.109.0 (2022/04/02)

### Improvements
- Webhooks @syuilo
- Bull Dashboardを組み込み、ジョブキューの確認や操作を行えるように @syuilo
  - Bull Dashboardを開くには、最初だけ一旦ログアウトしてから再度管理者権限を持つアカウントでログインする必要があります
- Check that installed Node.js version fulfills version requirement @ThatOneCalculator
- Server: overall performance improvements @syuilo
- Federation: avoid duplicate activity delivery @Johann150
- Federation: limit federation of reactions on direct notes @Johann150
- Client: タッチパッド・タッチスクリーンでのデッキの操作性を向上 @tamaina

### Bugfixes
- email address validation was not working @ybw2016v
- API: fix endpoint endpoint @Johann150
- API: fix admin/meta endpoint @syuilo
- API: improved validation and documentation for endpoints that accept different variants of input @Johann150
- API: `notes/create`: The `mediaIds` property is now deprecated. @Johann150
  - Use `fileIds` instead, it has the same behaviour.
- Client: URIエンコーディングが異常でdecodeURIComponentが失敗するとURLが表示できなくなる問題を修正 @tamaina

## 12.108.1 (2022/03/12)

### Bugfixes
- リレーが動作しない問題を修正 @xianonn
- ulidを使用していると動作しない問題を修正 @syuilo
- 外部からOGPが正しく取得できない問題を修正 @syuilo
- instance can not get the files from other instance when there are items in allowedPrivateNetworks in .config/default.yml @ybw2016v

## 12.108.0 (2022/03/09)

### NOTE
このバージョンからNode v16.14.0以降が必要です

### Changes
- ノートの最大文字数を設定できる機能が廃止され、デフォルトで一律3000文字になりました @syuilo
- Misskey can no longer terminate HTTPS connections. @Johann150
  - If you did not use a reverse proxy (e.g. nginx) before, you will probably need to adjust
    your configuration file and set up a reverse proxy. The `https` configuration key is no
    longer recognized!

### Improvements
- インスタンスデフォルトテーマを設定できるように @syuilo
- ミュートに期限を設定できるように @syuilo
- アンケートが終了したときに通知が作成されるように @syuilo
- プロフィールの追加情報を最大16まで保存できるように @syuilo
- 連合チャートにPub&Subを追加 @syuilo
- 連合チャートにActiveを追加 @syuilo
- デフォルトで10秒以上時間がかかるデータベースへのクエリは中断されるように @syuilo
	- 設定ファイルの`db.extra`に`statement_timeout`を設定することでタイムアウト時間を変更できます
- Client: スプラッシュスクリーンにインスタンスのアイコンを表示するように @syuilo

### Bugfixes
- Client: リアクションピッカーの高さが低くなったまま戻らないことがあるのを修正 @syuilo
- Client: ユーザー名オートコンプリートが正しく動作しない問題を修正 @syuilo
- Client: タッチ操作だとウィジェットの編集がしにくいのを修正 @xianonn
- Client: register_note_view_interruptor()が動かないのを修正 @syuilo
- Client: iPhone X以降(?)でページの内容が全て表示しきれないのを修正 @tamaina
- Client: fix image caption on mobile @nullobsi

## 12.107.0 (2022/02/12)

### Improvements
- クライアント: テーマを追加 @syuilo

### Bugfixes
- API: stats APIで内部エラーが発生する問題を修正 @syuilo
- クライアント: ソフトミュートですべてがマッチしてしまう場合があるのを修正 @tamaina
- クライアント: デバイスのスクリーンのセーフエリアを考慮するように @syuilo
- クライアント: 一部環境でサイドバーの投稿ボタンが表示されない問題を修正 @syuilo

## 12.106.3 (2022/02/11)

### Improvements
- クライアント: スマートフォンでの余白を調整 @syuilo

### Bugfixes
- クライアント: ノートの詳細が表示されない問題を修正 @syuilo

## 12.106.2 (2022/02/11)

### Bugfixes
- クライアント: 削除したノートがタイムラインから自動で消えない問題を修正 @syuilo
- クライアント: リアクション数が正しくないことがある問題を修正 @syuilo
- 一部環境でマイグレーションが動作しない問題を修正 @syuilo

## 12.106.1 (2022/02/11)

### Bugfixes
- クライアント: ワードミュートが保存できない問題を修正 @syuilo

## 12.106.0 (2022/02/11)

### Improvements
- Improve federation chart @syuilo
- クライアント: リアクションピッカーのサイズを設定できるように @syuilo
- クライアント: リアクションピッカーの幅、高さ制限を緩和 @syuilo
- Docker: Update to Node v16.13.2 @mei23
- Update dependencies

### Bugfixes
- validate regular expressions in word mutes @Johann150

## 12.105.0 (2022/02/09)

### Improvements
- インスタンスのテーマカラーを設定できるように @syuilo

### Bugfixes
- 一部環境でマイグレーションが失敗する問題を修正 @syuilo

## 12.104.0 (2022/02/09)

### Note
ビルドする前に`yarn clean`を実行してください。

このリリースはマイグレーションの規模が大きいため、インスタンスによってはマイグレーションに時間がかかる可能性があります。
マイグレーションが終わらない場合は、チャートの情報はリセットされてしまいますが`__chart__`で始まるテーブルの**レコード**を全て削除(テーブル自体は消さないでください)してから再度試す方法もあります。

### Improvements
- チャートエンジンの強化 @syuilo
	- テーブルサイズの削減
	- notes/instance/perUserNotesチャートに添付ファイル付きノートの数を追加
	- activeUsersチャートに新しい項目を追加
	- federationチャートに新しい項目を追加
	- apRequestチャートを追加
	- networkチャート廃止
- クライアント: 自インスタンス情報ページでチャートを見れるように @syuilo
- クライアント: デバイスの種類を手動指定できるように @syuilo
- クライアント: UIのアイコンを更新 @syuilo
- クライアント: UIのアイコンをセルフホスティングするように @syuilo
- NodeInfo のユーザー数と投稿数の内容を見直す @xianonn

### Bugfixes
- Client: タイムライン種別を切り替えると「新しいノートがあります」の表示が残留してしまうのを修正 @tamaina
- Client: UIのサイズがおかしくなる問題の修正 @tamaina
- Client: Setting instance information of notes to always show breaks the timeline @Johann150
- Client: 環境に依っては返信する際のカーソル位置が正しくない問題を修正 @syuilo
- Client: コントロールパネルのユーザー、ファイルにて、インスタンスの表示範囲切り替えが機能しない問題を修正 @syuilo
- Client: アップデートお知らせダイアログが出ないのを修正 @syuilo
- Client: Follows/Followers Visibility changes won't be saved unless clicking on an other checkbox @Johann150
- API: Fix API cast @mei23
- add instance favicon where it's missing @solfisher
- チャートの定期resyncが動作していない問題を修正 @syuilo

## 12.103.1 (2022/02/02)

### Bugfixes
- クライアント: ツールチップの表示位置が正しくない問題を修正

## 12.103.0 (2022/02/02)

### Improvements
- クライアント: 連合インスタンスページからインスタンス情報再取得を行えるように

### Bugfixes
- クライアント: 投稿のNSFW画像を表示したあとにリアクションが更新されると画像が非表示になる問題を修正
- クライアント: 「クリップ」ページが開かない問題を修正
- クライアント: トレンドウィジェットが動作しないのを修正
- クライアント: フェデレーションウィジェットが動作しないのを修正
- クライアント: リアクション設定で絵文字ピッカーが開かないのを修正
- クライアント: DMページでメンションが含まれる問題を修正
- クライアント: 投稿フォームのハッシュタグ保持フィールドが動作しない問題を修正
- クライアント: サイドビューが動かないのを修正
- クライアント: ensure that specified users does not get duplicates
- Add `img-src` and `media-src` directives to `Content-Security-Policy` for
  files and media proxy

## 12.102.1 (2022/01/27)
### Bugfixes
- チャットが表示できない問題を修正

## 12.102.0 (2022/01/27)

### NOTE
アップデート後、一部カスタム絵文字が表示できなくなる場合があります。その場合、一旦絵文字管理ページから絵文字を一括エクスポートし、再度コントロールパネルから一括インポートすると直ります。
⚠ 12.102.0以前にエクスポートされたzipとは互換性がありません。アップデートしてからエクスポートを行なってください。

### Changes
- Room機能が削除されました
  - 後日別リポジトリとして復活予定です
- リバーシ機能が削除されました
  - 後日別リポジトリとして復活予定です
- Chat UIが削除されました
- ノートに添付できるファイルの数が16に増えました
- カスタム絵文字にSVGを指定した場合、PNGに変換されて表示されるようになりました

### Improvements
- カスタム絵文字一括編集機能
- カスタム絵文字一括インポート
- 投稿フォームで一時的に投稿するアカウントを切り替えられるように
- Unifying Misskey-specific IRIs in JSON-LD `@context`
- クライアントのパフォーマンス向上
- セキュリティの向上

### Bugfixes
- アップロードエラー時の処理を修正

## 12.101.1 (2021/12/29)

### Bugfixes
- SVG絵文字が表示できないのを修正
- エクスポートした絵文字の拡張子がfalseになることがあるのを修正

## 12.101.0 (2021/12/29)

### Improvements
- クライアント: ノートプレビューの精度を改善
- クライアント: MFM sparkleエフェクトの改善
- クライアント: デザインの調整
- セキュリティの向上

### Bugfixes
- クライアント: 一部のコンポーネントが裏に隠れるのを修正
- fix html blockquote conversion

## 12.100.2 (2021/12/18)

### Bugfixes
- クライアント: Deckカラムの増減がページをリロードするまで正しく反映されない問題を修正
- クライアント: 一部のコンポーネントが裏に隠れるのを修正
- クライアント: カスタム絵文字一覧ページの負荷が高いのを修正

## 12.100.1 (2021/12/17)

### Bugfixes
- クライアント: デザインの調整

## 12.100.0 (2021/12/17)

### Improvements
- クライアント: モバイルでの各種メニュー、リアクションピッカーの表示を改善

### Bugfixes
- クライアント: 一部のコンポーネントが裏に隠れるのを修正

## 12.99.3 (2021/12/14)
### Bugfixes
- クライアント: オートコンプリートがダイアログの裏に隠れる問題を修正

## 12.99.2 (2021/12/14)

## 12.99.1 (2021/12/14)

## 12.99.0 (2021/12/14)

### Improvements
- Added a user-level instance mute in user settings
- フォローエクスポートでミュートしているユーザーを含めないオプションを追加
- フォローエクスポートで使われていないアカウントを含めないオプションを追加
- カスタム絵文字エクスポート機能
- チャートのパフォーマンスの改善
- グループから抜けられるように

### Bugfixes
- クライアント: タッチ機能付きディスプレイを使っていてマウス操作をしている場合に一部機能が動作しない問題を修正
- クライアント: クリップの設定を編集できない問題を修正
- クライアント: メニューなどがウィンドウの裏に隠れる問題を修正

## 12.98.0 (2021/12/03)

### Improvements
- API: /antennas/notes API で日付による絞り込みができるように
- クライアント: アンケートに投票する際に確認ダイアログを出すように
- クライアント: Renoteなノート詳細ページから元のノートページに遷移できるように
- クライアント: 画像ポップアップでクリックで閉じられるように
- クライアント: デザインの調整
- フォロワーを解除できる機能

### Bugfixes
- クライアント: LTLやGTLが無効になっている場合でもUI上にタブが表示される問題を修正
- クライアント: ログインにおいてパスワードが誤っている際のエラーメッセージが正しく表示されない問題を修正
- クライアント: リアクションツールチップ、Renoteツールチップのユーザーの並び順を修正
- クライアント: サウンドのマスターボリュームが正しく保存されない問題を修正
- クライアント: 一部環境において通知が表示されると操作不能になる問題を修正
- クライアント: モバイルでタップしたときにツールチップが表示される問題を修正
- クライアント: リモートインスタンスのノートに返信するとき、対象のノートにそのリモートインスタンス内のユーザーへのメンションが含まれていると、返信テキスト内にローカルユーザーへのメンションとして引き継がれてしまう場合がある問題を修正
- クライアント: 画像ビューワーで全体表示した時に上側の一部しか表示されない画像がある問題を修正
- API: ユーザーを取得時に条件によっては内部エラーになる問題を修正

### Changes
- クライアント: ノートにモデレーターバッジを表示するのを廃止

## 12.97.0 (2021/11/19)

### Improvements
- クライアント: 返信先やRenoteに対しても自動折りたたみされるように
- クライアント: 長いスレッドの表示を改善
- クライアント: 翻訳にもMFMを適用し、元の文章の改行などを保持するように
- クライアント: アカウント削除に確認ダイアログを出すように

### Bugfixes
- クライアント: ユーザー検索の「全て」が動作しない問題を修正
- クライアント: リアクション一覧、Renote一覧ツールチップのスタイルを修正

## 12.96.1 (2021/11/13)
### Improvements
- npm scriptの互換性を向上

## 12.96.0 (2021/11/13)

### Improvements
- フォロー/フォロワーを非公開にできるように
- インスタンスプロフィールレンダリング ready
- 通知のリアクションアイコンをホバーで拡大できるように
- RenoteボタンをホバーでRenoteしたユーザー一覧を表示するように
- 返信の際にメンションを含めるように
- 通報があったときに管理者へEメールで通知されるように
- メールアドレスのバリデーションを強化

### Bugfixes
- アカウント削除処理があると高負荷になる問題を修正
- クライアント: 長いメニューが画面からはみ出す問題を修正
- クライアント: コントロールパネルのジョブキューに個々のジョブが表示されないのを修正
- クライアント: fix missing i18n string
- fix html conversion issue with code blocks

### Changes
- ノートにモバイルからの投稿か否かの情報を含めないように

## 12.95.0 (2021/10/31)

### Improvements
- スレッドミュート機能

### Bugfixes
- リレー向けのActivityが一部実装で除外されてしまうことがあるのを修正
- 削除したノートやユーザーがリモートから参照されると復活することがあるのを修正
- クライアント: ページ編集時のドロップダウンメニューなどが動作しない問題を修正
- クライアント: コントロールパネルのカスタム絵文字タブが切り替わらないように見える問題を修正
- API: ユーザー情報の hasUnreadChannel が常に false になっている問題を修正

## 12.94.1 (2021/10/25)

### Improvements

### Bugfixes
- クライアント: ユーザーページのナビゲーションが失敗する問題を修正

## 12.94.0 (2021/10/25)

### Improvements
- クライアント: 画像ビューアを強化
- クライアント: メンションにユーザーのアバターを表示するように
- クライアント: デザインの調整
- クライアント: twemojiをセルフホスティングするように

### Bugfixes
- クライアント: CWで画像が隠されたとき、画像の高さがおかしいことになる問題を修正

### NOTE
- このバージョンから、iOS 15未満のサポートがされなくなります。対象のバージョンをお使いの方は、iOSのバージョンアップを行ってください。

## 12.93.2 (2021/10/23)

### Bugfixes
- クライアント: ウィジェットを追加できない問題を修正

## 12.93.1 (2021/10/23)

### Bugfixes
- クライアント: 通知上でローカルのリアクションが表示されないのを修正

## 12.93.0 (2021/10/23)

### Improvements
- クライアント: コントロールパネルのパフォーマンスを改善
- クライアント: 自分のリアクション一覧を見れるように
	- 設定により、リアクション一覧を全員に公開することも可能
- クライアント: ユーザー検索の精度を強化
- クライアント: 新しいライトテーマを追加
- クライアント: 新しいダークテーマを追加
- API: ユーザーのリアクション一覧を取得する users/reactions を追加
- API: users/search および users/search-by-username-and-host を強化
- ミュート及びブロックのインポートを行えるように
- クライアント: /share のクエリでリプライやファイル等の情報を渡せるように
- チャートのsyncを毎日0時に自動で行うように

### Bugfixes
- クライアント: テーマの管理が行えない問題を修正
- API: アプリケーション通知が取得できない問題を修正
- クライアント: リモートノートで意図せずローカルカスタム絵文字が使われてしまうことがあるのを修正
- ActivityPub: not reacted な Undo.Like がinboxに滞留するのを修正

### Changes
- 連合の考慮に問題があることなどが分かったため、モデレーターをブロックできない仕様を廃止しました
- データベースにログを保存しないようになりました
	- ログを永続化したい場合はsyslogを利用してください

## 12.92.0 (2021/10/16)

### Improvements
- アカウント登録にメールアドレスの設定を必須にするオプション
- クライアント: 全体的なUIのブラッシュアップ
- クライアント: MFM関数構文のサジェストを実装
- クライアント: ノート本文を投稿フォーム内でプレビューできるように
- クライアント: 未読の通知のみ表示する機能
- クライアント: 通知ページで通知の種類によるフィルタ
- クライアント: アニメーションを減らす設定の適用範囲を拡充
- クライアント: 新しいダークテーマを追加
- クライアント: テーマコンパイラに hue と saturate 関数を追加
- ActivityPub: HTML -> MFMの変換を強化
- API: グループから抜ける users/groups/leave エンドポイントを実装
- API: i/notifications に unreadOnly オプションを追加
- API: ap系のエンドポイントをログイン必須化+レートリミット追加
- MFM: Add tag syntaxes of bold <b></b> and strikethrough <s></s>

### Bugfixes
- Fix createDeleteAccountJob
- admin inbox queue does not show individual jobs
- クライアント: ヘッダーのタブが折り返される問題を修正
- クライアント: ヘッダーにタブが表示されている状態でタイトルをクリックしたときにタブ選択が表示されるのを修正
- クライアント: ユーザーページのタブが機能していない問題を修正
- クライアント: ピン留めユーザーの設定項目がない問題を修正
- クライアント: Deck UIにおいて、重ねたカラムの片方を畳んだ状態で右に出すと表示が壊れる問題を修正
- API: 管理者およびモデレーターをブロックできてしまう問題を修正
- MFM: Mentions in the link label are parsed as text
- MFM: Add a property to the URL node indicating whether it was enclosed in <>
- MFM: Disallows < and > in hashtags

### Changes
- 保守性やユーザビリティの観点から、Misskeyのコマンドラインオプションが削除されました。
	- 必要であれば、代わりに環境変数で設定することができます
- MFM: パフォーマンス、保守性、構文誤認識抑制の観点から、旧関数構文のサポートが削除されました。
	- 旧構文(`[foo bar]`)を使用せず、現行の構文(`$[foo bar]`)を使用してください。

## 12.91.0 (2021/09/22)

### Improvements
- ActivityPub: リモートユーザーのDeleteアクティビティに対応
- ActivityPub: add resolver check for blocked instance
- ActivityPub: deliverキューのメモリ使用量を削減
- API: 管理者用アカウント削除APIを実装(/admin/accounts/delete)
	- リモートユーザーの削除も可能に
- アカウントが凍結された場合に、凍結された旨を表示してからログアウトするように
- 凍結されたアカウントにログインしようとしたときに、凍結されている旨を表示するように
- リスト、アンテナタイムラインを個別ページとして分割
- UIの改善
- MFMにsparklesエフェクトを追加
- 非ログイン自は更新ダイアログを出さないように
- クライアント起動時、アップデートが利用可能な場合エラー表示およびダイアログ表示しないように

### Bugfixes
- アカウントデータのエクスポート/インポート処理ができない問題を修正
- アンテナの既読が付かない問題を修正
- popupで設定ページを表示すると、アカウントの削除ページにアクセスすることができない問題を修正
- "問題が発生しました"ウィンドウを開くと☓ボタンがなくて閉じれない問題を修正

## 12.90.1 (2021/09/05)

### Bugfixes
- Dockerfileを修正
- ノート翻訳時に公開範囲が考慮されていない問題を修正

## 12.90.0 (2021/09/04)

### Improvements
- 藍モード、および藍ウィジェット
	- クライアントに藍ちゃんを召喚することができるようになりました。
- URLからのアップロード, APの添付ファイル, 外部ファイルのプロキシ等では、Privateアドレス等へのリクエストは拒否されるようになりました。
	- developmentで動作している場合は、この制限は適用されません。
	- Proxy使用時には、この制限は適用されません。
		Proxy使用時に同等の制限を行いたい場合は、Proxy側で設定を行う必要があります。
	- `default.yml`にて`allowedPrivateNetworks`にCIDRを追加することにより、宛先ネットワークを指定してこの制限から除外することが出来ます。
- アップロード, ダウンロード出来るファイルサイズにハードリミットが適用されるようになりました。(約250MB)
	- `default.yml`にて`maxFileSize`を変更することにより、制限値を変更することが出来ます。

### Bugfixes
- 管理者が最初にサインアップするページでログインされないのを修正
- CWを維持する設定を復活
- クライアントの表示を修正

## 12.89.2 (2021/08/24)

### Bugfixes
- カスタムCSSを有効にしているとエラーになる問題を修正

## 12.89.1 (2021/08/24)

### Improvements
- クライアントのデザインの調整

### Bugfixes
- 翻訳でDeepLのProアカウントに対応していない問題を修正
- インスタンス設定でDeepLのAuth Keyが空で表示される問題を修正
- セキュリティの向上

## 12.89.0 (2021/08/21)

### Improvements
- アカウント削除の安定性を向上
- 絵文字オートコンプリートの挙動を改修
- localStorageのaccountsはindexedDBで保持するように
- ActivityPub: ジョブキューの試行タイミングを調整 (#7635)
- API: sw/unregisterを追加
- ワードミュートのドキュメントを追加
- クライアントのデザインの調整
- 依存関係の更新

### Bugfixes
- チャンネルを作成しているとアカウントを削除できないのを修正
- ノートの「削除して編集」をするとアンケートの選択肢が[object Object]になる問題を修正

## 12.88.0 (2021/08/17)

### Features
- ノートの翻訳機能を追加
  - 有効にするには、サーバー管理者がDeepLの無料アカウントを登録し、取得した認証キーを「インスタンス設定 > その他 > DeepL Auth Key」に設定する必要があります。
- Misskey更新時にダイアログを表示するように
- ジョブキューウィジェットに警報音を鳴らす設定を追加

### Improvements
- ブロックの挙動を改修
	- ブロックされたユーザーがブロックしたユーザーに対してアクション出来ないようになりました。詳細はドキュメントをご確認ください。
- UIデザインの調整
- データベースのインデックスを最適化
- Proxy使用時にKeep-Aliveをサポート
- DNSキャッシュでネガティブキャッシュをサポート
- 依存関係の更新

### Bugfixes
- タッチ操作でウィンドウを閉じることができない問題を修正
- Renoteされた時刻が投稿された時刻のように表示される問題を修正
- コントロールパネルでファイルを削除した際の表示を修正
- ActivityPub: 長いユーザーの名前や自己紹介の対応

## 12.87.0 (2021/08/12)

### Improvements
- 絵文字オートコンプリートで一文字目は最近使った絵文字をサジェストするように
- 絵文字オートコンプリートのパフォーマンスを改善
- about-misskeyページにドキュメントへのリンクを追加
- Docker: Node.jsを16.6.2に
- 依存関係の更新
- 翻訳の更新

### Bugfixes
- Misskey更新時、テーマキャッシュの影響でスタイルがおかしくなる問題を修正

## 12.86.0 (2021/08/11)

### Improvements
- ドキュメントの更新
	- ドキュメントにchangelogを追加
- ぼかし効果のオプションを追加
- Vueを3.2.1に更新
- UIの調整

### Bugfixes
- ハッシュタグ入力が空のときに#が付くのを修正
- フォローリクエストのEメール通知を修正<|MERGE_RESOLUTION|>--- conflicted
+++ resolved
@@ -34,13 +34,10 @@
 - Server: Improve performance
 - Server: Supports IPv6 on Redis transport. @mei23  
   IPv4/IPv6 is used by default. You can tune this behavior via `redis.family`.
-<<<<<<< HEAD
+- Server: Add possibility to log IP addresses of users @syuilo
+- Add additional drive capacity change support @CyberRex0
 - Migrate to Yarn Berry (v3.2.1) @ThatOneCalculator
 	- You may have to `yarn run clean-all` and `yarn set version berry` before running `yarn install` if you're still on yarn classic
-=======
-- Server: Add possibility to log IP addresses of users @syuilo
-- Add additional drive capacity change support @CyberRex0
->>>>>>> 4f0878e2
 
 ### Bugfixes
 - Server: Fix GenerateVideoThumbnail failed @mei23
