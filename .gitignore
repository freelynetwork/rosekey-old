--- conflicted
+++ resolved
@@ -41,8 +41,6 @@
 .DS_Store
 files
 ormconfig.json
-<<<<<<< HEAD
-/custom
 packages/backend/assets/instance.css
 
 # blender backups
@@ -54,7 +52,4 @@
 
 # old yarn
 .yarn
-yarn*
-=======
-packages/backend/assets/instance.css
->>>>>>> 44f59394
+yarn*