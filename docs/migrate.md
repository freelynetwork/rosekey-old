--- conflicted
+++ resolved
@@ -1,8 +1,4 @@
-<<<<<<< HEAD
-# 🚚 Migrating from Misskey to Firefish
-=======
 # 🚚 Migrating from Misskey/FoundKey to Calckey
->>>>>>> 9c2264fb
 
 All the guides below assume you're starting in the root of the repo directory.
 
@@ -106,8 +102,4 @@
 
 ## Reverse
 
-<<<<<<< HEAD
-You ***cannot*** migrate back to Misskey from Firefish due to re-hashing passwords on signin with argon2. You can migrate from Firefish to Foundkey, though.
-=======
-You ***cannot*** migrate back to Misskey from Calckey due to re-hashing passwords on signin with argon2. You can migrate from Calckey to FoundKey, although this is not recommended due to FoundKey being end-of-life.
->>>>>>> 9c2264fb
+You ***cannot*** migrate back to Misskey from Calckey due to re-hashing passwords on signin with argon2. You can migrate from Calckey to FoundKey, although this is not recommended due to FoundKey being end-of-life.