--- conflicted
+++ resolved
@@ -6,11 +6,7 @@
 
 ---
 
-<<<<<<< HEAD
-Firefish includes several third-party Open-Source softwares.
-=======
 These specific configuration directories:
->>>>>>> 9c2264fb
 
 - .config/
 - custom/assets/
