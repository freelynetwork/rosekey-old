--- conflicted
+++ resolved
@@ -28,16 +28,10 @@
 License: MIT
 https://github.com/infinitered/nsfwjs/blob/master/LICENSE
 
-<<<<<<< HEAD
 Chiptune2.js by Simon Gündling
 License: MIT
 https://github.com/deskjet/chiptune2.js#license
 
-libopenmpt (as part of openmpt) by OpenMPT
-License: BSD 3-Clause
-https://github.com/OpenMPT/openmpt/blob/master/LICENSE
-=======
 Licenses for all softwares and software libraries installed via the Node Package Manager ("npm") can be found by running the following shell command in the root directory of this repository:
 
-pnpm licenses list
->>>>>>> 1514d1b8
+pnpm licenses list