--- conflicted
+++ resolved
@@ -3,9 +3,5 @@
  - 'packages/backend/native-utils'
  - 'packages/client'
  - 'packages/sw'
-<<<<<<< HEAD
- - 'packages/firefish-js'
-=======
  - 'packages/calckey-js'
- - 'packages/megalodon'
->>>>>>> 9c2264fb
+ - 'packages/megalodon'