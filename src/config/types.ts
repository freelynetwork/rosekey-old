/**
 * ユーザーが設定する必要のある情報
 */
export type Source = {
	repository_url?: string;
	feedback_url?: string;
	url: string;
	port: number;
	https?: { [x: string]: string };
	disableHsts?: boolean;
	db: {
		host: string;
		port: number;
		db: string;
		user: string;
		pass: string;
		disableCache?: boolean;
		extra?: { [x: string]: string };
	};
	redis: {
		host: string;
		port: number;
		pass: string;
		db?: number;
		prefix?: string;
	};
	elasticsearch: {
		host: string;
		port: number;
		pass: string;
		index?: string;
	};

	autoAdmin?: boolean;

	proxy?: string;
	proxySmtp?: string;

	accesslog?: string;

	clusterLimit?: number;

	id: string;

	outgoingAddressFamily?: 'ipv4' | 'ipv6' | 'dual';

	deliverJobConcurrency?: number;
	inboxJobConcurrency?: number;
<<<<<<< HEAD
=======

	syslog: {
		host: string;
		port: number;
	};
>>>>>>> 71d4d51f
};

/**
 * Groundpolisが自動的に(ユーザーが設定した情報から推論して)設定する情報
 */
export type Mixin = {
	host: string;
	hostname: string;
	scheme: string;
	wsScheme: string;
	apiUrl: string;
	wsUrl: string;
	authUrl: string;
	driveUrl: string;
	userAgent: string;
};

export type Config = Source & Mixin;<|MERGE_RESOLUTION|>--- conflicted
+++ resolved
@@ -46,14 +46,11 @@
 
 	deliverJobConcurrency?: number;
 	inboxJobConcurrency?: number;
-<<<<<<< HEAD
-=======
 
 	syslog: {
 		host: string;
 		port: number;
 	};
->>>>>>> 71d4d51f
 };
 
 /**
