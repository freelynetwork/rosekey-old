import * as P from 'parsimmon';
import parseAcct from '../misc/acct/parse';
import { toUnicode } from 'punycode';
import { takeWhile } from '../prelude/array';
import { Tree } from '../prelude/tree';
import * as T from '../prelude/tree';

const emojiRegex = /((?:\ud83d[\udc68\udc69])(?:\ud83c[\udffb-\udfff])?\u200d(?:\u2695\ufe0f|\u2696\ufe0f|\u2708\ufe0f|\ud83c[\udf3e\udf73\udf93\udfa4\udfa8\udfeb\udfed]|\ud83d[\udcbb\udcbc\udd27\udd2c\ude80\ude92]|\ud83e[\uddb0-\uddb3])|(?:\ud83c[\udfcb\udfcc]|\ud83d[\udd74\udd75]|\u26f9)((?:\ud83c[\udffb-\udfff]|\ufe0f)\u200d[\u2640\u2642]\ufe0f)|(?:\ud83c[\udfc3\udfc4\udfca]|\ud83d[\udc6e\udc71\udc73\udc77\udc81\udc82\udc86\udc87\ude45-\ude47\ude4b\ude4d\ude4e\udea3\udeb4-\udeb6]|\ud83e[\udd26\udd35\udd37-\udd39\udd3d\udd3e\uddb8\uddb9\uddd6-\udddd])(?:\ud83c[\udffb-\udfff])?\u200d[\u2640\u2642]\ufe0f|(?:\ud83d\udc68\u200d\u2764\ufe0f\u200d\ud83d\udc8b\u200d\ud83d\udc68|\ud83d\udc68\u200d\ud83d\udc68\u200d\ud83d\udc66\u200d\ud83d\udc66|\ud83d\udc68\u200d\ud83d\udc68\u200d\ud83d\udc67\u200d\ud83d[\udc66\udc67]|\ud83d\udc68\u200d\ud83d\udc69\u200d\ud83d\udc66\u200d\ud83d\udc66|\ud83d\udc68\u200d\ud83d\udc69\u200d\ud83d\udc67\u200d\ud83d[\udc66\udc67]|\ud83d\udc69\u200d\u2764\ufe0f\u200d\ud83d\udc8b\u200d\ud83d[\udc68\udc69]|\ud83d\udc69\u200d\ud83d\udc69\u200d\ud83d\udc66\u200d\ud83d\udc66|\ud83d\udc69\u200d\ud83d\udc69\u200d\ud83d\udc67\u200d\ud83d[\udc66\udc67]|\ud83d\udc68\u200d\u2764\ufe0f\u200d\ud83d\udc68|\ud83d\udc68\u200d\ud83d\udc66\u200d\ud83d\udc66|\ud83d\udc68\u200d\ud83d\udc67\u200d\ud83d[\udc66\udc67]|\ud83d\udc68\u200d\ud83d\udc68\u200d\ud83d[\udc66\udc67]|\ud83d\udc68\u200d\ud83d\udc69\u200d\ud83d[\udc66\udc67]|\ud83d\udc69\u200d\u2764\ufe0f\u200d\ud83d[\udc68\udc69]|\ud83d\udc69\u200d\ud83d\udc66\u200d\ud83d\udc66|\ud83d\udc69\u200d\ud83d\udc67\u200d\ud83d[\udc66\udc67]|\ud83d\udc69\u200d\ud83d\udc69\u200d\ud83d[\udc66\udc67]|\ud83c\udff3\ufe0f\u200d\ud83c\udf08|\ud83c\udff4\u200d\u2620\ufe0f|\ud83d\udc41\u200d\ud83d\udde8|\ud83d\udc68\u200d\ud83d[\udc66\udc67]|\ud83d\udc69\u200d\ud83d[\udc66\udc67]|\ud83d\udc6f\u200d\u2640\ufe0f|\ud83d\udc6f\u200d\u2642\ufe0f|\ud83e\udd3c\u200d\u2640\ufe0f|\ud83e\udd3c\u200d\u2642\ufe0f|\ud83e\uddde\u200d\u2640\ufe0f|\ud83e\uddde\u200d\u2642\ufe0f|\ud83e\udddf\u200d\u2640\ufe0f|\ud83e\udddf\u200d\u2642\ufe0f)|[\u0023\u002a\u0030-\u0039]\ufe0f?\u20e3|(?:[\u00a9\u00ae\u2122\u265f]\ufe0f)|(?:\ud83c[\udc04\udd70\udd71\udd7e\udd7f\ude02\ude1a\ude2f\ude37\udf21\udf24-\udf2c\udf36\udf7d\udf96\udf97\udf99-\udf9b\udf9e\udf9f\udfcd\udfce\udfd4-\udfdf\udff3\udff5\udff7]|\ud83d[\udc3f\udc41\udcfd\udd49\udd4a\udd6f\udd70\udd73\udd76-\udd79\udd87\udd8a-\udd8d\udda5\udda8\uddb1\uddb2\uddbc\uddc2-\uddc4\uddd1-\uddd3\udddc-\uddde\udde1\udde3\udde8\uddef\uddf3\uddfa\udecb\udecd-\udecf\udee0-\udee5\udee9\udef0\udef3]|[\u203c\u2049\u2139\u2194-\u2199\u21a9\u21aa\u231a\u231b\u2328\u23cf\u23ed-\u23ef\u23f1\u23f2\u23f8-\u23fa\u24c2\u25aa\u25ab\u25b6\u25c0\u25fb-\u25fe\u2600-\u2604\u260e\u2611\u2614\u2615\u2618\u2620\u2622\u2623\u2626\u262a\u262e\u262f\u2638-\u263a\u2640\u2642\u2648-\u2653\u2660\u2663\u2665\u2666\u2668\u267b\u267f\u2692-\u2697\u2699\u269b\u269c\u26a0\u26a1\u26aa\u26ab\u26b0\u26b1\u26bd\u26be\u26c4\u26c5\u26c8\u26cf\u26d1\u26d3\u26d4\u26e9\u26ea\u26f0-\u26f5\u26f8\u26fa\u26fd\u2702\u2708\u2709\u270f\u2712\u2714\u2716\u271d\u2721\u2733\u2734\u2744\u2747\u2757\u2763\u2764\u27a1\u2934\u2935\u2b05-\u2b07\u2b1b\u2b1c\u2b50\u2b55\u3030\u303d\u3297\u3299])(?:\ufe0f|(?!\ufe0e))|(?:(?:\ud83c[\udfcb\udfcc]|\ud83d[\udd74\udd75\udd90]|[\u261d\u26f7\u26f9\u270c\u270d])(?:\ufe0f|(?!\ufe0e))|(?:\ud83c[\udf85\udfc2-\udfc4\udfc7\udfca]|\ud83d[\udc42\udc43\udc46-\udc50\udc66-\udc69\udc6e\udc70-\udc78\udc7c\udc81-\udc83\udc85-\udc87\udcaa\udd7a\udd95\udd96\ude45-\ude47\ude4b-\ude4f\udea3\udeb4-\udeb6\udec0\udecc]|\ud83e[\udd18-\udd1c\udd1e\udd1f\udd26\udd30-\udd39\udd3d\udd3e\uddb5\uddb6\uddb8\uddb9\uddd1-\udddd]|[\u270a\u270b]))(?:\ud83c[\udffb-\udfff])?|(?:\ud83c\udff4\udb40\udc67\udb40\udc62\udb40\udc65\udb40\udc6e\udb40\udc67\udb40\udc7f|\ud83c\udff4\udb40\udc67\udb40\udc62\udb40\udc73\udb40\udc63\udb40\udc74\udb40\udc7f|\ud83c\udff4\udb40\udc67\udb40\udc62\udb40\udc77\udb40\udc6c\udb40\udc73\udb40\udc7f|\ud83c\udde6\ud83c[\udde8-\uddec\uddee\uddf1\uddf2\uddf4\uddf6-\uddfa\uddfc\uddfd\uddff]|\ud83c\udde7\ud83c[\udde6\udde7\udde9-\uddef\uddf1-\uddf4\uddf6-\uddf9\uddfb\uddfc\uddfe\uddff]|\ud83c\udde8\ud83c[\udde6\udde8\udde9\uddeb-\uddee\uddf0-\uddf5\uddf7\uddfa-\uddff]|\ud83c\udde9\ud83c[\uddea\uddec\uddef\uddf0\uddf2\uddf4\uddff]|\ud83c\uddea\ud83c[\udde6\udde8\uddea\uddec\udded\uddf7-\uddfa]|\ud83c\uddeb\ud83c[\uddee-\uddf0\uddf2\uddf4\uddf7]|\ud83c\uddec\ud83c[\udde6\udde7\udde9-\uddee\uddf1-\uddf3\uddf5-\uddfa\uddfc\uddfe]|\ud83c\udded\ud83c[\uddf0\uddf2\uddf3\uddf7\uddf9\uddfa]|\ud83c\uddee\ud83c[\udde8-\uddea\uddf1-\uddf4\uddf6-\uddf9]|\ud83c\uddef\ud83c[\uddea\uddf2\uddf4\uddf5]|\ud83c\uddf0\ud83c[\uddea\uddec-\uddee\uddf2\uddf3\uddf5\uddf7\uddfc\uddfe\uddff]|\ud83c\uddf1\ud83c[\udde6-\udde8\uddee\uddf0\uddf7-\uddfb\uddfe]|\ud83c\uddf2\ud83c[\udde6\udde8-\udded\uddf0-\uddff]|\ud83c\uddf3\ud83c[\udde6\udde8\uddea-\uddec\uddee\uddf1\uddf4\uddf5\uddf7\uddfa\uddff]|\ud83c\uddf4\ud83c\uddf2|\ud83c\uddf5\ud83c[\udde6\uddea-\udded\uddf0-\uddf3\uddf7-\uddf9\uddfc\uddfe]|\ud83c\uddf6\ud83c\udde6|\ud83c\uddf7\ud83c[\uddea\uddf4\uddf8\uddfa\uddfc]|\ud83c\uddf8\ud83c[\udde6-\uddea\uddec-\uddf4\uddf7-\uddf9\uddfb\uddfd-\uddff]|\ud83c\uddf9\ud83c[\udde6\udde8\udde9\uddeb-\udded\uddef-\uddf4\uddf7\uddf9\uddfb\uddfc\uddff]|\ud83c\uddfa\ud83c[\udde6\uddec\uddf2\uddf3\uddf8\uddfe\uddff]|\ud83c\uddfb\ud83c[\udde6\udde8\uddea\uddec\uddee\uddf3\uddfa]|\ud83c\uddfc\ud83c[\uddeb\uddf8]|\ud83c\uddfd\ud83c\uddf0|\ud83c\uddfe\ud83c[\uddea\uddf9]|\ud83c\uddff\ud83c[\udde6\uddf2\uddfc]|\ud83c[\udccf\udd8e\udd91-\udd9a\udde6-\uddff\ude01\ude32-\ude36\ude38-\ude3a\ude50\ude51\udf00-\udf20\udf2d-\udf35\udf37-\udf7c\udf7e-\udf84\udf86-\udf93\udfa0-\udfc1\udfc5\udfc6\udfc8\udfc9\udfcf-\udfd3\udfe0-\udff0\udff4\udff8-\udfff]|\ud83d[\udc00-\udc3e\udc40\udc44\udc45\udc51-\udc65\udc6a-\udc6d\udc6f\udc79-\udc7b\udc7d-\udc80\udc84\udc88-\udca9\udcab-\udcfc\udcff-\udd3d\udd4b-\udd4e\udd50-\udd67\udda4\uddfb-\ude44\ude48-\ude4a\ude80-\udea2\udea4-\udeb3\udeb7-\udebf\udec1-\udec5\uded0-\uded2\udeeb\udeec\udef4-\udef9]|\ud83e[\udd10-\udd17\udd1d\udd20-\udd25\udd27-\udd2f\udd3a\udd3c\udd40-\udd45\udd47-\udd70\udd73-\udd76\udd7a\udd7c-\udda2\uddb4\uddb7\uddc0-\uddc2\uddd0\uddde-\uddff]|[\u23e9-\u23ec\u23f0\u23f3\u267e\u26ce\u2705\u2728\u274c\u274e\u2753-\u2755\u2795-\u2797\u27b0\u27bf\ue50a])|\ufe0f)/;

type Node<T, P> = { type: T, props: P };

export type MentionNode = Node<'mention', {
	canonical: string,
	username: string,
	host: string,
	acct: string
}>;

export type HashtagNode = Node<'hashtag', {
	hashtag: string
}>;

export type EmojiNode = Node<'emoji', {
	name: string
}>;

export type MfmNode =
	MentionNode |
	HashtagNode |
	EmojiNode |
	Node<string, any>;

export type MfmTree = Tree<MfmNode>;

export type MfmForest = MfmTree[];

export function createLeaf(type: string, props: any): MfmTree {
	return T.createLeaf({ type, props });
}

export function createTree(type: string, children: MfmForest, props: any): MfmTree {
	return T.createTree({ type, props }, children);
}

function getTrailingPosition(x: string): number {
	const brackets = [
		['(', ')'],
		['「', '」'],
	];
	const pendingBrackets = [] as any;
	const end = x.split('').findIndex(char => {
		const closeMatch = brackets.map(x => x[1]).indexOf(char);
		const openMatch = brackets.map(x => x[0]).indexOf(char);
		if (closeMatch != -1) {
			if (pendingBrackets[closeMatch] > 0) {
				pendingBrackets[closeMatch]--;
				return false;
			} else {
				return true;
			}
		} else if (openMatch != -1) {
			pendingBrackets[openMatch] = (pendingBrackets[openMatch] || 0) + 1;
			return false;
		} else {
			return false;
		}
	});
	return end > 0 ? end : x.length;
}

const newline = P((input, i) => {
	if (i == 0 || input[i] == '\n' || input[i - 1] == '\n') {
		return P.makeSuccess(i, null);
	} else {
		return P.makeFailure(i, 'not newline');
	}
});

export const plainParser = P.createLanguage({
	root: r => P.alt(
		r.emoji,
		r.text
	).atLeast(1),

	text: () => P.any.map(x => createLeaf('text', { text: x })),

	//#region Emoji
	emoji: r =>
		P.alt(
<<<<<<< HEAD
			P.regexp(/:(@?[\w-]+(?:@[\w.-]+)?):/, 1)
			.map(x => makeNode('emoji', {
=======
			P.regexp(/:([a-z0-9_+-]+):/i, 1)
			.map(x => createLeaf('emoji', {
>>>>>>> 2ec445f8
				name: x
			})),
			P.regexp(emojiRegex)
			.map(x => createLeaf('emoji', {
				emoji: x
			})),
		),
	//#endregion
});

const mfm = P.createLanguage({
	root: r => P.alt(
		r.big,
		r.small,
		r.bold,
		r.strike,
		r.italic,
		r.motion,
		r.url,
		r.link,
		r.mention,
		r.hashtag,
		r.emoji,
		r.blockCode,
		r.inlineCode,
		r.quote,
		r.math,
		r.search,
		r.title,
		r.center,
		r.text
	).atLeast(1),

	text: () => P.any.map(x => createLeaf('text', { text: x })),

	//#region Big
	big: r =>
		P.regexp(/^\*\*\*([\s\S]+?)\*\*\*/, 1)
		.map(x => createTree('big', P.alt(
			r.strike,
			r.italic,
			r.mention,
			r.hashtag,
			r.emoji,
			r.math,
			r.text
		).atLeast(1).tryParse(x), {})),
	//#endregion

	//#region Small
	small: r =>
		P.regexp(/<small>([\s\S]+?)<\/small>/, 1)
		.map(x => createTree('small', P.alt(
			r.strike,
			r.italic,
			r.mention,
			r.hashtag,
			r.emoji,
			r.math,
			r.text
		).atLeast(1).tryParse(x), {})),
	//#endregion

	//#region Block code
	blockCode: r =>
		newline.then(
			P((input, i) => {
				const text = input.substr(i);
				const match = text.match(/^```(.+?)?\n([\s\S]+?)\n```(\n|$)/i);
				if (!match) return P.makeFailure(i, 'not a blockCode');
				return P.makeSuccess(i + match[0].length, createLeaf('blockCode', { code: match[2], lang: match[1] ? match[1].trim() : null }));
			})
		),
	//#endregion

	//#region Bold
	bold: r =>
		P.regexp(/\*\*([\s\S]+?)\*\*/, 1)
		.map(x => createTree('bold', P.alt(
			r.strike,
			r.italic,
			r.mention,
			r.hashtag,
			r.url,
			r.link,
			r.emoji,
			r.text
		).atLeast(1).tryParse(x), {})),
	//#endregion

	//#region Center
	center: r =>
		P.regexp(/<center>([\s\S]+?)<\/center>/, 1)
		.map(x => createTree('center', P.alt(
			r.big,
			r.small,
			r.bold,
			r.strike,
			r.italic,
			r.motion,
			r.mention,
			r.hashtag,
			r.emoji,
			r.math,
			r.url,
			r.link,
			r.text
		).atLeast(1).tryParse(x), {})),
	//#endregion

	//#region Emoji
	emoji: r =>
		P.alt(
<<<<<<< HEAD
			P.regexp(/:(@?[\w-]+(?:@[\w.-]+)?):/, 1)
			.map(x => makeNode('emoji', {
=======
			P.regexp(/:([a-z0-9_+-]+):/i, 1)
			.map(x => createLeaf('emoji', {
>>>>>>> 2ec445f8
				name: x
			})),
			P.regexp(emojiRegex)
			.map(x => createLeaf('emoji', {
				emoji: x
			})),
		),
	//#endregion

	//#region Hashtag
	hashtag: r =>
		P((input, i) => {
			const text = input.substr(i);
			const match = text.match(/^#([^\s\.,!\?#]+)/i);
			if (!match) return P.makeFailure(i, 'not a hashtag');
			let hashtag = match[1];
			hashtag = hashtag.substr(0, getTrailingPosition(hashtag));
			if (hashtag.match(/^[0-9]+$/)) return P.makeFailure(i, 'not a hashtag');
			if (input[i - 1] != null && input[i - 1].match(/[a-z0-9]/i)) return P.makeFailure(i, 'not a hashtag');
<<<<<<< HEAD
			if (hashtag.length > 100) return P.makeFailure(i, 'not a hashtag');
			return P.makeSuccess(i + ('#' + hashtag).length, makeNode('hashtag', { hashtag: hashtag }));
=======
			if (hashtag.length > 50) return P.makeFailure(i, 'not a hashtag');
			return P.makeSuccess(i + ('#' + hashtag).length, createLeaf('hashtag', { hashtag: hashtag }));
>>>>>>> 2ec445f8
		}),
	//#endregion

	//#region Inline code
	inlineCode: r =>
		P.regexp(/`([^´\n]+?)`/, 1)
		.map(x => createLeaf('inlineCode', { code: x })),
	//#endregion

	//#region Italic
	italic: r =>
		P.regexp(/<i>([\s\S]+?)<\/i>/, 1)
		.map(x => createTree('italic', P.alt(
			r.bold,
			r.strike,
			r.mention,
			r.hashtag,
			r.url,
			r.link,
			r.emoji,
			r.text
		).atLeast(1).tryParse(x), {})),
	//#endregion

	//#region Link
	link: r =>
		P.seqObj(
			['silent', P.string('?').fallback(null).map(x => x != null)] as any,
			P.string('['),
			['text', P.regexp(/[^\n\[\]]+/)] as any,
			P.string(']'),
			P.string('('),
			['url', r.url] as any,
			P.string(')'),
		)
		.map((x: any) => {
			return createTree('link', P.alt(
				r.big,
				r.small,
				r.bold,
				r.strike,
				r.italic,
				r.motion,
				r.emoji,
				r.text
			).atLeast(1).tryParse(x.text), {
				silent: x.silent,
				url: x.url.node.props.url
			});
		}),
	//#endregion

	//#region Math
	math: r =>
		P.regexp(/\\\((.+?)\\\)/, 1)
		.map(x => createLeaf('math', { formula: x })),
	//#endregion

	//#region Mention
	mention: r =>
		P((input, i) => {
			const text = input.substr(i);
			const match = text.match(/^@\w([\w-]*\w)?(?:@[\w\.\-]+\w)?/);
			if (!match) return P.makeFailure(i, 'not a mention');
			if (input[i - 1] != null && input[i - 1].match(/[a-z0-9]/i)) return P.makeFailure(i, 'not a mention');
			return P.makeSuccess(i + match[0].length, match[0]);
		})
		.map(x => {
			const { username, host } = parseAcct(x.substr(1));
			const canonical = host != null ? `@${username}@${toUnicode(host)}` : x;
			return createLeaf('mention', {
				canonical, username, host, acct: x
			});
		}),
	//#endregion

	//#region Motion
	motion: r =>
		P.alt(P.regexp(/\(\(\(([\s\S]+?)\)\)\)/, 1), P.regexp(/<motion>(.+?)<\/motion>/, 1))
		.map(x => createTree('motion', P.alt(
			r.bold,
			r.small,
			r.strike,
			r.italic,
			r.mention,
			r.hashtag,
			r.emoji,
			r.url,
			r.link,
			r.math,
			r.text
		).atLeast(1).tryParse(x), {})),
	//#endregion

	//#region Quote
	quote: r =>
		newline.then(P((input, i) => {
			const text = input.substr(i);
			if (!text.match(/^>[\s\S]+?/)) return P.makeFailure(i, 'not a quote');
			const quote = takeWhile(line => line.startsWith('>'), text.split('\n'));
			const qInner = quote.join('\n').replace(/^>/gm, '').replace(/^ /gm, '');
			if (qInner == '') return P.makeFailure(i, 'not a quote');
			const contents = r.root.tryParse(qInner);
			return P.makeSuccess(i + quote.join('\n').length + 1, createTree('quote', contents, {}));
		})),
	//#endregion

	//#region Search
	search: r =>
		newline.then(P((input, i) => {
			const text = input.substr(i);
			const match = text.match(/^(.+?)( |　)(検索|\[検索\]|Search|\[Search\])(\n|$)/i);
			if (!match) return P.makeFailure(i, 'not a search');
			return P.makeSuccess(i + match[0].length, createLeaf('search', { query: match[1], content: match[0].trim() }));
		})),
	//#endregion

	//#region Strike
	strike: r =>
		P.regexp(/~~(.+?)~~/, 1)
		.map(x => createTree('strike', P.alt(
			r.bold,
			r.italic,
			r.mention,
			r.hashtag,
			r.url,
			r.link,
			r.emoji,
			r.text
		).atLeast(1).tryParse(x), {})),
	//#endregion

	//#region Title
	title: r =>
		newline.then(P((input, i) => {
			const text = input.substr(i);
			const match = text.match(/^((【|\[)(.+?)(】|]))(\n|$)/);
			if (!match) return P.makeFailure(i, 'not a title');
			const q = match[1].trim().substring(1, match[1].length - 1);
			const contents = P.alt(
				r.big,
				r.small,
				r.bold,
				r.strike,
				r.italic,
				r.motion,
				r.url,
				r.link,
				r.mention,
				r.hashtag,
				r.emoji,
				r.inlineCode,
				r.text
			).atLeast(1).tryParse(q);
			return P.makeSuccess(i + match[0].length, createTree('title', contents, {}));
		})),
	//#endregion

	//#region URL
	url: r =>
		P((input, i) => {
			const text = input.substr(i);
			const match = text.match(/^https?:\/\/[\w\/:%#@\$&\?!\(\)\[\]~\.,=\+\-]+/);
			if (!match) return P.makeFailure(i, 'not a url');
			let url = match[0];
			url = url.substr(0, getTrailingPosition(url));
			if (url.endsWith('.')) url = url.substr(0, url.lastIndexOf('.'));
			if (url.endsWith(',')) url = url.substr(0, url.lastIndexOf(','));
			return P.makeSuccess(i + url.length, url);
		})
		.map(x => createLeaf('url', { url: x })),
	//#endregion
});

export default mfm;<|MERGE_RESOLUTION|>--- conflicted
+++ resolved
@@ -87,13 +87,8 @@
 	//#region Emoji
 	emoji: r =>
 		P.alt(
-<<<<<<< HEAD
 			P.regexp(/:(@?[\w-]+(?:@[\w.-]+)?):/, 1)
-			.map(x => makeNode('emoji', {
-=======
-			P.regexp(/:([a-z0-9_+-]+):/i, 1)
 			.map(x => createLeaf('emoji', {
->>>>>>> 2ec445f8
 				name: x
 			})),
 			P.regexp(emojiRegex)
@@ -207,13 +202,8 @@
 	//#region Emoji
 	emoji: r =>
 		P.alt(
-<<<<<<< HEAD
 			P.regexp(/:(@?[\w-]+(?:@[\w.-]+)?):/, 1)
-			.map(x => makeNode('emoji', {
-=======
-			P.regexp(/:([a-z0-9_+-]+):/i, 1)
 			.map(x => createLeaf('emoji', {
->>>>>>> 2ec445f8
 				name: x
 			})),
 			P.regexp(emojiRegex)
@@ -233,13 +223,8 @@
 			hashtag = hashtag.substr(0, getTrailingPosition(hashtag));
 			if (hashtag.match(/^[0-9]+$/)) return P.makeFailure(i, 'not a hashtag');
 			if (input[i - 1] != null && input[i - 1].match(/[a-z0-9]/i)) return P.makeFailure(i, 'not a hashtag');
-<<<<<<< HEAD
 			if (hashtag.length > 100) return P.makeFailure(i, 'not a hashtag');
-			return P.makeSuccess(i + ('#' + hashtag).length, makeNode('hashtag', { hashtag: hashtag }));
-=======
-			if (hashtag.length > 50) return P.makeFailure(i, 'not a hashtag');
 			return P.makeSuccess(i + ('#' + hashtag).length, createLeaf('hashtag', { hashtag: hashtag }));
->>>>>>> 2ec445f8
 		}),
 	//#endregion
 
