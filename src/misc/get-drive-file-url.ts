--- conflicted
+++ resolved
@@ -8,9 +8,9 @@
 
 	if (file.metadata.withoutChunks && file.metadata.isRemote) {
 		if (thumbnail) {
-			return `${config.drive_url}/${file._id}/${generateFilename(file, true)}?thumbnail`;
+			return `${config.driveUrl}/${file._id}/${generateFilename(file, true)}?thumbnail`;
 		} else {
-			return `${config.drive_url}/${file._id}/${generateFilename(file)}?web`;
+			return `${config.driveUrl}/${file._id}/${generateFilename(file)}?web`;
 		}
 	} else if (file.metadata.withoutChunks) {
 		if (thumbnail) {
@@ -20,10 +20,9 @@
 		}
 	} else {
 		if (thumbnail) {
-<<<<<<< HEAD
-			return `${config.drive_url}/${file._id}/${generateFilename(file, true)}?thumbnail`;
+			return `${config.driveUrl}/${file._id}/${generateFilename(file, true)}?thumbnail`;
 		} else {
-			return `${config.drive_url}/${file._id}/${generateFilename(file)}?web`;
+			return `${config.driveUrl}/${file._id}/${generateFilename(file)}?web`;
 		}
 	}
 }
@@ -45,11 +44,6 @@
 			if (file.contentType === 'image/jpeg') ext = '.jpg';
 			if (file.contentType === 'image/png') ext = '.png';
 			if (file.contentType === 'image/webp') ext = '.webp';
-=======
-			return `${config.driveUrl}/${file._id}?thumbnail`;
-		} else {
-			return `${config.driveUrl}/${file._id}?web`;
->>>>>>> d4c7ca76
 		}
 	}
 
