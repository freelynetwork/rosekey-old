--- conflicted
+++ resolved
@@ -11,10 +11,6 @@
 		case 'rip': return '😇';
 		case 'pudding': return '🍮';
 		case 'star': return '⭐';
-<<<<<<< HEAD
-		default: return '';
-=======
 		default: return reaction;
->>>>>>> d38fc490
 	}
 }