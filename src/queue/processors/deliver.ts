--- conflicted
+++ resolved
@@ -62,11 +62,7 @@
 			throw `${res.statusCode} ${res.statusMessage}`;
 		} else {
 			// DNS error, socket error, timeout ...
-<<<<<<< HEAD
-			queueLogger.warn(`deliver failed: ${res} to=${job.data.to}`);
-=======
 			logger.warn(`deliver failed: ${res} to=${job.data.to}`);
->>>>>>> 5a0a2976
 			throw res;
 		}
 	}
