import * as Bull from 'bull';
import * as mongo from 'mongodb';

import { queueLogger } from '../../logger';
import User from '../../../models/user';
import follow from '../../../services/following/create';
import DriveFile from '../../../models/drive-file';
import { getOriginalUrl } from '../../../misc/get-drive-file-url';
import parseAcct from '../../../misc/acct/parse';
import resolveUser from '../../../remote/resolve-user';
import { downloadTextFile } from '../../../misc/download-text-file';
import { isSelfHost, toDbHost } from '../../../misc/convert-host';

const logger = queueLogger.createSubLogger('import-following');

export async function importFollowing(job: Bull.Job, done: any): Promise<void> {
	logger.info(`Importing following of ${job.data.user._id} ...`);

	const user = await User.findOne({
		_id: new mongo.ObjectID(job.data.user._id.toString())
	});

	const file = await DriveFile.findOne({
		_id: new mongo.ObjectID(job.data.fileId.toString())
	});

	const url = getOriginalUrl(file);

	const csv = await downloadTextFile(url);

	let linenum = 0;

	for (const line of csv.trim().split('\n')) {
		linenum++;

		try {
			const { username, host } = parseAcct(line.trim());

			let target = isSelfHost(host) ? await User.findOne({
				host: null,
				usernameLower: username.toLowerCase()
			}) : await User.findOne({
				host: toDbHost(host),
				usernameLower: username.toLowerCase()
			});

			if (host == null && target == null) continue;

			if (target == null) {
				target = await resolveUser(username, host);
			}

<<<<<<< HEAD
			if (target == null) {
				throw `cannot resolve user: @${username}@${host}`;
			}
=======
		// skip myself
		if (target._id.equals(job.data.user._id)) continue;

		logger.info(`Follow ${target._id} ...`);
>>>>>>> f9814d61

			logger.info(`Follow[${linenum}] ${target._id} ...`);

			follow(user, target);
		} catch (e) {
			logger.warn(`Error in line:${linenum} ${e}`);
		}
	}

	logger.succ('Imported');
	done();
}<|MERGE_RESOLUTION|>--- conflicted
+++ resolved
@@ -50,16 +50,12 @@
 				target = await resolveUser(username, host);
 			}
 
-<<<<<<< HEAD
 			if (target == null) {
 				throw `cannot resolve user: @${username}@${host}`;
 			}
-=======
-		// skip myself
-		if (target._id.equals(job.data.user._id)) continue;
 
-		logger.info(`Follow ${target._id} ...`);
->>>>>>> f9814d61
+			// skip myself
+			if (target._id.equals(job.data.user._id)) continue;
 
 			logger.info(`Follow[${linenum}] ${target._id} ...`);
 
