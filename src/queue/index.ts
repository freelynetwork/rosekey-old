import * as Queue from 'bull';
import * as httpSignature from 'http-signature';

import config from '../config';
import { ILocalUser } from '../models/user';
import { program } from '../argv';

import processDeliver from './processors/deliver';
import processInbox from './processors/inbox';
import processDb from './processors/db';
import { queueLogger } from './logger';
import { IDriveFile } from '../models/drive-file';

function initializeQueue(name: string) {
	return new Queue(name, config.redis != null ? {
		redis: {
			port: config.redis.port,
			host: config.redis.host,
			password: config.redis.pass,
			db: config.redis.db || 0,
		},
		prefix: config.redis.prefix ? `${config.redis.prefix}:queue` : 'queue'
	} : null);
}

export const deliverQueue = initializeQueue('deliver');
export const inboxQueue = initializeQueue('inbox');
export const dbQueue = initializeQueue('db');

const deliverLogger = queueLogger.createSubLogger('deliver');
const inboxLogger = queueLogger.createSubLogger('inbox');

deliverQueue
	.on('waiting', (jobId) => deliverLogger.debug(`waiting id=${jobId}`))
	.on('active', (job) => deliverLogger.debug(`active id=${job.id} to=${job.data.to}`))
	.on('completed', (job, result) => deliverLogger.debug(`completed(${result}) id=${job.id} to=${job.data.to}`))
	.on('failed', (job, err) => deliverLogger.warn(`failed(${err}) id=${job.id} to=${job.data.to}`))
	.on('error', (error) => deliverLogger.error(`error ${error}`))
	.on('stalled', (job) => deliverLogger.warn(`stalled id=${job.id} to=${job.data.to}`));

inboxQueue
	.on('waiting', (jobId) => inboxLogger.debug(`waiting id=${jobId}`))
	.on('active', (job) => inboxLogger.debug(`active id=${job.id}`))
	.on('completed', (job, result) => inboxLogger.debug(`completed(${result}) id=${job.id}`))
	.on('failed', (job, err) => inboxLogger.warn(`failed(${err}) id=${job.id} activity=${job.data.activity ? job.data.activity.id : 'none'}`))
	.on('error', (error) => inboxLogger.error(`error ${error}`))
	.on('stalled', (job) => inboxLogger.warn(`stalled id=${job.id} activity=${job.data.activity ? job.data.activity.id : 'none'}`));

export function deliver(user: ILocalUser, content: any, to: any) {
	if (content == null) return null;

	const data = {
		user,
		content,
		to
	};

	return deliverQueue.add(data, {
		attempts: 8,
		backoff: {
			type: 'exponential',
			delay: 60 * 1000
		},
		removeOnComplete: true,
		removeOnFail: true
	});
}

export function inbox(activity: any, signature: httpSignature.IParsedSignature) {
	const data = {
		activity: activity,
		signature
	};

	return inboxQueue.add(data, {
		attempts: 8,
		backoff: {
			type: 'exponential',
			delay: 60 * 1000
		},
		removeOnComplete: true,
		removeOnFail: true
	});
}

export function createDeleteNotesJob(user: ILocalUser) {
	return dbQueue.add('deleteNotes', {
		user: user
	}, {
		removeOnComplete: true,
		removeOnFail: true
	});
}

export function createDeleteDriveFilesJob(user: ILocalUser) {
	return dbQueue.add('deleteDriveFiles', {
		user: user
	}, {
		removeOnComplete: true,
		removeOnFail: true
	});
}

export function createExportNotesJob(user: ILocalUser) {
	return dbQueue.add('exportNotes', {
		user: user
	}, {
		removeOnComplete: true,
		removeOnFail: true
	});
}

export function createExportFollowingJob(user: ILocalUser) {
	return dbQueue.add('exportFollowing', {
		user: user
	}, {
		removeOnComplete: true,
		removeOnFail: true
	});
}

export function createExportMuteJob(user: ILocalUser) {
	return dbQueue.add('exportMute', {
		user: user
	}, {
		removeOnComplete: true,
		removeOnFail: true
	});
}

export function createExportBlockingJob(user: ILocalUser) {
	return dbQueue.add('exportBlocking', {
		user: user
	}, {
		removeOnComplete: true,
		removeOnFail: true
	});
}

export function createExportUserListsJob(user: ILocalUser) {
	return dbQueue.add('exportUserLists', {
		user: user
	}, {
		removeOnComplete: true,
		removeOnFail: true
	});
}

export function createImportFollowingJob(user: ILocalUser, fileId: IDriveFile['_id']) {
	return dbQueue.add('importFollowing', {
		user: user,
		fileId: fileId
	}, {
		removeOnComplete: true,
		removeOnFail: true
	});
}

export function createImportUserListsJob(user: ILocalUser, fileId: IDriveFile['_id']) {
	return dbQueue.add('importUserLists', {
		user: user,
		fileId: fileId
	}, {
		removeOnComplete: true,
		removeOnFail: true
	});
}

export default function() {
	if (!program.onlyServer) {
<<<<<<< HEAD
		deliverQueue.process(config.deliverJobConcurrency || 16, processDeliver);
		inboxQueue.process(config.inboxJobConcurrency || 16, processInbox);
=======
		deliverQueue.process(config.deliverJobConcurrency || 32, processDeliver);
		inboxQueue.process(config.inboxJobConcurrency || 32, processInbox);
>>>>>>> 5ebcc8ff
		processDb(dbQueue);
	}
}

export function destroy() {
	deliverQueue.once('cleaned', (jobs, status) => {
		deliverLogger.succ(`Cleaned ${jobs.length} ${status} jobs`);
	});
	deliverQueue.clean(0, 'delayed');

	inboxQueue.once('cleaned', (jobs, status) => {
		inboxLogger.succ(`Cleaned ${jobs.length} ${status} jobs`);
	});
	inboxQueue.clean(0, 'delayed');
}<|MERGE_RESOLUTION|>--- conflicted
+++ resolved
@@ -168,13 +168,8 @@
 
 export default function() {
 	if (!program.onlyServer) {
-<<<<<<< HEAD
-		deliverQueue.process(config.deliverJobConcurrency || 16, processDeliver);
-		inboxQueue.process(config.inboxJobConcurrency || 16, processInbox);
-=======
 		deliverQueue.process(config.deliverJobConcurrency || 32, processDeliver);
 		inboxQueue.process(config.inboxJobConcurrency || 32, processInbox);
->>>>>>> 5ebcc8ff
 		processDb(dbQueue);
 	}
 }
