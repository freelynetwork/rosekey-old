--- conflicted
+++ resolved
@@ -25,16 +25,6 @@
 export const inboxQueue = initializeQueue('inbox');
 export const dbQueue = initializeQueue('db');
 
-<<<<<<< HEAD
-setInterval(() => {
-	deliverQueue.getJobCounts().then(c => {
-		console.log(`deliverQueue wait: ${c.waiting}, active: ${c.active}, completed: ${c.completed}, failed: ${c.failed}, delayed ${c.delayed}`);
-	});
-	inboxQueue.getJobCounts().then(c => {
-		console.log(`inboxQueue wait: ${c.waiting}, active: ${c.active}, completed: ${c.completed}, failed: ${c.failed}, delayed ${c.delayed}`);
-	});
-}, 10 * 1000);
-=======
 deliverQueue
 	.on('waiting', (jobId) => {
 		queueLogger.debug(`[deliver] waiting id=${jobId}`);
@@ -54,7 +44,15 @@
 	.on('stalled', (job) => {
 		queueLogger.warn(`[deliver] stalled id=${job.id} to=${job.data.to}`);
 	});
->>>>>>> c8baf1aa
+
+setInterval(() => {
+	deliverQueue.getJobCounts().then(c => {
+		console.log(`deliverQueue wait: ${c.waiting}, active: ${c.active}, completed: ${c.completed}, failed: ${c.failed}, delayed ${c.delayed}`);
+	});
+	inboxQueue.getJobCounts().then(c => {
+		console.log(`inboxQueue wait: ${c.waiting}, active: ${c.active}, completed: ${c.completed}, failed: ${c.failed}, delayed ${c.delayed}`);
+	});
+}, 10 * 1000);
 
 export function deliver(user: ILocalUser, content: any, to: any) {
 	if (content == null) return null;
