import { Buffer } from 'buffer';
import * as fs from 'fs';

import * as mongodb from 'mongodb';
import * as crypto from 'crypto';
import * as debug from 'debug';
import fileType = require('file-type');
import * as Minio from 'minio';
import * as uuid from 'uuid';
import * as sharp from 'sharp';

import DriveFile, { IMetadata, getDriveFileBucket, IDriveFile } from '../../models/drive-file';
import DriveFolder from '../../models/drive-folder';
import { pack } from '../../models/drive-file';
import { publishMainStream, publishDriveStream } from '../../stream';
import { isLocalUser, IUser, IRemoteUser } from '../../models/user';
import delFile from './delete-file';
import config from '../../config';
import { getDriveFileThumbnailBucket } from '../../models/drive-file-thumbnail';
import { updateDriveStats } from '../update-chart';

const log = debug('misskey:drive:add-file');

async function save(path: string, name: string, type: string, hash: string, size: number, metadata: any): Promise<IDriveFile> {
	let thumbnail: Buffer;
	let thumbnailExt = 'jpg';
	let thumbnailType = 'image/jpeg';

	if (['image/jpeg', 'image/webp'].includes(type)) {
		thumbnail = await sharp(path)
			.resize(498, 280, {
				fit: 'inside',
				withoutEnlargement: true
			})
			.jpeg({
				quality: 85,
				progressive: true
			})
			.toBuffer();
	} else if (['image/png'].includes(type)) {
		thumbnail = await sharp(path)
			.resize(498, 280, {
				fit: 'inside',
				withoutEnlargement: true
			})
			.png()
			.toBuffer();

		thumbnailExt = 'png';
		thumbnailType = 'image/png';
	}

	if (config.drive && config.drive.storage == 'minio') {
		const minio = new Minio.Client(config.drive.config);

<<<<<<< HEAD
		const [ext] = (name.match(/\.([a-zA-Z0-9_-]+)$/) || ['']);
=======
		let [ext] = (name.match(/\.([a-zA-Z0-9_-]+)$/) || ['']);

		if (ext === '') {
			if (type === 'image/jpeg') ext = '.jpg';
			if (type === 'image/png') ext = '.png';
			if (type === 'image/webp') ext = '.webp';
		}

>>>>>>> 2f451458
		const key = `${config.drive.prefix}/${uuid.v4()}${ext}`;
		const thumbnailKey = `${config.drive.prefix}/${uuid.v4()}.${thumbnailExt}`;

		const baseUrl = config.drive.baseUrl
			|| `${ config.drive.config.useSSL ? 'https' : 'http' }://${ config.drive.config.endPoint }${ config.drive.config.port ? `:${config.drive.config.port}` : '' }/${ config.drive.bucket }`;

		await minio.putObject(config.drive.bucket, key, fs.createReadStream(path), size, {
			'Content-Type': type,
			'Cache-Control': 'max-age=31536000, immutable'
		});

		if (thumbnail) {
			await minio.putObject(config.drive.bucket, thumbnailKey, thumbnail, size, {
				'Content-Type': thumbnailType,
				'Cache-Control': 'max-age=31536000, immutable'
			});
		}

		Object.assign(metadata, {
			withoutChunks: true,
			storage: 'minio',
			storageProps: {
				key: key,
				thumbnailKey: thumbnailKey
			},
			url: `${ baseUrl }/${ key }`,
			thumbnailUrl: thumbnail ? `${ baseUrl }/${ thumbnailKey }` : null
		});

		const file = await DriveFile.insert({
			length: size,
			uploadDate: new Date(),
			md5: hash,
			filename: name,
			metadata: metadata,
			contentType: type
		});

		return file;
	} else {
		// Get MongoDB GridFS bucket
		const bucket = await getDriveFileBucket();

		const file = await new Promise<IDriveFile>((resolve, reject) => {
			const writeStream = bucket.openUploadStream(name, {
				contentType: type,
				metadata
			});

			writeStream.once('finish', resolve);
			writeStream.on('error', reject);

			fs.createReadStream(path).pipe(writeStream);
		});

		if (thumbnail) {
			const thumbnailBucket = await getDriveFileThumbnailBucket();

			await new Promise<IDriveFile>((resolve, reject) => {
				const writeStream = thumbnailBucket.openUploadStream(name, {
					contentType: thumbnailType,
					metadata: {
						originalId: file._id
					}
				});

				writeStream.once('finish', resolve);
				writeStream.on('error', reject);
				writeStream.end(thumbnail);
			});
		}

		return file;
	}
}

async function deleteOldFile(user: IRemoteUser) {
	const oldFile = await DriveFile.findOne({
		_id: {
			$nin: [user.avatarId, user.bannerId]
		},
		'metadata.userId': user._id
	}, {
		sort: {
			_id: 1
		}
	});

	if (oldFile) {
		delFile(oldFile, true);
	}
}

/**
 * Add file to drive
 *
 * @param user User who wish to add file
 * @param path File path
 * @param name Name
 * @param comment Comment
 * @param folderId Folder ID
 * @param force If set to true, forcibly upload the file even if there is a file with the same hash.
 * @return Created drive file
 */
export default async function(
	user: IUser,
	path: string,
	name: string = null,
	comment: string = null,
	folderId: mongodb.ObjectID = null,
	force: boolean = false,
	isLink: boolean = false,
	url: string = null,
	uri: string = null,
	sensitive: boolean = null
): Promise<IDriveFile> {
	// Calc md5 hash
	const calcHash = new Promise<string>((res, rej) => {
		const readable = fs.createReadStream(path);
		const hash = crypto.createHash('md5');
		const chunks: Buffer[] = [];
		readable
			.on('error', rej)
			.pipe(hash)
			.on('error', rej)
			.on('data', chunk => chunks.push(chunk))
			.on('end', () => {
				const buffer = Buffer.concat(chunks);
				res(buffer.toString('hex'));
			});
	});

	// Detect content type
	const detectMime = new Promise<[string, string]>((res, rej) => {
		const readable = fs.createReadStream(path);
		readable
			.on('error', rej)
			.once('data', (buffer: Buffer) => {
				readable.destroy();
				const type = fileType(buffer);
				if (type) {
					res([type.mime, type.ext]);
				} else {
					// 種類が同定できなかったら application/octet-stream にする
					res(['application/octet-stream', null]);
				}
			})
			.on('end', () => {
				// maybe 0 bytes
				res(['application/octet-stream', null]);
			});
	});

	// Get file size
	const getFileSize = new Promise<number>((res, rej) => {
		fs.stat(path, (err, stats) => {
			if (err) return rej(err);
			res(stats.size);
		});
	});

	const [hash, [mime, ext], size] = await Promise.all([calcHash, detectMime, getFileSize]);

	log(`hash: ${hash}, mime: ${mime}, ext: ${ext}, size: ${size}`);

	// detect name
	const detectedName = name || (ext ? `untitled.${ext}` : 'untitled');

	if (!force) {
		// Check if there is a file with the same hash
		const much = await DriveFile.findOne({
			md5: hash,
			'metadata.userId': user._id,
			'metadata.deletedAt': { $exists: false }
		});

		if (much) {
			log(`file with same hash is found: ${much._id}`);
			return much;
		}
	}

	//#region Check drive usage
	if (!isLink) {
		const usage = await DriveFile
			.aggregate([{
				$match: {
					'metadata.userId': user._id,
					'metadata.deletedAt': { $exists: false }
				}
			}, {
				$project: {
					length: true
				}
			}, {
				$group: {
					_id: null,
					usage: { $sum: '$length' }
				}
			}])
			.then((aggregates: any[]) => {
				if (aggregates.length > 0) {
					return aggregates[0].usage;
				}
				return 0;
			});

		log(`drive usage is ${usage}`);

		const driveCapacity = 1024 * 1024 * (isLocalUser(user) ? config.localDriveCapacityMb : config.remoteDriveCapacityMb);

		// If usage limit exceeded
		if (usage + size > driveCapacity) {
			if (isLocalUser(user)) {
				throw 'no-free-space';
			} else {
				// (アバターまたはバナーを含まず)最も古いファイルを削除する
				deleteOldFile(user);
			}
		}
	}
	//#endregion

	const fetchFolder = async () => {
		if (!folderId) {
			return null;
		}

		const driveFolder = await DriveFolder.findOne({
			_id: folderId,
			userId: user._id
		});

		if (driveFolder == null) throw 'folder-not-found';

		return driveFolder;
	};

	const properties: {[key: string]: any} = {};

	let propPromises: Array<Promise<void>> = [];

	const isImage = ['image/jpeg', 'image/gif', 'image/png', 'image/webp'].includes(mime);

	if (isImage) {
		const img = sharp(path);

		// Calc width and height
		const calcWh = async () => {
			log('calculate image width and height...');

			// Calculate width and height
			const meta = await img.metadata();

			log(`image width and height is calculated: ${meta.width}, ${meta.height}`);

			properties['width'] = meta.width;
			properties['height'] = meta.height;
		};

		// Calc average color
		const calcAvg = async () => {
			log('calculate average color...');

			try {
				const info = await (img as any).stats();

				const r = Math.round(info.channels[0].mean);
				const g = Math.round(info.channels[1].mean);
				const b = Math.round(info.channels[2].mean);

				log(`average color is calculated: ${r}, ${g}, ${b}`);

				const value = info.isOpaque ? [r, g, b] : [r, g, b, 255];

				properties['avgColor'] = value;
			} catch (e) { }
		};

		propPromises = [calcWh(), calcAvg()];
	}

	const [folder] = await Promise.all([fetchFolder(), Promise.all(propPromises)]);

	const metadata = {
		userId: user._id,
		_user: {
			host: user.host
		},
		folderId: folder !== null ? folder._id : null,
		comment: comment,
		properties: properties,
		withoutChunks: isLink,
		isRemote: isLink,
		isSensitive: (sensitive !== null && sensitive !== undefined)
			? sensitive
			: isLocalUser(user)
				? user.settings.alwaysMarkNsfw
					? true
					: false
				: false
	} as IMetadata;

	if (url !== null) {
		metadata.src = url;

		if (isLink) {
			metadata.url = url;
		}
	}

	if (uri !== null) {
		metadata.uri = uri;
	}

	let driveFile: IDriveFile;

	if (isLink) {
		try {
			driveFile = await DriveFile.insert({
				length: 0,
				uploadDate: new Date(),
				md5: hash,
				filename: detectedName,
				metadata: metadata,
				contentType: mime
			});
		} catch (e) {
			// duplicate key error (when already registered)
			if (e.code === 11000) {
				log(`already registered ${metadata.uri}`);

				driveFile = await DriveFile.findOne({
					'metadata.uri': metadata.uri,
					'metadata.userId': user._id
				});
			} else {
				console.error(e);
				throw e;
			}
		}
	} else {
		driveFile = await (save(path, detectedName, mime, hash, size, metadata));
	}

	log(`drive file has been created ${driveFile._id}`);

	pack(driveFile).then(packedFile => {
		// Publish driveFileCreated event
		publishMainStream(user._id, 'driveFileCreated', packedFile);
		publishDriveStream(user._id, 'file_created', packedFile);
	});

	// 統計を更新
	updateDriveStats(driveFile, true);

	return driveFile;
}<|MERGE_RESOLUTION|>--- conflicted
+++ resolved
@@ -53,9 +53,6 @@
 	if (config.drive && config.drive.storage == 'minio') {
 		const minio = new Minio.Client(config.drive.config);
 
-<<<<<<< HEAD
-		const [ext] = (name.match(/\.([a-zA-Z0-9_-]+)$/) || ['']);
-=======
 		let [ext] = (name.match(/\.([a-zA-Z0-9_-]+)$/) || ['']);
 
 		if (ext === '') {
@@ -64,7 +61,6 @@
 			if (type === 'image/webp') ext = '.webp';
 		}
 
->>>>>>> 2f451458
 		const key = `${config.drive.prefix}/${uuid.v4()}${ext}`;
 		const thumbnailKey = `${config.drive.prefix}/${uuid.v4()}.${thumbnailExt}`;
 
