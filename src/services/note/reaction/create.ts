--- conflicted
+++ resolved
@@ -11,10 +11,7 @@
 import perUserReactionsChart from '../../../services/chart/per-user-reactions';
 import { IdentifiableError } from '../../../misc/identifiable-error';
 import { toDbReaction } from '../../../misc/reaction-lib';
-<<<<<<< HEAD
-=======
 import fetchMeta from '../../../misc/fetch-meta';
->>>>>>> d38fc490
 
 export default async (user: IUser, note: INote, reaction: string) => {
 	// Myself
@@ -22,12 +19,8 @@
 		throw new IdentifiableError('2d8e7297-1873-4c00-8404-792c68d7bef0', 'cannot react to my note');
 	}
 
-<<<<<<< HEAD
-	reaction = toDbReaction(reaction);
-=======
 	const meta = await fetchMeta();
 	reaction = await toDbReaction(reaction, meta.enableEmojiReaction);
->>>>>>> d38fc490
 
 	// Create reaction
 	await NoteReaction.insert({
