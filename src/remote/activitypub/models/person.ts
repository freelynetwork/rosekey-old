--- conflicted
+++ resolved
@@ -165,12 +165,7 @@
 				publicKeyPem: person.publicKey.publicKeyPem
 			},
 			inbox: person.inbox,
-<<<<<<< HEAD
-			outbox: person.outbox,
-			sharedInbox: person.sharedInbox || person.endpoints ? person.endpoints.sharedInbox : undefined,
-=======
 			sharedInbox: person.sharedInbox || (person.endpoints ? person.endpoints.sharedInbox : undefined),
->>>>>>> 9b5ad063
 			featured: person.featured,
 			endpoints: person.endpoints,
 			uri: person.id,
@@ -348,12 +343,7 @@
 		$set: {
 			lastFetchedAt: new Date(),
 			inbox: person.inbox,
-<<<<<<< HEAD
-			outbox: person.outbox,
-			sharedInbox: person.sharedInbox || person.endpoints ? person.endpoints.sharedInbox : undefined,
-=======
 			sharedInbox: person.sharedInbox || (person.endpoints ? person.endpoints.sharedInbox : undefined),
->>>>>>> 9b5ad063
 			featured: person.featured,
 			avatarId: avatar ? avatar._id : null,
 			bannerId: banner ? banner._id : null,
