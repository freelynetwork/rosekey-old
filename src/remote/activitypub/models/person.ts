import * as mongo from 'mongodb';
import { toUnicode } from 'punycode';
import * as debug from 'debug';

import config from '../../../config';
import User, { validateUsername, isValidName, IUser, IRemoteUser, isRemoteUser } from '../../../models/user';
import Resolver from '../resolver';
import { resolveImage } from './image';
import { isCollectionOrOrderedCollection, isCollection, IPerson, isOrderedCollection } from '../type';
import { IDriveFile } from '../../../models/drive-file';
import Meta from '../../../models/meta';
import htmlToMFM from '../../../mfm/html-to-mfm';
import usersChart from '../../../chart/users';
import { URL } from 'url';
import { resolveNote, extractEmojis } from './note';
import registerInstance from '../../../services/register-instance';
import Instance from '../../../models/instance';
import getDriveFileUrl from '../../../misc/get-drive-file-url';
import { IEmoji } from '../../../models/emoji';
import { ITag } from './tag';
import Following from '../../../models/following';

const log = debug('misskey:activitypub');

/**
 * Validate Person object
 * @param x Fetched person object
 * @param uri Fetch target URI
 */
function validatePerson(x: any, uri: string) {
	const expectHost = toUnicode(new URL(uri).hostname.toLowerCase());

	if (x == null) {
		return new Error('invalid person: object is null');
	}

	if (x.type != 'Person' && x.type != 'Service') {
		return new Error(`invalid person: object is not a person or service '${x.type}'`);
	}

	if (typeof x.preferredUsername !== 'string') {
		return new Error('invalid person: preferredUsername is not a string');
	}

	if (typeof x.inbox !== 'string') {
		return new Error('invalid person: inbox is not a string');
	}

	if (!validateUsername(x.preferredUsername, true)) {
		return new Error('invalid person: invalid username');
	}

	if (!isValidName(x.name == '' ? null : x.name)) {
		return new Error('invalid person: invalid name');
	}

	if (typeof x.id !== 'string') {
		return new Error('invalid person: id is not a string');
	}

	const idHost = toUnicode(new URL(x.id).hostname.toLowerCase());
	if (idHost !== expectHost) {
		return new Error('invalid person: id has different host');
	}

	if (typeof x.publicKey.id !== 'string') {
		return new Error('invalid person: publicKey.id is not a string');
	}

	const publicKeyIdHost = toUnicode(new URL(x.publicKey.id).hostname.toLowerCase());
	if (publicKeyIdHost !== expectHost) {
		return new Error('invalid person: publicKey.id has different host');
	}

	return null;
}

/**
 * Personをフェッチします。
 *
 * Misskeyに対象のPersonが登録されていればそれを返します。
 */
export async function fetchPerson(uri: string, resolver?: Resolver): Promise<IUser> {
	if (typeof uri !== 'string') throw 'uri is not string';

	// URIがこのサーバーを指しているならデータベースからフェッチ
	if (uri.startsWith(config.url + '/')) {
		const id = new mongo.ObjectID(uri.split('/').pop());
		return await User.findOne({ _id: id });
	}

	//#region このサーバーに既に登録されていたらそれを返す
	const exist = await User.findOne({ uri });

	if (exist) {
		return exist;
	}
	//#endregion

	return null;
}

/**
 * Personを作成します。
 */
export async function createPerson(uri: string, resolver?: Resolver): Promise<IUser> {
	if (typeof uri !== 'string') throw 'uri is not string';

	if (resolver == null) resolver = new Resolver();

	const object = await resolver.resolve(uri) as any;

	const err = validatePerson(object, uri);

	if (err) {
		throw err;
	}

	const person: IPerson = object;

	log(`Creating the Person: ${person.id}`);

	const [followersCount = 0, followingCount = 0, notesCount = 0] = await Promise.all([
		resolver.resolve(person.followers).then(
			resolved => isCollectionOrOrderedCollection(resolved) ? resolved.totalItems : undefined,
			() => undefined
		),
		resolver.resolve(person.following).then(
			resolved => isCollectionOrOrderedCollection(resolved) ? resolved.totalItems : undefined,
			() => undefined
		),
		resolver.resolve(person.outbox).then(
			resolved => isCollectionOrOrderedCollection(resolved) ? resolved.totalItems : undefined,
			() => undefined
		)
	]);

	const host = toUnicode(new URL(object.id).hostname.toLowerCase());

	const fields = await extractFields(person.attachment).catch(e => {
		console.log(`cat not extract fields: ${e}`);
	});

	const isBot = object.type == 'Service';

	// Create user
	let user: IRemoteUser;
	try {
		user = await User.insert({
			avatarId: null,
			bannerId: null,
			createdAt: Date.parse(person.published) || null,
			lastFetchedAt: new Date(),
			description: htmlToMFM(person.summary),
			followersCount,
			followingCount,
			notesCount,
			name: person.name,
			isLocked: person.manuallyApprovesFollowers,
			username: person.preferredUsername,
			usernameLower: person.preferredUsername.toLowerCase(),
			host,
			publicKey: {
				id: person.publicKey.id,
				publicKeyPem: person.publicKey.publicKeyPem
			},
			inbox: person.inbox,
			sharedInbox: person.sharedInbox || (person.endpoints ? person.endpoints.sharedInbox : undefined),
			featured: person.featured,
			endpoints: person.endpoints,
			uri: person.id,
			url: person.url,
			fields,
			isBot: isBot,
			isCat: (person as any).isCat === true
		}) as IRemoteUser;
	} catch (e) {
		// duplicate key error
		if (e.code === 11000) {
			throw new Error('already registered');
		}

		console.error(e);
		throw e;
	}

	// Register host
	registerInstance(host).then(i => {
		Instance.update({ _id: i._id }, {
			$inc: {
				usersCount: 1
			}
		});

		// TODO
		//perInstanceChart.newUser();
	});

	//#region Increment users count
	Meta.update({}, {
		$inc: {
			'stats.usersCount': 1
		}
	}, { upsert: true });

	usersChart.update(user, true);
	//#endregion

	//#region アイコンとヘッダー画像をフェッチ
	const [avatar, banner] = (await Promise.all<IDriveFile>([
		person.icon,
		person.image
	].map(img =>
		img == null
			? Promise.resolve(null)
			: resolveImage(user, img).catch(() => null)
	)));

	const avatarId = avatar ? avatar._id : null;
	const bannerId = banner ? banner._id : null;
	const avatarUrl = getDriveFileUrl(avatar, true);
	const bannerUrl = getDriveFileUrl(banner, false);
	const avatarColor = avatar && avatar.metadata.properties.avgColor ? avatar.metadata.properties.avgColor : null;
	const bannerColor = banner && avatar.metadata.properties.avgColor ? banner.metadata.properties.avgColor : null;

	await User.update({ _id: user._id }, {
		$set: {
			avatarId,
			bannerId,
			avatarUrl,
			bannerUrl,
			avatarColor,
			bannerColor
		}
	});

	user.avatarId = avatarId;
	user.bannerId = bannerId;
	user.avatarUrl = avatarUrl;
	user.bannerUrl = bannerUrl;
	user.avatarColor = avatarColor;
	user.bannerColor = bannerColor;
	//#endregion

	//#region カスタム絵文字取得
	const emojis = await extractEmojis(person.tag, host).catch(e => {
		console.log(`extractEmojis: ${e}`);
		return [] as IEmoji[];
	});

	const emojiNames = emojis.map(emoji => emoji.name);

	await User.update({ _id: user._id }, {
		$set: {
			emojis: emojiNames
		}
	});
	//#endregion

	updateFeatured(user._id).catch(err => console.log(err));

	//await fetchOutbox(user._id).catch(err => console.log(err));

	return user;
}

/**
 * Personの情報を更新します。
 * Misskeyに対象のPersonが登録されていなければ無視します。
 * @param uri URI of Person
 * @param resolver Resolver
 * @param hint Hint of Person object (この値が正当なPersonの場合、Remote resolveをせずに更新に利用します)
 */
export async function updatePerson(uri: string, resolver?: Resolver, hint?: object): Promise<void> {
	if (typeof uri !== 'string') throw 'uri is not string';

	// URIがこのサーバーを指しているならスキップ
	if (uri.startsWith(config.url + '/')) {
		return;
	}

	//#region このサーバーに既に登録されているか
	const exist = await User.findOne({ uri }) as IRemoteUser;

	if (exist == null) {
		return;
	}
	//#endregion

	if (resolver == null) resolver = new Resolver();

	const object = hint || await resolver.resolve(uri) as any;

	const err = validatePerson(object, uri);

	if (err) {
		throw err;
	}

	const person: IPerson = object;

	log(`Updating the Person: ${person.id}`);

	const [followersCount = 0, followingCount = 0, notesCount = 0] = await Promise.all([
		resolver.resolve(person.followers).then(
			resolved => isCollectionOrOrderedCollection(resolved) ? resolved.totalItems : undefined,
			() => undefined
		),
		resolver.resolve(person.following).then(
			resolved => isCollectionOrOrderedCollection(resolved) ? resolved.totalItems : undefined,
			() => undefined
		),
		resolver.resolve(person.outbox).then(
			resolved => isCollectionOrOrderedCollection(resolved) ? resolved.totalItems : undefined,
			() => undefined
		)
	]);

	// アイコンとヘッダー画像をフェッチ
	const [avatar, banner] = (await Promise.all<IDriveFile>([
		person.icon,
		person.image
	].map(img =>
		img == null
			? Promise.resolve(null)
			: resolveImage(exist, img).catch(() => null)
	)));

	// カスタム絵文字取得
	const emojis = await extractEmojis(person.tag, exist.host).catch(e => {
		console.log(`extractEmojis: ${e}`);
		return [] as IEmoji[];
	});

	const emojiNames = emojis.map(emoji => emoji.name);

	const fields = await extractFields(person.attachment).catch(e => {
		console.log(`cat not extract fields: ${e}`);
	});

	const updates = {
		lastFetchedAt: new Date(),
		inbox: person.inbox,
		sharedInbox: person.sharedInbox || (person.endpoints ? person.endpoints.sharedInbox : undefined),
		featured: person.featured,
		emojis: emojiNames,
		description: htmlToMFM(person.summary),
		followersCount,
		followingCount,
		notesCount,
		name: person.name,
		url: person.url,
		endpoints: person.endpoints,
		fields,
		isBot: object.type == 'Service',
		isCat: (person as any).isCat === true,
		isLocked: person.manuallyApprovesFollowers,
		createdAt: Date.parse(person.published) || null,
		publicKey: {
			id: person.publicKey.id,
			publicKeyPem: person.publicKey.publicKeyPem
		},
	} as any;

	if (avatar) {
		updates.avatarId = avatar._id;
		updates.avatarUrl = getDriveFileUrl(avatar, true);
		updates.avatarColor = avatar.metadata.properties.avgColor ? avatar.metadata.properties.avgColor : null;
	}

	if (banner) {
		updates.bannerId = banner._id;
		updates.bannerUrl = getDriveFileUrl(banner, true);
		updates.bannerColor = banner.metadata.properties.avgColor ? banner.metadata.properties.avgColor : null;
	}

	// Update user
	await User.update({ _id: exist._id }, {
		$set: updates
	});

	// 該当ユーザーが既にフォロワーになっていた場合はFollowingもアップデートする
	await Following.update({
		followerId: exist._id
	}, {
		$set: {
			'_follower.sharedInbox': person.sharedInbox || (person.endpoints ? person.endpoints.sharedInbox : undefined)
		}
	}, {
		multi: true
	});

<<<<<<< HEAD
	await updateFeatured(exist._id).catch(err => console.log(err));

	//await fetchOutbox(exist._id).catch(err => console.log(err));
=======
	updateFeatured(exist._id).catch(err => console.log(err));
>>>>>>> 7229b2a3
}

/**
 * Personを解決します。
 *
 * Misskeyに対象のPersonが登録されていればそれを返し、そうでなければ
 * リモートサーバーからフェッチしてMisskeyに登録しそれを返します。
 */
export async function resolvePerson(uri: string, verifier?: string, resolver?: Resolver): Promise<IUser> {
	if (typeof uri !== 'string') throw 'uri is not string';

	//#region このサーバーに既に登録されていたらそれを返す
	const exist = await fetchPerson(uri);

	if (exist) {
		return exist;
	}
	//#endregion

	// リモートサーバーからフェッチしてきて登録
	if (resolver == null) resolver = new Resolver();
	return await createPerson(uri, resolver);
}

export async function extractFields(attachments: ITag[]) {
	if (!attachments) return [];

	return attachments.filter(a => a.type === 'PropertyValue' && a.name && a.value)
		.map(a => {
			return {
				name: a.name,
				value: htmlToMFM(a.value)
			};
		});
}

export async function updateFeatured(userId: mongo.ObjectID) {
	const user = await User.findOne({ _id: userId });
	if (!isRemoteUser(user)) return;
	if (!user.featured) return;

	log(`Updating the featured: ${user.uri}`);

	const resolver = new Resolver();

	// Resolve to (Ordered)Collection Object
	const collection = await resolver.resolveCollection(user.featured);
	if (!isCollectionOrOrderedCollection(collection)) throw new Error(`Object is not Collection or OrderedCollection`);

	// Resolve to Object(may be Note) arrays
	const unresolvedItems = isCollection(collection) ? collection.items : collection.orderedItems;
	const items = await resolver.resolve(unresolvedItems);
	if (!Array.isArray(items)) throw new Error(`Collection items is not an array`);

	// Resolve and regist Notes
	const pinnedNoteIds = [];
	for (const item of items.filter(item => item.type === 'Note')) {
		const note = await resolveNote(item, resolver);
		if (note != null) pinnedNoteIds.push(note._id);
	}

	await User.update({ _id: user._id }, {
		$set: {
			pinnedNoteIds
		}
	});
}

export async function fetchOutbox(userId: mongo.ObjectID) {
	const user = await User.findOne({ _id: userId });
	if (!isRemoteUser(user)) return;
	if (!user.outbox) return;

	log(`Updating the outbox: ${user.outbox}`);

	const resolver = new Resolver();

	// Resolve to OrderedCollection Object
	const collection = await resolver.resolveCollection(user.outbox);
	if (!isOrderedCollection(collection)) throw new Error(`Object is not OrderedCollection`);

	// Get first page items
	let unresolvedItems;

	if (collection.orderedItems) {
		unresolvedItems = collection.orderedItems;
	} else if (collection.first) {
		const page = await resolver.resolveCollection(collection.first);
		unresolvedItems = page.orderedItems;
	} else {
		throw new Error('');
	}

	// Resolve to Activity arrays
	const items = await resolver.resolve(unresolvedItems);
	if (!Array.isArray(items)) throw new Error(`Collection items is not an array`);

	for (const activity of items.reverse()) {	// なるべく古い順に登録する
		if (activity.type === 'Create' && activity.object && activity.object.type === 'Note') {
			// Note
			if (activity.object.inReplyTo) {
				// Note[Replay]
			} else {
				// Note[Original]
				await resolveNote(activity.object, resolver);
			}
		} else if (activity.type === 'Announce') {
			// Renote
			// Renoteを追うと終わらないので・・・
			// await resolveNote(activity.object, resolver);
		}
	}
}<|MERGE_RESOLUTION|>--- conflicted
+++ resolved
@@ -390,13 +390,8 @@
 		multi: true
 	});
 
-<<<<<<< HEAD
-	await updateFeatured(exist._id).catch(err => console.log(err));
-
 	//await fetchOutbox(exist._id).catch(err => console.log(err));
-=======
 	updateFeatured(exist._id).catch(err => console.log(err));
->>>>>>> 7229b2a3
 }
 
 /**
