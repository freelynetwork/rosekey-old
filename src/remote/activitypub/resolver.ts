--- conflicted
+++ resolved
@@ -19,7 +19,6 @@
 			: value;
 
 		switch (collection.type) {
-<<<<<<< HEAD
 			case 'Collection':
 			case 'CollectionPage':
 				collection.objects = collection.items;
@@ -31,23 +30,8 @@
 				break;
 
 			default:
-				throw new Error(`unknown collection type: ${collection.type}`);
-=======
-			case 'Collection': {
-				collection.objects = collection.items;
-				break;
-			}
-
-			case 'OrderedCollection': {
-				collection.objects = collection.orderedItems;
-				break;
-			}
-
-			default: {
 				logger.error(`unknown collection type: ${collection.type}`);
 				throw new Error(`unknown collection type: ${collection.type}`);
-			}
->>>>>>> 960f29ce
 		}
 
 		return collection;
