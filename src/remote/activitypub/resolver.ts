import * as request from 'request-promise-native';
import { IObject } from './type';
import config from '../../config';

export default class Resolver {
	private history: Set<string>;
	private timeout = 10 * 1000;

	constructor() {
		this.history = new Set();
	}

	public getHistory(): string[] {
		return Array.from(this.history);
	}

	public async resolveCollection(value: any) {
		const collection = typeof value === 'string'
			? await this.resolve(value)
			: value;

		switch (collection.type) {
			case 'Collection':
			case 'CollectionPage':
				collection.objects = collection.items;
				break;

			case 'OrderedCollection':
			case 'OrderedCollectionPage':
				collection.objects = collection.orderedItems;
				break;

<<<<<<< HEAD
			default:
				logger.error(`unknown collection type: ${collection.type}`);
=======
			default: {
>>>>>>> c6cdfa2f
				throw new Error(`unknown collection type: ${collection.type}`);
		}

		return collection;
	}

	public async resolve(value: any): Promise<IObject> {
		if (value == null) {
			throw new Error('resolvee is null (or undefined)');
		}

		if (typeof value !== 'string') {
			return value;
		}

		if (this.history.has(value)) {
			throw new Error('cannot resolve already resolved one');
		}

		this.history.add(value);

		console.log(`ResolveRequest: ${value}`);
		const object = await request({
			url: value,
			proxy: config.proxy,
			timeout: this.timeout,
			headers: {
				'User-Agent': config.userAgent,
				Accept: 'application/activity+json, application/ld+json'
			},
			json: true
		});

		if (object === null || (
			Array.isArray(object['@context']) ?
				!object['@context'].includes('https://www.w3.org/ns/activitystreams') :
				object['@context'] !== 'https://www.w3.org/ns/activitystreams'
		)) {
			throw new Error('invalid response');
		}

		return object;
	}
}<|MERGE_RESOLUTION|>--- conflicted
+++ resolved
@@ -30,12 +30,7 @@
 				collection.objects = collection.orderedItems;
 				break;
 
-<<<<<<< HEAD
 			default:
-				logger.error(`unknown collection type: ${collection.type}`);
-=======
-			default: {
->>>>>>> c6cdfa2f
 				throw new Error(`unknown collection type: ${collection.type}`);
 		}
 
