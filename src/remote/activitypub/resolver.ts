import * as request from 'request-promise-native';
import * as debug from 'debug';
import { IObject } from './type';
import config from '../../config';

const log = debug('misskey:activitypub:resolver');

export default class Resolver {
	private history: Set<string>;
<<<<<<< HEAD
	private timeout: number = 10 * 1000;
=======
	private timeout = 10 * 1000;
>>>>>>> 6abef4e7

	constructor() {
		this.history = new Set();
	}

	public async resolveCollection(value: any) {
		const collection = typeof value === 'string'
			? await this.resolve(value)
			: value;

		switch (collection.type) {
		case 'Collection':
			collection.objects = collection.items;
			break;

		case 'OrderedCollection':
			collection.objects = collection.orderedItems;
			break;

		default:
			throw new Error(`unknown collection type: ${collection.type}`);
		}

		return collection;
	}

	public async resolve(value: any): Promise<IObject> {
		if (value == null) {
			throw new Error('resolvee is null (or undefined)');
		}

		if (typeof value !== 'string') {
			return value;
		}

		if (this.history.has(value)) {
			throw new Error('cannot resolve already resolved one');
		}

		this.history.add(value);

		console.log(`ResolveRequest: ${value}`);
		const object = await request({
			url: value,
			timeout: this.timeout,
			headers: {
				'User-Agent': config.user_agent,
				Accept: 'application/activity+json, application/ld+json'
			},
			json: true
		}).catch(e => {
			throw new Error(`request error: ${e.message}`);
		});

		if (object === null || (
			Array.isArray(object['@context']) ?
				!object['@context'].includes('https://www.w3.org/ns/activitystreams') :
				object['@context'] !== 'https://www.w3.org/ns/activitystreams'
		)) {
			log(`invalid response: ${value}`);
			throw new Error('invalid response');
		}

		return object;
	}
}<|MERGE_RESOLUTION|>--- conflicted
+++ resolved
@@ -7,11 +7,7 @@
 
 export default class Resolver {
 	private history: Set<string>;
-<<<<<<< HEAD
-	private timeout: number = 10 * 1000;
-=======
 	private timeout = 10 * 1000;
->>>>>>> 6abef4e7
 
 	constructor() {
 		this.history = new Set();
