import { request } from 'https';
import { sign } from 'http-signature';
import { URL } from 'url';
import * as crypto from 'crypto';
import { lookup, IRunOptions } from 'lookup-dns-cache';
import * as promiseAny from 'promise-any';

import config from '../../config';
import { ILocalUser } from '../../models/user';
import { publishApLogStream } from '../../services/stream';
import { apLogger } from './logger';
import Instance from '../../models/instance';
import { toDbHost } from '../../misc/convert-host';

export const logger = apLogger.createSubLogger('deliver');

export default async (user: ILocalUser, url: string, object: any) => {
	logger.info(`--> ${url}`);

	const timeout = 10 * 1000;

	const { protocol, host, hostname, port, pathname, search } = new URL(url);

	// ブロックしてたら中断
	// TODO: いちいちデータベースにアクセスするのはコスト高そうなのでどっかにキャッシュしておく
	const instance = await Instance.findOne({ host: toDbHost(host) });
	if (instance && instance.isBlocked) return;

	const data = JSON.stringify(object);

	const sha256 = crypto.createHash('sha256');
	sha256.update(data);
	const hash = sha256.digest('base64');

	const addr = await resolveAddr(hostname);
	if (!addr) return;

	await new  Promise((resolve, reject) => {
		const req = request({
			protocol,
			hostname: addr,
			setHost: false,
			port,
			method: 'POST',
			path: pathname + search,
			timeout,
			headers: {
				'Host': host,
				'User-Agent': config.userAgent,
				'Content-Type': 'application/activity+json',
				'Digest': `SHA-256=${hash}`
			}
		}, res => {
			if (res.statusCode >= 400) {
				logger.warn(`${url} --> ${res.statusCode}`);
				reject(res);
			} else {
				logger.succ(`${url} --> ${res.statusCode}`);
				resolve();
			}
		});

		sign(req, {
			authorizationHeaderName: 'Signature',
			key: user.keypair,
			keyId: `${config.url}/users/${user._id}/publickey`,
			headers: ['date', 'host', 'digest']
		});

		// Signature: Signature ... => Signature: ...
		let sig = req.getHeader('Signature').toString();
		sig = sig.replace(/^Signature /, '');
		req.setHeader('Signature', sig);

		req.on('timeout', () => req.abort());

		req.on('error', e => {
			if (req.aborted) reject('timeout');
			reject(e);
		});

		req.end(data);
	});

	//#region Log
	publishApLogStream({
		direction: 'out',
		activity: object.type,
		host: null,
		actor: user.username
	});
	//#endregion
};

/**
 * Resolve host (with cached, asynchrony)
 */
async function resolveAddr(domain: string) {
	const af = config.outgoingAddressFamily || 'ipv4';
	const useV4 = af == 'ipv4' || af == 'dual';
	const useV6 = af == 'ipv6' || af == 'dual';

	const promises = [];

<<<<<<< HEAD
	if (!useV4 && !useV6) throw 'No address family available';
=======
	if (!useV4 && !useV6) throw 'No usable address family available';
>>>>>>> d87b6d38
	if (useV4) promises.push(resolveAddrInner(domain, { family: 4 }));
	if (useV6) promises.push(resolveAddrInner(domain, { family: 6 }));

	// v4/v6で先に取得できた方を採用する
	return await promiseAny(promises);
}

function resolveAddrInner(domain: string, options: IRunOptions = {}): Promise<string> {
	return new Promise((res, rej) => {
		lookup(domain, options, (error: any, address: string | string[]) => {
			if (error) return rej(error);
			return res(Array.isArray(address) ? address[0] : address);
		});
	});
}<|MERGE_RESOLUTION|>--- conflicted
+++ resolved
@@ -102,11 +102,7 @@
 
 	const promises = [];
 
-<<<<<<< HEAD
-	if (!useV4 && !useV6) throw 'No address family available';
-=======
 	if (!useV4 && !useV6) throw 'No usable address family available';
->>>>>>> d87b6d38
 	if (useV4) promises.push(resolveAddrInner(domain, { family: 4 }));
 	if (useV6) promises.push(resolveAddrInner(domain, { family: 6 }));
 
