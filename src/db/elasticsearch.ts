--- conflicted
+++ resolved
@@ -34,12 +34,7 @@
 				text: {
 					type: 'text',
 					index: true,
-<<<<<<< HEAD
 					analyzer: 'ngram_ja'
-=======
-					analyzer: 'bigram',
-					normalizer: 'lowercase_normalizer'
->>>>>>> 08fabb1f
 				}
 			}
 		}
