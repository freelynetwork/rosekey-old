import * as mongo from 'mongodb';
const deepcopy = require('deepcopy');
import rap from '@prezzemolo/rap';
import db from '../db/mongodb';
import isObjectId from '../misc/is-objectid';
import { length } from 'stringz';
import User, { IUser, pack as packUser } from './user';
import { pack as packApp } from './app';
import PollVote from './poll-vote';
import Reaction from './note-reaction';
import { packMany as packFileMany, IDriveFile } from './drive-file';
import Favorite from './favorite';
import Following from './following';
<<<<<<< HEAD
import Emoji, { IEmoji } from './emoji';
=======
import Emoji from './emoji';
import packEmojis from '../misc/pack-emojis';
>>>>>>> a05ea4e4

const Note = db.get<INote>('notes');
Note.createIndex('uri', { sparse: true, unique: true });
Note.createIndex('userId');
Note.createIndex('mentions');
Note.createIndex('visibleUserIds');
Note.createIndex('replyId');
Note.createIndex('tagsLower');
Note.createIndex('_user.host');
Note.createIndex('_files._id');
Note.createIndex('_files.contentType');
Note.createIndex({ createdAt: -1 });
Note.createIndex({ score: -1 }, { sparse: true });
export default Note;

export function isValidCw(text: string): boolean {
	return length(text.trim()) <= 100;
}

export type INote = {
	_id: mongo.ObjectID;
	createdAt: Date;
	deletedAt: Date;
	fileIds: mongo.ObjectID[];
	replyId: mongo.ObjectID;
	renoteId: mongo.ObjectID;
	poll: {
		choices: Array<{
			id: number;
		}>
	};
	text: string;
	tags: string[];
	tagsLower: string[];
	emojis: string[];
	cw: string;
	userId: mongo.ObjectID;
	appId: mongo.ObjectID;
	viaMobile: boolean;
	localOnly: boolean;
	renoteCount: number;
	repliesCount: number;
	reactionCounts: any;
	mentions: mongo.ObjectID[];
	mentionedRemoteUsers: Array<{
		uri: string;
		username: string;
		host: string;
	}>;

	/**
	 * public ... 公開
	 * home ... ホームタイムライン(ユーザーページのタイムライン含む)のみに流す
	 * followers ... フォロワーのみ
	 * specified ... visibleUserIds で指定したユーザーのみ
	 * private ... 自分のみ
	 */
	visibility: 'public' | 'home' | 'followers' | 'specified' | 'private';

	visibleUserIds: mongo.ObjectID[];

	geo: {
		coordinates: number[];
		altitude: number;
		accuracy: number;
		altitudeAccuracy: number;
		heading: number;
		speed: number;
	};

	uri: string;

	/**
	 * 人気の投稿度合いを表すスコア
	 */
	score: number;

	// 非正規化
	_reply?: {
		userId: mongo.ObjectID;
	};
	_renote?: {
		userId: mongo.ObjectID;
	};
	_user: {
		host: string;
		inbox?: string;
	};
	_files?: IDriveFile[];
};

export const hideNote = async (packedNote: any, meId: mongo.ObjectID) => {
	let hide = false;

	// visibility が private かつ投稿者のIDが自分のIDではなかったら非表示
	if (packedNote.visibility == 'private' && (meId == null || !meId.equals(packedNote.userId))) {
		hide = true;
	}

	// visibility が specified かつ自分が指定されていなかったら非表示
	if (packedNote.visibility == 'specified') {
		if (meId == null) {
			hide = true;
		} else if (meId.equals(packedNote.userId)) {
			hide = false;
		} else {
			// 指定されているかどうか
			const specified = packedNote.visibleUserIds.some((id: any) => meId.equals(id));

			if (specified) {
				hide = false;
			} else {
				hide = true;
			}
		}
	}

	// visibility が followers かつ自分が投稿者のフォロワーでなかったら非表示
	if (packedNote.visibility == 'followers') {
		if (meId == null) {
			hide = true;
		} else if (meId.equals(packedNote.userId)) {
			hide = false;
		} else {
			// フォロワーかどうか
			const following = await Following.findOne({
				followeeId: packedNote.userId,
				followerId: meId
			});

			if (following == null) {
				hide = true;
			} else {
				hide = false;
			}
		}
	}

	if (hide) {
		packedNote.fileIds = [];
		packedNote.files = [];
		packedNote.text = null;
		packedNote.poll = null;
		packedNote.cw = null;
		packedNote.tags = [];
		packedNote.geo = null;
		packedNote.isHidden = true;
	}
};

export const packMany = (
	notes: (string | mongo.ObjectID | INote)[],
	me?: string | mongo.ObjectID | IUser,
	options?: {
		detail?: boolean;
		skipHide?: boolean;
	}
) => {
	return Promise.all(notes.map(n => pack(n, me, options)));
};

/**
 * Pack a note for API response
 *
 * @param note target
 * @param me? serializee
 * @param options? serialize options
 * @return response
 */
export const pack = async (
	note: string | mongo.ObjectID | INote,
	me?: string | mongo.ObjectID | IUser,
	options?: {
		detail?: boolean;
		skipHide?: boolean;
	}
) => {
	const opts = Object.assign({
		detail: true,
		skipHide: false
	}, options);

	// Me
	const meId: mongo.ObjectID = me
		? isObjectId(me)
			? me as mongo.ObjectID
			: typeof me === 'string'
				? new mongo.ObjectID(me)
				: (me as IUser)._id
		: null;

	let _note: any;

	// Populate the note if 'note' is ID
	if (isObjectId(note)) {
		_note = await Note.findOne({
			_id: note
		});
	} else if (typeof note === 'string') {
		_note = await Note.findOne({
			_id: new mongo.ObjectID(note)
		});
	} else {
		_note = deepcopy(note);
	}

	// (データベースの欠損などで)投稿がデータベース上に見つからなかったとき
	if (_note == null) {
		console.warn(`[DAMAGED DB] (missing) pkg: note :: ${note}`);
		return null;
	}

	const id = _note._id;

	// _note._userを消す前か、_note.userを解決した後でないとホストがわからない
	if (_note._user) {
		const host = _note._user.host;
		// 互換性のため。(古いMisskeyではNoteにemojisが無い)
		if (_note.emojis == null) {
			_note.emojis = Emoji.find({
				host: host
			}, {
				fields: { _id: false }
			});
		} else {
<<<<<<< HEAD
			const queryCustom = async () => {
				const customKeys = (_note.emojis as string[]).filter(name => name.match(/^[a-zA-Z0-9+_-]+$/));

				return await Emoji.find({
					name: { $in: customKeys },
					host: host
				}, {
					fields: { _id: false }
				});
			};

			const queryProfile = async () => {
				const profileKeys = (_note.emojis as string[]).map(name => {
					const match = name.match(/^@([a-zA-Z0-9_]+)$/);
					return match ? match[1] : null;
				}).filter(x => x != null);

				const users = await User.find({
					username: { $in: profileKeys },
					host: host,
					avatarUrl: { $ne: null }
				});

				return users.map(user => {
					return {
						name: `@${user.username}`,
						url: user.avatarUrl,
						host: user.host
					} as IEmoji;
				});
			};

			const queryEmojis = async () => {
				const [profileEmojis, customEmojis] = await Promise.all([queryProfile(), queryCustom()]);
				return profileEmojis.concat(customEmojis);
			};

			_note.emojis = queryEmojis();
=======
			_note.emojis = packEmojis(_note.emojis, host, {
				custom: true,
				avatar: true,
				foreign: true
			}).catch(e => {
				console.warn(e);
				return [];
			});
>>>>>>> a05ea4e4
		}
	}

	// Rename _id to id
	_note.id = _note._id;
	delete _note._id;

	delete _note.prev;
	delete _note.next;
	delete _note.tagsLower;
	delete _note.score;
	delete _note._user;
	delete _note._reply;
	delete _note._renote;
	delete _note._files;
	delete _note._replyIds;

	if (_note.geo) delete _note.geo.type;

	// Populate user
	_note.user = packUser(_note.userId, meId);

	// Populate app
	if (_note.appId) {
		_note.app = packApp(_note.appId);
	}

	// Populate files
	_note.files = packFileMany(_note.fileIds || []);

	// 後方互換性のため
	_note.mediaIds = _note.fileIds;
	_note.media = _note.files;

	// When requested a detailed note data
	if (opts.detail) {
		if (_note.replyId) {
			// Populate reply to note
			_note.reply = pack(_note.replyId, meId, {
				detail: false
			});
		}

		if (_note.renoteId) {
			// Populate renote
			_note.renote = pack(_note.renoteId, meId, {
				detail: _note.text == null
			});
		}

		// Poll
		if (meId && _note.poll) {
			_note.poll = (async poll => {
				const vote = await PollVote
					.findOne({
						userId: meId,
						noteId: id
					});

				if (vote != null) {
					const myChoice = poll.choices
						.filter((c: any) => c.id == vote.choice)[0];

					myChoice.isVoted = true;
				}

				return poll;
			})(_note.poll);
		}

		if (meId) {
			// Fetch my reaction
			_note.myReaction = (async () => {
				const reaction = await Reaction
					.findOne({
						userId: meId,
						noteId: id,
						deletedAt: { $exists: false }
					});

				if (reaction) {
					return reaction.reaction;
				}

				return null;
			})();

			// isFavorited
			_note.isFavorited = (async () => {
				const favorite = await Favorite
					.count({
						userId: meId,
						noteId: id
					}, {
						limit: 1
					});

				return favorite === 1;
			})();
		}
	}

	// resolve promises in _note object
	_note = await rap(_note);

	//#region (データベースの欠損などで)参照しているデータがデータベース上に見つからなかったとき
	if (_note.user == null) {
		console.warn(`[DAMAGED DB] (missing) pkg: note -> user :: ${_note.id} (user ${_note.userId})`);
		return null;
	}

	if (opts.detail) {
		if (_note.replyId != null && _note.reply == null) {
			console.warn(`[DAMAGED DB] (missing) pkg: note -> reply :: ${_note.id} (reply ${_note.replyId})`);
			return null;
		}

		if (_note.renoteId != null && _note.renote == null) {
			console.warn(`[DAMAGED DB] (missing) pkg: note -> renote :: ${_note.id} (renote ${_note.renoteId})`);
			return null;
		}
	}
	//#endregion

	if (_note.user.isCat && _note.text) {
		_note.text = _note.text.replace(/な/g, 'にゃ').replace(/ナ/g, 'ニャ').replace(/ﾅ/g, 'ﾆｬ');
	}

	if (!opts.skipHide) {
		await hideNote(_note, meId);
	}

	return _note;
};<|MERGE_RESOLUTION|>--- conflicted
+++ resolved
@@ -4,19 +4,15 @@
 import db from '../db/mongodb';
 import isObjectId from '../misc/is-objectid';
 import { length } from 'stringz';
-import User, { IUser, pack as packUser } from './user';
+import { IUser, pack as packUser } from './user';
 import { pack as packApp } from './app';
 import PollVote from './poll-vote';
 import Reaction from './note-reaction';
 import { packMany as packFileMany, IDriveFile } from './drive-file';
 import Favorite from './favorite';
 import Following from './following';
-<<<<<<< HEAD
-import Emoji, { IEmoji } from './emoji';
-=======
 import Emoji from './emoji';
 import packEmojis from '../misc/pack-emojis';
->>>>>>> a05ea4e4
 
 const Note = db.get<INote>('notes');
 Note.createIndex('uri', { sparse: true, unique: true });
@@ -242,46 +238,6 @@
 				fields: { _id: false }
 			});
 		} else {
-<<<<<<< HEAD
-			const queryCustom = async () => {
-				const customKeys = (_note.emojis as string[]).filter(name => name.match(/^[a-zA-Z0-9+_-]+$/));
-
-				return await Emoji.find({
-					name: { $in: customKeys },
-					host: host
-				}, {
-					fields: { _id: false }
-				});
-			};
-
-			const queryProfile = async () => {
-				const profileKeys = (_note.emojis as string[]).map(name => {
-					const match = name.match(/^@([a-zA-Z0-9_]+)$/);
-					return match ? match[1] : null;
-				}).filter(x => x != null);
-
-				const users = await User.find({
-					username: { $in: profileKeys },
-					host: host,
-					avatarUrl: { $ne: null }
-				});
-
-				return users.map(user => {
-					return {
-						name: `@${user.username}`,
-						url: user.avatarUrl,
-						host: user.host
-					} as IEmoji;
-				});
-			};
-
-			const queryEmojis = async () => {
-				const [profileEmojis, customEmojis] = await Promise.all([queryProfile(), queryCustom()]);
-				return profileEmojis.concat(customEmojis);
-			};
-
-			_note.emojis = queryEmojis();
-=======
 			_note.emojis = packEmojis(_note.emojis, host, {
 				custom: true,
 				avatar: true,
@@ -290,7 +246,6 @@
 				console.warn(e);
 				return [];
 			});
->>>>>>> a05ea4e4
 		}
 	}
 
