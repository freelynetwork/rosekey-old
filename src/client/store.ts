<<<<<<< HEAD
import Vuex from 'vuex';
=======
import { createStore } from 'vuex';
import createPersistedState from 'vuex-persistedstate';
>>>>>>> 1de7dc94
import * as nestedProperty from 'nested-property';
import { api } from '@/os';
import { erase } from '../prelude/array';

export const defaultSettings = {
	tutorial: 0,
	keepCw: false,
	showFullAcct: false,
	rememberNoteVisibility: false,
	defaultNoteVisibility: 'public',
	defaultNoteLocalOnly: false,
	uploadFolder: null,
	pastedFileName: 'yyyy-MM-dd HH-mm-ss [{{number}}]',
	memo: null,
	reactions: ['👍', '❤️', '😆', '🤔', '😮', '🎉', '💢', '😥', '😇', '🍮'],
	mutedWords: [],
};

export const defaultDeviceUserSettings = {
	visibility: 'public',
	localOnly: false,
	widgets: [],
	tl: {
		src: 'home'
	},
	menu: [
		'notifications',
		'messaging',
		'drive',
		'-',
		'followRequests',
		'featured',
		'explore',
		'announcements',
		'search',
		'-',
		'deck',
	],
	deck: {
		columns: [],
		layout: [],
	},
	plugins: [] as {
		id: string;
		name: string;
		active: boolean;
		configData: Record<string, any>;
		token: string;
		ast: any[];
	}[],
};

export const defaultDeviceSettings = {
	lang: null,
	loadRawImages: false,
	alwaysShowNsfw: false,
	useOsNativeEmojis: false,
	serverDisconnectedBehavior: 'quiet',
	accounts: [],
	recentEmojis: [],
	themes: [],
	darkTheme: '8050783a-7f63-445a-b270-36d0f6ba1677',
	lightTheme: '4eea646f-7afa-4645-83e9-83af0333cd37',
	darkMode: false,
	deckMode: false,
	syncDeviceDarkMode: true,
	animation: true,
	animatedMfm: true,
	imageNewTab: false,
	chatOpenBehavior: 'page',
	showFixedPostForm: false,
	disablePagesScript: false,
	enableInfiniteScroll: true,
	useBlurEffectForModal: true,
	sidebarDisplay: 'full', // full, icon, hide
	roomGraphicsQuality: 'medium',
	roomUseOrthographicCamera: true,
	deckColumnAlign: 'left',
	deckAlwaysShowMainColumn: true,
	deckMainColumnPlace: 'left',
	sfxVolume: 0.3,
	sfxNote: 'syuilo/down',
	sfxNoteMy: 'syuilo/up',
	sfxNotification: 'syuilo/pope2',
	sfxChat: 'syuilo/pope1',
	sfxChatBg: 'syuilo/waon',
	sfxAntenna: 'syuilo/triple',
	sfxChannel: 'syuilo/square-pico',
	userData: {},
};

function copy<T>(data: T): T {
	return JSON.parse(JSON.stringify(data));
}

<<<<<<< HEAD
export default () => new Vuex.Store({
=======
export const postFormActions = [];
export const userActions = [];
export const noteActions = [];
export const noteViewInterruptors = [];
export const notePostInterruptors = [];

export const store = createStore({
	strict: _DEV_,

	plugins: [createPersistedState({
		paths: ['i', 'device', 'deviceUser', 'settings', 'instance']
	})],

>>>>>>> 1de7dc94
	state: {
		i: null,
	},

	getters: {
		isSignedIn: state => state.i != null,
	},

	mutations: {
		updateI(state, x) {
			state.i = x;
		},

		updateIKeyValue(state, { key, value }) {
			state.i[key] = value;
		},
	},

	actions: {
		async login(ctx, i) {
			ctx.commit('updateI', i);
			ctx.commit('settings/init', i.clientData);
			ctx.commit('deviceUser/init', ctx.state.device.userData[i.id] || {});
			// TODO: ローカルストレージを消してページリロードしたときは i が無いのでその場合のハンドリングをよしなにやる
			await ctx.dispatch('addAcount', { id: i.id, i: localStorage.getItem('i') });
		},

		addAcount(ctx, info) {
			if (!ctx.state.device.accounts.some(x => x.id === info.id)) {
				ctx.commit('device/set', {
					key: 'accounts',
					value: ctx.state.device.accounts.concat([{ id: info.id, token: info.i }])
				});
			}
		},

		logout(ctx) {
			ctx.commit('device/setUserData', { userId: ctx.state.i.id, data: ctx.state.deviceUser });
			ctx.commit('updateI', null);
			ctx.commit('settings/init', {});
			ctx.commit('deviceUser/init', {});
			localStorage.removeItem('i');
			document.cookie = `igi=; path=/`;
		},

		async switchAccount(ctx, i) {
			ctx.commit('device/setUserData', { userId: ctx.state.i.id, data: ctx.state.deviceUser });
			localStorage.setItem('i', i.token);
			await ctx.dispatch('login', i);
		},

		mergeMe(ctx, me) {
			// TODO: プロパティ一つ一つに対してコミットが発生するのはアレなので良い感じにする
			for (const [key, value] of Object.entries(me)) {
				ctx.commit('updateIKeyValue', { key, value });
			}

			if (me.clientData) {
				ctx.commit('settings/init', me.clientData);
			}
		},
	},

	modules: {
		instance: {
			namespaced: true,

			state: {
				meta: null
			},

			mutations: {
				set(state, meta) {
					state.meta = meta;
				},
			},

			actions: {
				async fetch(ctx) {
					const meta = await api('meta', {
						detail: false
					});

					ctx.commit('set', meta);
				}
			}
		},

		device: {
			namespaced: true,

			state: defaultDeviceSettings,

			mutations: {
				set(state, x: { key: string; value: any }) {
					state[x.key] = x.value;
				},

				setUserData(state, x: { userId: string; data: any }) {
					state.userData[x.userId] = copy(x.data);
				},
			}
		},

		deviceUser: {
			namespaced: true,

			state: defaultDeviceUserSettings,

			mutations: {
				init(state, x) {
					for (const [key, value] of Object.entries(defaultDeviceUserSettings)) {
						if (x[key]) {
							state[key] = x[key];
						} else {
							state[key] = value;
						}
					}
				},

				set(state, x: { key: string; value: any }) {
					state[x.key] = x.value;
				},

				setTl(state, x) {
					state.tl = {
						src: x.src,
						arg: x.arg
					};
				},

				setMenu(state, menu) {
					state.menu = menu;
				},

				setVisibility(state, visibility) {
					state.visibility = visibility;
				},

				setLocalOnly(state, localOnly) {
					state.localOnly = localOnly;
				},

				setWidgets(state, widgets) {
					state.widgets = widgets;
				},

				addWidget(state, widget) {
					state.widgets.unshift(widget);
				},

				removeWidget(state, widget) {
					state.widgets = state.widgets.filter(w => w.id != widget.id);
				},

				updateWidget(state, x) {
					const w = state.widgets.find(w => w.id === x.id);
					if (w) {
						w.data = x.data;
					}
				},

				//#region Deck
				addDeckColumn(state, column) {
					if (column.name == undefined) column.name = null;
					state.deck.columns.push(column);
					state.deck.layout.push([column.id]);
				},

				removeDeckColumn(state, id) {
					state.deck.columns = state.deck.columns.filter(c => c.id != id);
					state.deck.layout = state.deck.layout.map(ids => erase(id, ids));
					state.deck.layout = state.deck.layout.filter(ids => ids.length > 0);
				},

				swapDeckColumn(state, x) {
					const a = x.a;
					const b = x.b;
					const aX = state.deck.layout.findIndex(ids => ids.indexOf(a) != -1);
					const aY = state.deck.layout[aX].findIndex(id => id == a);
					const bX = state.deck.layout.findIndex(ids => ids.indexOf(b) != -1);
					const bY = state.deck.layout[bX].findIndex(id => id == b);
					state.deck.layout[aX][aY] = b;
					state.deck.layout[bX][bY] = a;
				},

				swapLeftDeckColumn(state, id) {
					state.deck.layout.some((ids, i) => {
						if (ids.indexOf(id) != -1) {
							const left = state.deck.layout[i - 1];
							if (left) {
								// https://vuejs.org/v2/guide/list.html#Caveats
								//state.deck.layout[i - 1] = state.deck.layout[i];
								//state.deck.layout[i] = left;
								state.deck.layout.splice(i - 1, 1, state.deck.layout[i]);
								state.deck.layout.splice(i, 1, left);
							}
							return true;
						}
					});
				},

				swapRightDeckColumn(state, id) {
					state.deck.layout.some((ids, i) => {
						if (ids.indexOf(id) != -1) {
							const right = state.deck.layout[i + 1];
							if (right) {
								// https://vuejs.org/v2/guide/list.html#Caveats
								//state.deck.layout[i + 1] = state.deck.layout[i];
								//state.deck.layout[i] = right;
								state.deck.layout.splice(i + 1, 1, state.deck.layout[i]);
								state.deck.layout.splice(i, 1, right);
							}
							return true;
						}
					});
				},

				swapUpDeckColumn(state, id) {
					const ids = state.deck.layout.find(ids => ids.indexOf(id) != -1);
					ids.some((x, i) => {
						if (x == id) {
							const up = ids[i - 1];
							if (up) {
								// https://vuejs.org/v2/guide/list.html#Caveats
								//ids[i - 1] = id;
								//ids[i] = up;
								ids.splice(i - 1, 1, id);
								ids.splice(i, 1, up);
							}
							return true;
						}
					});
				},

				swapDownDeckColumn(state, id) {
					const ids = state.deck.layout.find(ids => ids.indexOf(id) != -1);
					ids.some((x, i) => {
						if (x == id) {
							const down = ids[i + 1];
							if (down) {
								// https://vuejs.org/v2/guide/list.html#Caveats
								//ids[i + 1] = id;
								//ids[i] = down;
								ids.splice(i + 1, 1, id);
								ids.splice(i, 1, down);
							}
							return true;
						}
					});
				},

				stackLeftDeckColumn(state, id) {
					const i = state.deck.layout.findIndex(ids => ids.indexOf(id) != -1);
					state.deck.layout = state.deck.layout.map(ids => erase(id, ids));
					const left = state.deck.layout[i - 1];
					if (left) state.deck.layout[i - 1].push(id);
					state.deck.layout = state.deck.layout.filter(ids => ids.length > 0);
				},

				popRightDeckColumn(state, id) {
					const i = state.deck.layout.findIndex(ids => ids.indexOf(id) != -1);
					state.deck.layout = state.deck.layout.map(ids => erase(id, ids));
					state.deck.layout.splice(i + 1, 0, [id]);
					state.deck.layout = state.deck.layout.filter(ids => ids.length > 0);
				},

				addDeckWidget(state, x) {
					const column = state.deck.columns.find(c => c.id == x.id);
					if (column == null) return;
					if (column.widgets == null) column.widgets = [];
					column.widgets.unshift(x.widget);
				},

				removeDeckWidget(state, x) {
					const column = state.deck.columns.find(c => c.id == x.id);
					if (column == null) return;
					column.widgets = column.widgets.filter(w => w.id != x.widget.id);
				},

				renameDeckColumn(state, x) {
					const column = state.deck.columns.find(c => c.id == x.id);
					if (column == null) return;
					column.name = x.name;
				},

				updateDeckColumn(state, x) {
					let column = state.deck.columns.find(c => c.id == x.id);
					if (column == null) return;
					column = x;
				},
				//#endregion

				installPlugin(state, { id, meta, ast, token }) {
					state.plugins.push({
						...meta,
						id,
						active: true,
						configData: {},
						token: token,
						ast: ast
					});
				},

				uninstallPlugin(state, id) {
					state.plugins = state.plugins.filter(x => x.id != id);
				},

				configPlugin(state, { id, config }) {
					state.plugins.find(p => p.id === id).configData = config;
				},

				changePluginActive(state, { id, active }) {
					state.plugins.find(p => p.id === id).active = active;
				},
			}
		},

		settings: {
			namespaced: true,

			state: defaultSettings,

			mutations: {
				set(state, x: { key: string; value: any }) {
					nestedProperty.set(state, x.key, x.value);
				},

				init(state, x) {
					for (const [key, value] of Object.entries(defaultSettings)) {
						if (x[key]) {
							state[key] = x[key];
						} else {
							state[key] = value;
						}
					}
				},
			},

			actions: {
				set(ctx, x) {
					ctx.commit('set', x);

					if (ctx.rootGetters.isSignedIn) {
						api('i/update-client-setting', {
							name: x.key,
							value: x.value
						});
					}
				},
			}
		}
	}
});<|MERGE_RESOLUTION|>--- conflicted
+++ resolved
@@ -1,9 +1,4 @@
-<<<<<<< HEAD
-import Vuex from 'vuex';
-=======
 import { createStore } from 'vuex';
-import createPersistedState from 'vuex-persistedstate';
->>>>>>> 1de7dc94
 import * as nestedProperty from 'nested-property';
 import { api } from '@/os';
 import { erase } from '../prelude/array';
@@ -99,9 +94,6 @@
 	return JSON.parse(JSON.stringify(data));
 }
 
-<<<<<<< HEAD
-export default () => new Vuex.Store({
-=======
 export const postFormActions = [];
 export const userActions = [];
 export const noteActions = [];
@@ -111,11 +103,6 @@
 export const store = createStore({
 	strict: _DEV_,
 
-	plugins: [createPersistedState({
-		paths: ['i', 'device', 'deviceUser', 'settings', 'instance']
-	})],
-
->>>>>>> 1de7dc94
 	state: {
 		i: null,
 	},
