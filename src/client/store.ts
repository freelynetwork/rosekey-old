<<<<<<< HEAD
import Vuex from 'vuex';
=======
import { createStore } from 'vuex';
>>>>>>> 0e1fe045
import * as nestedProperty from 'nested-property';
import { api } from '@/os';
import { erase } from '../prelude/array';

export const defaultSettings = {
	tutorial: 0,
	keepCw: false,
	showFullAcct: false,
	rememberNoteVisibility: false,
	defaultNoteVisibility: 'public',
	defaultNoteLocalOnly: false,
	uploadFolder: null,
	pastedFileName: 'yyyy-MM-dd HH-mm-ss [{{number}}]',
	memo: null,
	reactions: ['👍', '❤️', '😆', '🤔', '😮', '🎉', '💢', '😥', '😇', '🍮'],
	mutedWords: [],
};

export const defaultDeviceUserSettings = {
	visibility: 'public',
	localOnly: false,
	widgets: [],
	tl: {
		src: 'home'
	},
	menu: [
		'notifications',
		'messaging',
		'drive',
		'-',
		'followRequests',
		'featured',
		'explore',
		'announcements',
		'search',
		'-',
		'deck',
	],
	deck: {
		columns: [],
		layout: [],
	},
	plugins: [] as {
		id: string;
		name: string;
		active: boolean;
		configData: Record<string, any>;
		token: string;
		ast: any[];
	}[],
};

export const defaultDeviceSettings = {
	lang: null,
	loadRawImages: false,
	alwaysShowNsfw: false,
	useOsNativeEmojis: false,
	serverDisconnectedBehavior: 'quiet',
	accounts: [],
	recentEmojis: [],
	themes: [],
	darkTheme: '8050783a-7f63-445a-b270-36d0f6ba1677',
	lightTheme: '4eea646f-7afa-4645-83e9-83af0333cd37',
	darkMode: false,
	deckMode: false,
	syncDeviceDarkMode: true,
	animation: true,
	animatedMfm: true,
	imageNewTab: false,
	chatOpenBehavior: 'page',
	showFixedPostForm: false,
	disablePagesScript: false,
	enableInfiniteScroll: true,
	useBlurEffectForModal: true,
	sidebarDisplay: 'full', // full, icon, hide
	roomGraphicsQuality: 'medium',
	roomUseOrthographicCamera: true,
	deckColumnAlign: 'left',
	deckAlwaysShowMainColumn: true,
	deckMainColumnPlace: 'left',
	sfxVolume: 0.3,
	sfxNote: 'syuilo/down',
	sfxNoteMy: 'syuilo/up',
	sfxNotification: 'syuilo/pope2',
	sfxChat: 'syuilo/pope1',
	sfxChatBg: 'syuilo/waon',
	sfxAntenna: 'syuilo/triple',
	sfxChannel: 'syuilo/square-pico',
	userData: {},
};

function copy<T>(data: T): T {
	return JSON.parse(JSON.stringify(data));
}

<<<<<<< HEAD
export default () => new Vuex.Store({
=======
export const postFormActions = [];
export const userActions = [];
export const noteActions = [];
export const noteViewInterruptors = [];
export const notePostInterruptors = [];

export const store = createStore({
	strict: _DEV_,

>>>>>>> 0e1fe045
	state: {
		i: null,
	},

	getters: {
		isSignedIn: state => state.i != null,
	},

	mutations: {
		updateI(state, x) {
			state.i = x;
		},

		updateIKeyValue(state, { key, value }) {
			state.i[key] = value;
		},
	},

	actions: {
		async login(ctx, i) {
			ctx.commit('updateI', i);
			ctx.commit('settings/init', i.clientData);
			ctx.commit('deviceUser/init', ctx.state.device.userData[i.id] || {});
			// TODO: ローカルストレージを消してページリロードしたときは i が無いのでその場合のハンドリングをよしなにやる
			await ctx.dispatch('addAcount', { id: i.id, i: localStorage.getItem('i') });
		},

		addAcount(ctx, info) {
			if (!ctx.state.device.accounts.some(x => x.id === info.id)) {
				ctx.commit('device/set', {
					key: 'accounts',
					value: ctx.state.device.accounts.concat([{ id: info.id, token: info.i }])
				});
			}
		},

		logout(ctx) {
			ctx.commit('device/setUserData', { userId: ctx.state.i.id, data: ctx.state.deviceUser });
			ctx.commit('updateI', null);
			ctx.commit('settings/init', {});
			ctx.commit('deviceUser/init', {});
			localStorage.removeItem('i');
			document.cookie = `igi=; path=/`;
		},

		async switchAccount(ctx, i) {
			ctx.commit('device/setUserData', { userId: ctx.state.i.id, data: ctx.state.deviceUser });
			localStorage.setItem('i', i.token);
			await ctx.dispatch('login', i);
		},

		mergeMe(ctx, me) {
			// TODO: プロパティ一つ一つに対してコミットが発生するのはアレなので良い感じにする
			for (const [key, value] of Object.entries(me)) {
				ctx.commit('updateIKeyValue', { key, value });
			}

			if (me.clientData) {
				ctx.commit('settings/init', me.clientData);
			}
		},
	},

	modules: {
		instance: {
			namespaced: true,

			state: {
				meta: null
			},

			mutations: {
				set(state, meta) {
					state.meta = meta;
				},
			},

			actions: {
				async fetch(ctx) {
					const meta = await api('meta', {
						detail: false
					});

					ctx.commit('set', meta);
				}
			}
		},

		device: {
			namespaced: true,

			state: defaultDeviceSettings,

			mutations: {
				set(state, x: { key: string; value: any }) {
					state[x.key] = x.value;
				},

				setUserData(state, x: { userId: string; data: any }) {
					state.userData[x.userId] = copy(x.data);
				},
			}
		},

		deviceUser: {
			namespaced: true,

			state: defaultDeviceUserSettings,

			mutations: {
				init(state, x) {
					for (const [key, value] of Object.entries(defaultDeviceUserSettings)) {
						if (x[key]) {
							state[key] = x[key];
						} else {
							state[key] = value;
						}
					}
				},

				set(state, x: { key: string; value: any }) {
					state[x.key] = x.value;
				},

				setTl(state, x) {
					state.tl = {
						src: x.src,
						arg: x.arg
					};
				},

				setMenu(state, menu) {
					state.menu = menu;
				},

				setVisibility(state, visibility) {
					state.visibility = visibility;
				},

				setLocalOnly(state, localOnly) {
					state.localOnly = localOnly;
				},

				setWidgets(state, widgets) {
					state.widgets = widgets;
				},

				addWidget(state, widget) {
					state.widgets.unshift(widget);
				},

				removeWidget(state, widget) {
					state.widgets = state.widgets.filter(w => w.id != widget.id);
				},

				updateWidget(state, x) {
					const w = state.widgets.find(w => w.id === x.id);
					if (w) {
						w.data = x.data;
					}
				},

				//#region Deck
				addDeckColumn(state, column) {
					if (column.name == undefined) column.name = null;
					state.deck.columns.push(column);
					state.deck.layout.push([column.id]);
				},

				removeDeckColumn(state, id) {
					state.deck.columns = state.deck.columns.filter(c => c.id != id);
					state.deck.layout = state.deck.layout.map(ids => erase(id, ids));
					state.deck.layout = state.deck.layout.filter(ids => ids.length > 0);
				},

				swapDeckColumn(state, x) {
					const a = x.a;
					const b = x.b;
					const aX = state.deck.layout.findIndex(ids => ids.indexOf(a) != -1);
					const aY = state.deck.layout[aX].findIndex(id => id == a);
					const bX = state.deck.layout.findIndex(ids => ids.indexOf(b) != -1);
					const bY = state.deck.layout[bX].findIndex(id => id == b);
					state.deck.layout[aX][aY] = b;
					state.deck.layout[bX][bY] = a;
				},

				swapLeftDeckColumn(state, id) {
					state.deck.layout.some((ids, i) => {
						if (ids.indexOf(id) != -1) {
							const left = state.deck.layout[i - 1];
							if (left) {
								// https://vuejs.org/v2/guide/list.html#Caveats
								//state.deck.layout[i - 1] = state.deck.layout[i];
								//state.deck.layout[i] = left;
								state.deck.layout.splice(i - 1, 1, state.deck.layout[i]);
								state.deck.layout.splice(i, 1, left);
							}
							return true;
						}
					});
				},

				swapRightDeckColumn(state, id) {
					state.deck.layout.some((ids, i) => {
						if (ids.indexOf(id) != -1) {
							const right = state.deck.layout[i + 1];
							if (right) {
								// https://vuejs.org/v2/guide/list.html#Caveats
								//state.deck.layout[i + 1] = state.deck.layout[i];
								//state.deck.layout[i] = right;
								state.deck.layout.splice(i + 1, 1, state.deck.layout[i]);
								state.deck.layout.splice(i, 1, right);
							}
							return true;
						}
					});
				},

				swapUpDeckColumn(state, id) {
					const ids = state.deck.layout.find(ids => ids.indexOf(id) != -1);
					ids.some((x, i) => {
						if (x == id) {
							const up = ids[i - 1];
							if (up) {
								// https://vuejs.org/v2/guide/list.html#Caveats
								//ids[i - 1] = id;
								//ids[i] = up;
								ids.splice(i - 1, 1, id);
								ids.splice(i, 1, up);
							}
							return true;
						}
					});
				},

				swapDownDeckColumn(state, id) {
					const ids = state.deck.layout.find(ids => ids.indexOf(id) != -1);
					ids.some((x, i) => {
						if (x == id) {
							const down = ids[i + 1];
							if (down) {
								// https://vuejs.org/v2/guide/list.html#Caveats
								//ids[i + 1] = id;
								//ids[i] = down;
								ids.splice(i + 1, 1, id);
								ids.splice(i, 1, down);
							}
							return true;
						}
					});
				},

				stackLeftDeckColumn(state, id) {
					const i = state.deck.layout.findIndex(ids => ids.indexOf(id) != -1);
					state.deck.layout = state.deck.layout.map(ids => erase(id, ids));
					const left = state.deck.layout[i - 1];
					if (left) state.deck.layout[i - 1].push(id);
					state.deck.layout = state.deck.layout.filter(ids => ids.length > 0);
				},

				popRightDeckColumn(state, id) {
					const i = state.deck.layout.findIndex(ids => ids.indexOf(id) != -1);
					state.deck.layout = state.deck.layout.map(ids => erase(id, ids));
					state.deck.layout.splice(i + 1, 0, [id]);
					state.deck.layout = state.deck.layout.filter(ids => ids.length > 0);
				},

				addDeckWidget(state, x) {
					const column = state.deck.columns.find(c => c.id == x.id);
					if (column == null) return;
					if (column.widgets == null) column.widgets = [];
					column.widgets.unshift(x.widget);
				},

				removeDeckWidget(state, x) {
					const column = state.deck.columns.find(c => c.id == x.id);
					if (column == null) return;
					column.widgets = column.widgets.filter(w => w.id != x.widget.id);
				},

				renameDeckColumn(state, x) {
					const column = state.deck.columns.find(c => c.id == x.id);
					if (column == null) return;
					column.name = x.name;
				},

				updateDeckColumn(state, x) {
					let column = state.deck.columns.find(c => c.id == x.id);
					if (column == null) return;
					column = x;
				},
				//#endregion

				installPlugin(state, { id, meta, ast, token }) {
					state.plugins.push({
						...meta,
						id,
						active: true,
						configData: {},
						token: token,
						ast: ast
					});
				},

				uninstallPlugin(state, id) {
					state.plugins = state.plugins.filter(x => x.id != id);
				},

				configPlugin(state, { id, config }) {
					state.plugins.find(p => p.id === id).configData = config;
				},

				changePluginActive(state, { id, active }) {
					state.plugins.find(p => p.id === id).active = active;
				},
			}
		},

		settings: {
			namespaced: true,

			state: defaultSettings,

			mutations: {
				set(state, x: { key: string; value: any }) {
					nestedProperty.set(state, x.key, x.value);
				},

				init(state, x) {
					for (const [key, value] of Object.entries(defaultSettings)) {
						if (x[key]) {
							state[key] = x[key];
						} else {
							state[key] = value;
						}
					}
				},
			},

			actions: {
				set(ctx, x) {
					ctx.commit('set', x);

					if (ctx.rootGetters.isSignedIn) {
						api('i/update-client-setting', {
							name: x.key,
							value: x.value
						});
					}
				},
			}
		}
	}
});<|MERGE_RESOLUTION|>--- conflicted
+++ resolved
@@ -1,8 +1,4 @@
-<<<<<<< HEAD
-import Vuex from 'vuex';
-=======
 import { createStore } from 'vuex';
->>>>>>> 0e1fe045
 import * as nestedProperty from 'nested-property';
 import { api } from '@/os';
 import { erase } from '../prelude/array';
@@ -98,9 +94,6 @@
 	return JSON.parse(JSON.stringify(data));
 }
 
-<<<<<<< HEAD
-export default () => new Vuex.Store({
-=======
 export const postFormActions = [];
 export const userActions = [];
 export const noteActions = [];
@@ -110,7 +103,6 @@
 export const store = createStore({
 	strict: _DEV_,
 
->>>>>>> 0e1fe045
 	state: {
 		i: null,
 	},
