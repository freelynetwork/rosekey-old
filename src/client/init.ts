--- conflicted
+++ resolved
@@ -14,45 +14,11 @@
 import { version, apiUrl } from '@/config';
 import { store } from './store';
 import { router } from './router';
-<<<<<<< HEAD
-import { applyTheme, lightTheme } from './scripts/theme';
-import { isDeviceDarkmode } from './scripts/is-device-darkmode';
-import createStore from './store';
-import { clientDb, get, count } from './db';
-import { setI18nContexts } from './scripts/set-i18n-contexts';
-import { createPluginEnv } from './scripts/aiscript/api';
-import { vuexPersistAndShare } from './scripts/vuex-persist-and-share';
-
-Vue.use(Vuex);
-Vue.use(VueHotkey);
-Vue.use(VueMeta);
-Vue.use(PortalVue);
-Vue.use(VAnimateCss);
-Vue.use(VueI18n);
-Vue.component('fa', FontAwesomeIcon);
-
-require('./directives');
-require('./components');
-require('./widgets');
-require('./filters');
-
-Vue.mixin({
-	methods: {
-		destroyDom() {
-			this.$destroy();
-
-			if (this.$el.parentNode) {
-				this.$el.parentNode.removeChild(this.$el);
-			}
-		}
-	}
-});
-=======
 import { applyTheme } from '@/scripts/theme';
 import { isDeviceDarkmode } from '@/scripts/is-device-darkmode';
 import { i18n, lang } from './i18n';
 import { stream, sound, isMobile, dialog } from '@/os';
->>>>>>> 1de7dc94
+import { vuexPersistAndShare } from './scripts/vuex-persist-and-share';
 
 console.info(`Misskey v${version}`);
 
@@ -81,6 +47,9 @@
 		*/
 	});
 }
+
+// vuex永続化・共有スクリプトを起動しておく
+vuexPersistAndShare(store, ['i'], ['device', 'deviceUser', 'settings', 'instance'], []);
 
 // タッチデバイスでCSSの:hoverを機能させる
 document.addEventListener('touchend', () => {}, { passive: true });
@@ -216,100 +185,10 @@
 	}
 }, false);
 
-<<<<<<< HEAD
-(async () => {
-
-await vuexPersistAndShare(store, ['i'], ['device', 'deviceUser', 'settings', 'instance'], []);
-
-const os = new MiOS(store);
-
-os.init(async () => {
-	//#region Fetch locale data
-	const i18n = new VueI18n();
-
-	await count(clientDb.i18n).then(async n => {
-		if (n === 0) return setI18nContexts(lang, version, i18n);
-		if ((await get('_version_', clientDb.i18n) !== version)) return setI18nContexts(lang, version, i18n, true);
-
-		i18n.locale = lang;
-		i18n.setLocaleMessage(lang, await getLocale());
-	});
-	//#endregion
-
-	const app = new Vue({
-		store: store,
-		i18n,
-		metaInfo: {
-			title: null,
-			titleTemplate: title => title ? `${title} | ${(instanceName || 'Misskey')}` : (instanceName || 'Misskey')
-		},
-		data() {
-			return {
-				stream: os.stream,
-				isMobile: isMobile,
-				i18n // TODO: 消せないか考える SEE: https://github.com/syuilo/misskey/pull/6396#discussion_r429511030
-			};
-		},
-		// TODO: ここらへんのメソッド全部Vuexに移したい
-		methods: {
-			api: (endpoint: string, data: { [x: string]: any } = {}, token?) => store.dispatch('api', { endpoint, data, token }),
-			signout: os.signout,
-			new(vm, props) {
-				const x = new vm({
-					parent: this,
-					propsData: props
-				}).$mount();
-				document.body.appendChild(x.$el);
-				return x;
-			},
-			dialog(opts) {
-				const vm = this.new(Dialog, opts);
-				const p: any = new Promise((res) => {
-					vm.$once('ok', result => res({ canceled: false, result }));
-					vm.$once('cancel', () => res({ canceled: true }));
-				});
-				p.close = () => {
-					vm.close();
-				};
-				return p;
-			},
-			menu(opts) {
-				const vm = this.new(Menu, opts);
-				const p: any = new Promise((res) => {
-					vm.$once('closed', () => res());
-				});
-				return p;
-			},
-			form(title, form) {
-				const vm = this.new(Form, { title, form });
-				return new Promise((res) => {
-					vm.$once('ok', result => res({ canceled: false, result }));
-					vm.$once('cancel', () => res({ canceled: true }));
-				});
-			},
-			post(opts, cb) {
-				if (!this.$store.getters.isSignedIn) return;
-				const vm = this.new(PostFormDialog, opts);
-				if (cb) vm.$once('closed', cb);
-				(vm as any).focus();
-			},
-			sound(type: string) {
-				if (this.$store.state.device.sfxVolume === 0) return;
-				const sound = this.$store.state.device['sfx' + type.substr(0, 1).toUpperCase() + type.substr(1)];
-				if (sound == null) return;
-				const audio = new Audio(`/assets/sounds/${sound}.mp3`);
-				audio.volume = this.$store.state.device.sfxVolume;
-				audio.play();
-			}
-		},
-		router: router,
-		render: createEl => createEl(deckmode ? Deck : App)
-=======
 store.watch(state => state.device.darkMode, darkMode => {
 	import('@/scripts/theme').then(({ builtinThemes }) => {
 		const themes = builtinThemes.concat(store.state.device.themes);
 		applyTheme(themes.find(x => x.id === (darkMode ? store.state.device.darkTheme : store.state.device.lightTheme)));
->>>>>>> 1de7dc94
 	});
 });
 
@@ -470,12 +349,6 @@
 			key: x.key,
 			value: x.value
 		});
-<<<<<<< HEAD
-	}
-});
-
-})();
-=======
 	});
 
 	// トークンが再生成されたとき
@@ -483,5 +356,4 @@
 	main.on('myTokenRegenerated', () => {
 		signout();
 	});
-}
->>>>>>> 1de7dc94
+}