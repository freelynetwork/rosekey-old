export function getScrollContainer(el: Element | null): Element | null {
	if (el == null || el.tagName === 'BODY') return null;
	const overflow = window.getComputedStyle(el).getPropertyValue('overflow');
	if (overflow.endsWith('auto')) { // xとyを個別に指定している場合、hidden auto みたいな値になる
		return el;
	} else {
		return getScrollContainer(el.parentElement);
	}
}

export function getScrollPosition(el: Element | null): number {
	const container = getScrollContainer(el);
	return container == null ? window.scrollY : container.scrollTop;
}

export function onScrollTop(el: Element, cb) {
	const container = getScrollContainer(el) || window;
	const onScroll = ev => {
		if (!document.body.contains(el)) return;
		const pos = getScrollPosition(el);
		if (pos === 0) {
			cb();
			container.removeEventListener('scroll', onscroll);
		}
	};

	container.addEventListener('scroll', onScroll, { passive: true });
<<<<<<< HEAD

	return {
		remove: () => container.removeEventListener('scroll', onscroll)
	};
=======
}

export function scroll(el: Element, top: number) {
	const container = getScrollContainer(el);
	if (container == null) {
		window.scroll({ top: top, behavior: 'instant' });
	} else {
		container.scrollTop = top;
	}
>>>>>>> 0a285738
}<|MERGE_RESOLUTION|>--- conflicted
+++ resolved
@@ -25,12 +25,10 @@
 	};
 
 	container.addEventListener('scroll', onScroll, { passive: true });
-<<<<<<< HEAD
 
 	return {
 		remove: () => container.removeEventListener('scroll', onscroll)
 	};
-=======
 }
 
 export function scroll(el: Element, top: number) {
@@ -40,5 +38,4 @@
 	} else {
 		container.scrollTop = top;
 	}
->>>>>>> 0a285738
 }