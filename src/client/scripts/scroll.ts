export function getScrollContainer(el: Element | null): Element | null {
	if (el == null || el.tagName === 'BODY') return null;
	const overflow = window.getComputedStyle(el).getPropertyValue('overflow');
	if (overflow.endsWith('auto')) { // xとyを個別に指定している場合、hidden auto みたいな値になる
		return el;
	} else {
		return getScrollContainer(el.parentElement);
	}
}

export function getScrollPosition(el: Element | null): number {
	const container = getScrollContainer(el);
	return container == null ? window.scrollY : container.scrollTop;
}

export function isTopVisible(el: Element | null): boolean {
	const scrollTop = getScrollPosition(el);
	const topPosition = el.offsetTop; // TODO: container内でのelの相対位置を取得できればより正確になる

	return scrollTop <= topPosition;
}

export function onScrollTop(el: Element, cb) {
	const container = getScrollContainer(el) || window;
	const onScroll = ev => {
		if (!document.body.contains(el)) return;
		if (isTopVisible(el)) {
			cb();
			container.removeEventListener('scroll', onScroll);
		}
	};
	container.addEventListener('scroll', onScroll, { passive: true });
}

export function onScrollBottom(el: Element, cb) {
	const container = getScrollContainer(el) || window;
	const onScroll = ev => {
		if (!document.body.contains(el)) return;
		const pos = getScrollPosition(el);
		if (pos + el.clientHeight > el.scrollHeight - 1) {
			cb();
			container.removeEventListener('scroll', onScroll);
		}
	};

	container.addEventListener('scroll', onScroll, { passive: true });
<<<<<<< HEAD

	return {
		remove: () => container.removeEventListener('scroll', onscroll)
	};
=======
}

export function scroll(el: Element, top: number) {
	const container = getScrollContainer(el);
	if (container == null) {
		window.scroll({ top: top, behavior: 'instant' });
	} else {
		container.scrollTop = top;
	}
}

export function isBottom(el: Element, asobi = 0) {
	const container = getScrollContainer(el);
	const current = container
		? el.scrollTop + el.offsetHeight
		: window.scrollY + window.innerHeight;
	const max = container
		? el.scrollHeight
		: document.body.offsetHeight;
	return current >= (max - asobi);
>>>>>>> eb70d6f2
}<|MERGE_RESOLUTION|>--- conflicted
+++ resolved
@@ -44,12 +44,10 @@
 	};
 
 	container.addEventListener('scroll', onScroll, { passive: true });
-<<<<<<< HEAD
 
 	return {
 		remove: () => container.removeEventListener('scroll', onscroll)
 	};
-=======
 }
 
 export function scroll(el: Element, top: number) {
@@ -70,5 +68,4 @@
 		? el.scrollHeight
 		: document.body.offsetHeight;
 	return current >= (max - asobi);
->>>>>>> eb70d6f2
 }