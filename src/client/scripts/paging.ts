import Vue from 'vue';
import { getScrollPosition, onScrollTop } from './scroll';
import { onBecomeVisible } from './page-visibility';

const SECOND_FETCH_LIMIT = 30;

export default (opts) => ({
	data() {
		return {
			items: [],
			queue: [],
			offset: 0,
			fetching: true,
			moreFetching: false,
			inited: false,
			more: false,
			backed: false,
			isBackTop: false,
		};
	},

	computed: {
		empty(): boolean {
			return this.items.length === 0 && !this.fetching && this.inited;
		},

		error(): boolean {
			return !this.fetching && !this.inited;
		},
	},

	watch: {
		pagination() {
			this.init();
		},

		queue() {
			this.$emit('queue', this.queue.length);
		}
	},

	created() {
		opts.displayLimit = opts.displayLimit || 30;
		this.init();

		this.$on('hook:activated', () => {
			this.isBackTop = false;
		});

		this.$on('hook:deactivated', () => {
			this.isBackTop = window.scrollY === 0;
		});
	},

	methods: {
		updateItem(i, item) {
			Vue.set((this as any).items, i, item);
		},

		reload() {
			this.items = [];
			this.init();
		},

		async init() {
			this.queue = [];
			this.fetching = true;
			if (opts.before) opts.before(this);
			let params = typeof this.pagination.params === 'function' ? this.pagination.params(true) : this.pagination.params;
			if (params && params.then) params = await params;
			const endpoint = typeof this.pagination.endpoint === 'function' ? this.pagination.endpoint() : this.pagination.endpoint;
			await this.$root.api(endpoint, {
				...params,
				limit: this.pagination.noPaging ? (this.pagination.limit || 10) : (this.pagination.limit || 10) + 1,
			}).then(items => {
				if (!this.pagination.noPaging && (items.length > (this.pagination.limit || 10))) {
					items.pop();
					this.items = this.pagination.reversed ? [...items].reverse() : items;
					this.more = true;
				} else {
					this.items = this.pagination.reversed ? [...items].reverse() : items;
					this.more = false;
				}
				this.offset = items.length;
				this.inited = true;
				this.fetching = false;
				if (opts.after) opts.after(this, null);
			}, e => {
				this.fetching = false;
				if (opts.after) opts.after(this, e);
			});
		},

		async fetchMore() {
			if (!this.more || this.moreFetching || this.items.length === 0) return;
			this.moreFetching = true;
			this.backed = true;
			let params = typeof this.pagination.params === 'function' ? this.pagination.params(false) : this.pagination.params;
			if (params && params.then) params = await params;
			const endpoint = typeof this.pagination.endpoint === 'function' ? this.pagination.endpoint() : this.pagination.endpoint;
			await this.$root.api(endpoint, {
				...params,
				limit: SECOND_FETCH_LIMIT + 1,
				...(this.pagination.offsetMode ? {
					offset: this.offset,
				} : this.pagination.reversed ? {
					sinceId: this.items[0].id,
				} : {
					untilId: this.items[this.items.length - 1].id,
				}),
			}).then(items => {
				if (items.length > SECOND_FETCH_LIMIT) {
					items.pop();
					this.items = this.pagination.reversed ? [...items].reverse().concat(this.items) : this.items.concat(items);
					this.more = true;
				} else {
					this.items = this.pagination.reversed ? [...items].reverse().concat(this.items) : this.items.concat(items);
					this.more = false;
				}
				this.offset += items.length;
				this.moreFetching = false;
			}, e => {
				this.moreFetching = false;
			});
		},

		prepend(item) {
			const isTop = () => this.isBackTop || (document.body.contains(this.$el) && (getScrollPosition(this.$el) === 0));
			const isTabVisible = () => document.visibilityState === 'visible';

			if (isTop() && isTabVisible()) {
				// Prepend the item
				this.items.unshift(item);

				// オーバーフローしたら古いアイテムは捨てる
				if (this.items.length >= opts.displayLimit) {
					this.items = this.items.slice(0, opts.displayLimit);
					this.more = true;
				}
			} else {
				this.queue.push(item);

				let scrollListener: { remove: () => void; };
				let visibleListener: { remove: () => void; };

				const comeback = () => {
<<<<<<< HEAD
					const isTop = this.isBackTop || (document.body.contains(this.$el) && (getScrollPosition(this.$el) === 0));
					const isTabVisible = document.visibilityState === 'visible';
					if (!(isTop && isTabVisible)) return;
=======
					if (!(isTop() && isTabVisible())) return;
>>>>>>> b1d6dfef

					for (const item of this.queue) {
						this.prepend(item);
					}
					this.queue = [];

					scrollListener.remove();
					visibleListener.remove();
				};

				scrollListener = onScrollTop(this.$el, comeback);
				visibleListener = onBecomeVisible(comeback);
			}
		},

		append(item) {
			this.items.push(item);
		},

		remove(find) {
			this.items = this.items.filter(x => !find(x));
		},
	}
});<|MERGE_RESOLUTION|>--- conflicted
+++ resolved
@@ -144,13 +144,7 @@
 				let visibleListener: { remove: () => void; };
 
 				const comeback = () => {
-<<<<<<< HEAD
-					const isTop = this.isBackTop || (document.body.contains(this.$el) && (getScrollPosition(this.$el) === 0));
-					const isTabVisible = document.visibilityState === 'visible';
-					if (!(isTop && isTabVisible)) return;
-=======
 					if (!(isTop() && isTabVisible())) return;
->>>>>>> b1d6dfef
 
 					for (const item of this.queue) {
 						this.prepend(item);
