--- conflicted
+++ resolved
@@ -1,5 +1,4 @@
 import { clientDb, entries } from './db';
-import { fromEntries } from '../prelude/array';
 
 declare const _LANGS_: string[];
 declare const _VERSION_: string;
@@ -15,11 +14,7 @@
 export const wsUrl = url.replace('http://', 'ws://').replace('https://', 'wss://') + '/streaming';
 export const lang = localStorage.getItem('lang');
 export const langs = _LANGS_;
-<<<<<<< HEAD
-export const getLocale = async () => fromEntries((await entries(clientDb.i18nContexts)) as [string, string][]);
-=======
-export const getLocale = async () => fromEntries((await entries(clientDb.i18n)) as [string, string][]);
->>>>>>> 3963ed8f
+export const getLocale = async () => Object.fromEntries((await entries(clientDb.i18n)) as [string, string][]);
 export const version = _VERSION_;
 export const env = _ENV_;
 export const instanceName = siteName === 'Misskey' ? null : siteName;