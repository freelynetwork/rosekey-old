--- conflicted
+++ resolved
@@ -7,13 +7,8 @@
 		<MkA class="link" to="/about">{{ $t('aboutX', { x: instanceName }) }}</MkA>
 	</header>
 
-<<<<<<< HEAD
-	<div class="banner" :style="{ backgroundImage: `url(${ $store?.state?.instance?.meta?.bannerUrl })` }">
-		<h1>{{ instanceName }}</h1>
-=======
-	<div class="banner" :class="{ asBg: $route.path === '/' }" :style="{ backgroundImage: `url(${ $store.state.instance.meta.bannerUrl })` }">
+	<div class="banner" :class="{ asBg: $route.path === '/' }" :style="{ backgroundImage: `url(${ $store?.state?.instance?.meta?.bannerUrl })` }">
 		<h1 v-if="$route.path !== '/'">{{ instanceName }}</h1>
->>>>>>> 48589e0d
 	</div>
 
 	<div class="contents" ref="contents" :class="{ wallpaper }">
