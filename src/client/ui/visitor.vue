<template>
<<<<<<< HEAD
<div class="mk-app">
	<header>
		<MkA class="link" to="/">{{ $t('home') }}</MkA>
		<MkA class="link" to="/announcements">{{ $t('announcements') }}</MkA>
		<MkA class="link" to="/channels">{{ $t('channel') }}</MkA>
		<MkA class="link" to="/about">{{ $t('aboutX', { x: instanceName }) }}</MkA>
	</header>

	<div class="banner" :class="{ asBg: $route.path === '/' }" :style="{ backgroundImage: `url(${ $store?.state?.instance?.meta?.bannerUrl })` }">
		<h1 v-if="$route.path !== '/'">{{ instanceName }}</h1>
	</div>

	<div class="contents" ref="contents" :class="{ wallpaper }">
		<header class="header" ref="header" v-show="$route.path !== '/'">
			<XHeader :info="pageInfo"/>
		</header>
		<main ref="main">
			<router-view v-slot="{ Component }">
				<transition :name="$store.state.device.animation ? 'page' : ''" mode="out-in" @enter="onTransition">
					<component :is="Component" :ref="changePage"/>
				</transition>
			</router-view>
		</main>
		<div class="powered-by">
			<b><MkA to="/">{{ host }}</MkA></b>
			<small>Powered by <a href="https://github.com/syuilo/misskey" target="_blank">Misskey</a></small>
		</div>
	</div>

	<XCommon/>
</div>
=======
<DesignA/>
<XCommon/>
>>>>>>> db8b824b
</template>

<script lang="ts">
import { defineComponent, defineAsyncComponent } from 'vue';
import DesignA from './visitor/a.vue';
import DesignB from './visitor/b.vue';
import XCommon from './_common_/common.vue';

export default defineComponent({
	components: {
		XCommon,
		DesignA,
		DesignB,
	},
});
</script><|MERGE_RESOLUTION|>--- conflicted
+++ resolved
@@ -1,40 +1,6 @@
 <template>
-<<<<<<< HEAD
-<div class="mk-app">
-	<header>
-		<MkA class="link" to="/">{{ $t('home') }}</MkA>
-		<MkA class="link" to="/announcements">{{ $t('announcements') }}</MkA>
-		<MkA class="link" to="/channels">{{ $t('channel') }}</MkA>
-		<MkA class="link" to="/about">{{ $t('aboutX', { x: instanceName }) }}</MkA>
-	</header>
-
-	<div class="banner" :class="{ asBg: $route.path === '/' }" :style="{ backgroundImage: `url(${ $store?.state?.instance?.meta?.bannerUrl })` }">
-		<h1 v-if="$route.path !== '/'">{{ instanceName }}</h1>
-	</div>
-
-	<div class="contents" ref="contents" :class="{ wallpaper }">
-		<header class="header" ref="header" v-show="$route.path !== '/'">
-			<XHeader :info="pageInfo"/>
-		</header>
-		<main ref="main">
-			<router-view v-slot="{ Component }">
-				<transition :name="$store.state.device.animation ? 'page' : ''" mode="out-in" @enter="onTransition">
-					<component :is="Component" :ref="changePage"/>
-				</transition>
-			</router-view>
-		</main>
-		<div class="powered-by">
-			<b><MkA to="/">{{ host }}</MkA></b>
-			<small>Powered by <a href="https://github.com/syuilo/misskey" target="_blank">Misskey</a></small>
-		</div>
-	</div>
-
-	<XCommon/>
-</div>
-=======
 <DesignA/>
 <XCommon/>
->>>>>>> db8b824b
 </template>
 
 <script lang="ts">
