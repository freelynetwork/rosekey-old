<template>
<div>
	<portal to="icon"><fa :icon="faCog"/></portal>
	<portal to="title">{{ $t('clinetSettings') }}</portal>

	<router-link v-if="$store.getters.isSignedIn" class="_panel _buttonPrimary" to="/my/settings" style="margin-bottom: var(--margin);">{{ $t('accountSettings') }}</router-link>

	<x-theme/>

	<x-sidebar/>

	<section class="_card">
		<div class="_title"><fa :icon="faMusic"/> {{ $t('sounds') }}</div>
		<div class="_content">
			<mk-range v-model="sfxVolume" :min="0" :max="1" :step="0.1">
				<fa slot="icon" :icon="volumeIcon"/>
				<span slot="title">{{ $t('volume') }}</span>
			</mk-range>
		</div>
		<div class="_content">
			<mk-select v-model="sfxNote">
				<template #label>{{ $t('_sfx.note') }}</template>
				<option v-for="sound in sounds" :value="sound" :key="sound">{{ sound || $t('none') }}</option>
				<template #text><button class="_textButton" @click="listen(sfxNote)" v-if="sfxNote"><fa :icon="faPlay"/> {{ $t('listen') }}</button></template>
			</mk-select>
			<mk-select v-model="sfxNoteMy">
				<template #label>{{ $t('_sfx.noteMy') }}</template>
				<option v-for="sound in sounds" :value="sound" :key="sound">{{ sound || $t('none') }}</option>
				<template #text><button class="_textButton" @click="listen(sfxNoteMy)" v-if="sfxNoteMy"><fa :icon="faPlay"/> {{ $t('listen') }}</button></template>
			</mk-select>
			<mk-select v-model="sfxNotification">
				<template #label>{{ $t('_sfx.notification') }}</template>
				<option v-for="sound in sounds" :value="sound" :key="sound">{{ sound || $t('none') }}</option>
				<template #text><button class="_textButton" @click="listen(sfxNotification)" v-if="sfxNotification"><fa :icon="faPlay"/> {{ $t('listen') }}</button></template>
			</mk-select>
			<mk-select v-model="sfxChat">
				<template #label>{{ $t('_sfx.chat') }}</template>
				<option v-for="sound in sounds" :value="sound" :key="sound">{{ sound || $t('none') }}</option>
				<template #text><button class="_textButton" @click="listen(sfxChat)" v-if="sfxChat"><fa :icon="faPlay"/> {{ $t('listen') }}</button></template>
			</mk-select>
			<mk-select v-model="sfxChatBg">
				<template #label>{{ $t('_sfx.chatBg') }}</template>
				<option v-for="sound in sounds" :value="sound" :key="sound">{{ sound || $t('none') }}</option>
				<template #text><button class="_textButton" @click="listen(sfxChatBg)" v-if="sfxChatBg"><fa :icon="faPlay"/> {{ $t('listen') }}</button></template>
			</mk-select>
			<mk-select v-model="sfxAntenna">
				<template #label>{{ $t('_sfx.antenna') }}</template>
				<option v-for="sound in sounds" :value="sound" :key="sound">{{ sound || $t('none') }}</option>
				<template #text><button class="_textButton" @click="listen(sfxAntenna)" v-if="sfxAntenna"><fa :icon="faPlay"/> {{ $t('listen') }}</button></template>
			</mk-select>
		</div>
	</section>

	<section class="_card">
		<div class="_title"><fa :icon="faCog"/> {{ $t('accessibility') }}</div>
		<div class="_content">
			<mk-switch v-model="autoReload">
				{{ $t('autoReloadWhenDisconnected') }}
			</mk-switch>
		</div>
		<div class="_content">
			<mk-switch v-model="imageNewTab">{{ $t('openImageInNewTab') }}</mk-switch>
			<mk-switch v-model="disableAnimatedMfm">{{ $t('disableAnimatedMfm') }}</mk-switch>
			<mk-switch v-model="reduceAnimation">{{ $t('reduceUiAnimation') }}</mk-switch>
			<mk-switch v-model="useOsNativeEmojis">
				{{ $t('useOsNativeEmojis') }}
				<template #desc><mfm text="🍮🍦🍭🍩🍰🍫🍬🥞🍪"/></template>
			</mk-switch>
			<mk-switch v-model="showFixedPostForm">{{ $t('showFixedPostForm') }}</mk-switch>
			<mk-switch v-model="disablePagesScript">{{ $t('disablePagesScript') }}</mk-switch>
		</div>
		<div class="_content">
			<mk-select v-model="lang">
				<template #label>{{ $t('uiLanguage') }}</template>

				<option v-for="x in langs" :value="x[0]" :key="x[0]">{{ x[1] }}</option>
			</mk-select>
		</div>
		<div class="_content">
			<div>{{ $t('fontSize') }}</div>
			<mk-radio v-model="fontSize" value="small"><span style="font-size: 14px;">Aa</span></mk-radio>
			<mk-radio v-model="fontSize" :value="null"><span style="font-size: 16px;">Aa</span></mk-radio>
			<mk-radio v-model="fontSize" value="large"><span style="font-size: 18px;">Aa</span></mk-radio>
			<mk-radio v-model="fontSize" value="veryLarge"><span style="font-size: 20px;">Aa</span></mk-radio>
		</div>
	</section>

	<mk-button @click="cacheClear()" primary style="margin: var(--margin) auto;">{{ $t('cacheClear') }}</mk-button>
</div>
</template>

<script lang="ts">
import Vue from 'vue';
import { faImage, faCog, faMusic, faPlay, faVolumeUp, faVolumeMute } from '@fortawesome/free-solid-svg-icons';
import MkButton from '../../components/ui/button.vue';
import MkSwitch from '../../components/ui/switch.vue';
import MkSelect from '../../components/ui/select.vue';
import MkRadio from '../../components/ui/radio.vue';
import MkRange from '../../components/ui/range.vue';
import XTheme from './theme.vue';
import XSidebar from './sidebar.vue';
import { langs } from '../../config';
import { clientDb, set } from '../../db';

const sounds = [
	null,
	'syuilo/up',
	'syuilo/down',
	'syuilo/pope1',
	'syuilo/pope2',
	'syuilo/waon',
	'syuilo/popo',
	'syuilo/triple',
	'syuilo/poi1',
	'syuilo/poi2',
	'aisha/1',
	'aisha/2',
	'aisha/3',
	'noizenecio/kick_gaba',
];

export default Vue.extend({
	metaInfo() {
		return {
			title: this.$t('settings') as string
		};
	},

	components: {
		XTheme,
		XSidebar,
		MkButton,
		MkSwitch,
		MkSelect,
		MkRadio,
		MkRange
	},

	data() {
		return {
			langs,
			lang: localStorage.getItem('lang'),
			fontSize: localStorage.getItem('fontSize'),
			sounds,
			faImage, faCog, faMusic, faPlay, faVolumeUp, faVolumeMute
		}
	},

	computed: {
		autoReload: {
			get() { return this.$store.state.device.autoReload; },
			set(value) { this.$store.commit('device/set', { key: 'autoReload', value }); }
		},

		reduceAnimation: {
			get() { return !this.$store.state.device.animation; },
			set(value) { this.$store.commit('device/set', { key: 'animation', value: !value }); }
		},

		disableAnimatedMfm: {
			get() { return !this.$store.state.device.animatedMfm; },
			set(value) { this.$store.commit('device/set', { key: 'animatedMfm', value: !value }); }
		},

		useOsNativeEmojis: {
			get() { return this.$store.state.device.useOsNativeEmojis; },
			set(value) { this.$store.commit('device/set', { key: 'useOsNativeEmojis', value }); }
		},

		imageNewTab: {
			get() { return this.$store.state.device.imageNewTab; },
			set(value) { this.$store.commit('device/set', { key: 'imageNewTab', value }); }
		},

		disablePagesScript: {
			get() { return this.$store.state.device.disablePagesScript; },
			set(value) { this.$store.commit('device/set', { key: 'disablePagesScript', value }); }
		},

		showFixedPostForm: {
			get() { return this.$store.state.device.showFixedPostForm; },
			set(value) { this.$store.commit('device/set', { key: 'showFixedPostForm', value }); }
		},

		sfxVolume: {
			get() { return this.$store.state.device.sfxVolume; },
			set(value) { this.$store.commit('device/set', { key: 'sfxVolume', value: parseFloat(value, 10) }); }
		},

		sfxNote: {
			get() { return this.$store.state.device.sfxNote; },
			set(value) { this.$store.commit('device/set', { key: 'sfxNote', value }); }
		},

		sfxNoteMy: {
			get() { return this.$store.state.device.sfxNoteMy; },
			set(value) { this.$store.commit('device/set', { key: 'sfxNoteMy', value }); }
		},

		sfxNotification: {
			get() { return this.$store.state.device.sfxNotification; },
			set(value) { this.$store.commit('device/set', { key: 'sfxNotification', value }); }
		},

		sfxChat: {
			get() { return this.$store.state.device.sfxChat; },
			set(value) { this.$store.commit('device/set', { key: 'sfxChat', value }); }
		},

		sfxChatBg: {
			get() { return this.$store.state.device.sfxChatBg; },
			set(value) { this.$store.commit('device/set', { key: 'sfxChatBg', value }); }
		},

		sfxAntenna: {
			get() { return this.$store.state.device.sfxAntenna; },
			set(value) { this.$store.commit('device/set', { key: 'sfxAntenna', value }); }
		},

		volumeIcon: {
			get() {
				return this.sfxVolume === 0 ? faVolumeMute : faVolumeUp;
			}
		}
	},

	watch: {
		lang() {
			const dialog = this.$root.dialog({
				type: 'waiting',
				iconOnly: true
			});

			localStorage.setItem('lang', this.lang);

<<<<<<< HEAD
			return set('_version_', `changeLang-${(new Date()).toJSON()}`, clientDb.i18nContexts)
=======
			return set('_version_', `changeLang-${(new Date()).toJSON()}`, clientDb.i18n)
>>>>>>> 3963ed8f
				.then(() => location.reload())
				.catch(() => {
					dialog.close();
					this.$root.dialog({
						type: 'error',
						iconOnly: true,
						autoClose: true
					});
				});
		},

		fontSize() {
			if (this.fontSize == null) {
				localStorage.removeItem('fontSize');
			} else {
				localStorage.setItem('fontSize', this.fontSize);
			}
			location.reload();
		},
	},

	methods: {
		listen(sound) {
			const audio = new Audio(`/assets/sounds/${sound}.mp3`);
			audio.volume = this.$store.state.device.sfxVolume;
			audio.play();
		},

		cacheClear() {
			// Clear cache (service worker)
			try {
				navigator.serviceWorker.controller.postMessage('clear');

				navigator.serviceWorker.getRegistrations().then(registrations => {
					for (const registration of registrations) registration.unregister();
				});
			} catch (e) {
				console.error(e);
			}

			// Force reload
			location.reload(true);
		}
	}
});
</script><|MERGE_RESOLUTION|>--- conflicted
+++ resolved
@@ -233,11 +233,7 @@
 
 			localStorage.setItem('lang', this.lang);
 
-<<<<<<< HEAD
-			return set('_version_', `changeLang-${(new Date()).toJSON()}`, clientDb.i18nContexts)
-=======
 			return set('_version_', `changeLang-${(new Date()).toJSON()}`, clientDb.i18n)
->>>>>>> 3963ed8f
 				.then(() => location.reload())
 				.catch(() => {
 					dialog.close();
