<template>
<div class="znqjceqz">
	<section class="_section">
		<div class="_content" style="text-align: center;">
			<img src="/assets/icons/512.png" alt="" style="display: block; width: 100px; margin: 0 auto; border-radius: 16px;"/>
			<div style="margin-top: 0.75em;">Misskey</div>
			<div style="opacity: 0.5;">v{{ version }}</div>
		</div>
	</section>
	<section class="_section">
		<div class="_content">
<<<<<<< HEAD
			<div style="margin-bottom: 1em;">{{ $t('aboutMisskeyText') }}</div>
			<div>🛠️ {{ $t('misskeyMembers') }}</div>
			<ul class="members">
				<li><mk-link url="https://github.com/syuilo" class="at">@syuilo</mk-link></li>
				<li><mk-link url="https://github.com/AyaMorisawa" class="at">@AyaMorisawa</mk-link></li>
				<li><mk-link url="https://github.com/mei23" class="at">@mei23</mk-link></li>
				<li><mk-link url="https://github.com/acid-chicken" class="at">@acid-chicken</mk-link></li>
				<li><mk-link url="https://github.com/tamaina" class="at">@tamaina</mk-link></li>
				<li><mk-link url="https://github.com/rinsuki" class="at">@rinsuki</mk-link></li>
				<li><mk-link url="https://github.com/Xeltica" class="at">@Xeltica</mk-link></li>
				<li><mk-link url="https://github.com/u1-liquid" class="at">@u1-liquid</mk-link></li>
			</ul>
			<div style="margin-top: 1em;">📦 {{ $t('misskeySource') }}</div>
			<mk-url url="https://github.com/tamaina/misskey"/>
=======
			<div style="text-align: center;">{{ $t('aboutMisskeyText') }}</div>
		</div>
	</section>
	<section class="_section">
		<div class="_content" style="text-align: center;">
			<div>📦 {{ $t('misskeySource') }}</div>
			<MkUrl url="https://github.com/syuilo/misskey"/>
>>>>>>> 0e1fe045
			<div style="margin-top: 1em;">🌏 {{ $t('misskeyTranslation') }}</div>
			<MkUrl url="https://crowdin.com/project/misskey"/>
			<div style="margin-top: 1em;">💴 {{ $t('misskeyDonate') }}</div>
			<MkUrl url="https://www.patreon.com/syuilo"/>
		</div>
	</section>
	<section class="_section">
		<div class="_content" style="text-align: center;">
			<div>🛠️ {{ $t('misskeyMembers') }}</div>
			<ul class="members" style="list-style: none; padding: 0; margin: 1em 0 0 0;">
				<li><MkLink url="https://github.com/syuilo" class="at">@syuilo</MkLink></li>
				<li><MkLink url="https://github.com/AyaMorisawa" class="at">@AyaMorisawa</MkLink></li>
				<li><MkLink url="https://github.com/mei23" class="at">@mei23</MkLink></li>
				<li><MkLink url="https://github.com/acid-chicken" class="at">@acid-chicken</MkLink></li>
				<li><MkLink url="https://github.com/tamaina" class="at">@tamaina</MkLink></li>
				<li><MkLink url="https://github.com/rinsuki" class="at">@rinsuki</MkLink></li>
				<li><MkLink url="https://github.com/Xeltica" class="at">@Xeltica</MkLink></li>
				<li><MkLink url="https://github.com/u1-liquid" class="at">@u1-liquid</MkLink></li>
			</ul>
		</div>
	</section>
	<section class="_section">
		<div class="_content">
			<div class="_card">
				<div class="_title"><Mfm text="<motion>❤</motion>"/> {{ $t('patrons') }}</div>
				<div class="_content">
					<ul style="margin: 0;">
						<li>Gargron</li>
						<li>Satsuki Yanagi</li>
						<li>noellabo</li>
						<li>naga_rus</li>
						<li>Melilot</li>
						<li>AureoleArk</li>
						<li>Peter G.</li>
						<li>motcha</li>
						<li>Atsuko Tominaga</li>
						<li>dansup</li>
						<li>Nokotaro Takeda</li>
						<li>YUKIMOCHI</li>
						<li>nanami kan</li>
						<li>Hekovic</li>
						<li>wara</li>
						<li>Takashi Shibuya</li>
						<li>Noizeman</li>
						<li>mydarkstar</li>
						<li>nenohi</li>
						<li>Eduardo Quiros</li>
					</ul>
				</div>
				<div class="_footer">{{ $t('morePatrons') }}</div>
			</div>
		</div>
	</section>
</div>
</template>

<script lang="ts">
import { defineComponent } from 'vue';
import { faInfoCircle } from '@fortawesome/free-solid-svg-icons';
import { version } from '@/config';
import MkLink from '@/components/link.vue';
import * as os from '@/os';

export default defineComponent({
	components: {
		MkLink
	},

	data() {
		return {
			INFO: {
				header: [{
					title: this.$t('aboutMisskey'),
					icon: null
				}]
			},
			version,
			faInfoCircle
		}
	},
});
</script><|MERGE_RESOLUTION|>--- conflicted
+++ resolved
@@ -9,30 +9,13 @@
 	</section>
 	<section class="_section">
 		<div class="_content">
-<<<<<<< HEAD
-			<div style="margin-bottom: 1em;">{{ $t('aboutMisskeyText') }}</div>
-			<div>🛠️ {{ $t('misskeyMembers') }}</div>
-			<ul class="members">
-				<li><mk-link url="https://github.com/syuilo" class="at">@syuilo</mk-link></li>
-				<li><mk-link url="https://github.com/AyaMorisawa" class="at">@AyaMorisawa</mk-link></li>
-				<li><mk-link url="https://github.com/mei23" class="at">@mei23</mk-link></li>
-				<li><mk-link url="https://github.com/acid-chicken" class="at">@acid-chicken</mk-link></li>
-				<li><mk-link url="https://github.com/tamaina" class="at">@tamaina</mk-link></li>
-				<li><mk-link url="https://github.com/rinsuki" class="at">@rinsuki</mk-link></li>
-				<li><mk-link url="https://github.com/Xeltica" class="at">@Xeltica</mk-link></li>
-				<li><mk-link url="https://github.com/u1-liquid" class="at">@u1-liquid</mk-link></li>
-			</ul>
-			<div style="margin-top: 1em;">📦 {{ $t('misskeySource') }}</div>
-			<mk-url url="https://github.com/tamaina/misskey"/>
-=======
 			<div style="text-align: center;">{{ $t('aboutMisskeyText') }}</div>
 		</div>
 	</section>
 	<section class="_section">
 		<div class="_content" style="text-align: center;">
 			<div>📦 {{ $t('misskeySource') }}</div>
-			<MkUrl url="https://github.com/syuilo/misskey"/>
->>>>>>> 0e1fe045
+			<MkUrl url="https://github.com/tamaina/misskey"/>
 			<div style="margin-top: 1em;">🌏 {{ $t('misskeyTranslation') }}</div>
 			<MkUrl url="https://crowdin.com/project/misskey"/>
 			<div style="margin-top: 1em;">💴 {{ $t('misskeyDonate') }}</div>
