--- conflicted
+++ resolved
@@ -87,11 +87,7 @@
 	},
 	data() {
 		return {
-<<<<<<< HEAD
-			getNoteSummary: (text: string) => noteSummary(text, i18n.messages[i18n.locale]),
-=======
 			getNoteSummary: (text: string) => noteSummary(text, this.$root.i18n.messages[this.$root.i18n.locale]),
->>>>>>> 3963ed8f
 			followRequestDone: false,
 			groupInviteDone: false,
 			faIdCardAlt, faPlus, faQuoteLeft, faQuoteRight, faRetweet, faReply, faAt, faClock, faCheck, faPollH
