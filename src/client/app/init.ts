--- conflicted
+++ resolved
@@ -14,13 +14,8 @@
 import checkForUpdate from './common/scripts/check-for-update';
 import MiOS from './mios';
 import { clientVersion as version, codename, lang } from './config';
-<<<<<<< HEAD
 import { builtinThemes, promoTheme, applyTheme, Theme } from './theme';
-import Alert from './common/views/components/alert.vue';
-=======
-import { builtinThemes, lightTheme, applyTheme } from './theme';
 import Dialog from './common/views/components/dialog.vue';
->>>>>>> bbf92215
 
 // Try to get/parse existing theme
 let currentThemeData: Theme;
