/**
 * App initializer
 */

import Vue from 'vue';
import Vuex from 'vuex';
import VueRouter from 'vue-router';
import VAnimateCss from 'v-animate-css';
import VModal from 'vue-js-modal';
import VueI18n from 'vue-i18n';
import SequentialEntrance from 'vue-sequential-entrance';

import VueHotkey from './common/hotkey';
import VueSize from './common/size';
import App from './app.vue';
import checkForUpdate from './common/scripts/check-for-update';
import MiOS from './mios';
import { version, codename, lang, locale } from './config';
import { builtinThemes, applyTheme, promoTheme } from './theme';
import Dialog from './common/views/components/dialog.vue';

<<<<<<< HEAD
if (localStorage.getItem('theme') == null) {
	applyTheme(promoTheme);
=======
if (localStorage.getItem('themes') == null) {
	applyTheme(futureTheme);
>>>>>>> 5100ddba
}

//#region FontAwesome
import { library } from '@fortawesome/fontawesome-svg-core';
import { FontAwesomeIcon } from '@fortawesome/vue-fontawesome';

import {
	faRetweet,
	faPlus,
	faUser,
	faCog,
	faCheck,
	faStar,
	faReply,
	faEllipsisH,
	faQuoteLeft,
	faQuoteRight,
	faAngleUp,
	faAngleDown,
	faAt,
	faHashtag,
	faHome,
	faGlobe,
	faCircle,
	faList,
	faHeart,
	faUnlock,
	faRssSquare,
	faSort,
	faChartPie,
	faChartBar,
	faPencilAlt,
	faColumns,
	faComments,
	faGamepad,
	faCloud,
	faPowerOff,
	faChevronCircleLeft,
	faChevronCircleRight,
	faShareAlt,
	faTimes,
	faThumbtack,
	faSearch,
	faAngleRight,
	faWrench,
	faTerminal,
	faMoon,
	faPalette,
	faSlidersH,
	faDesktop,
	faVolumeUp,
	faLanguage,
	faInfoCircle,
	faExclamationTriangle,
	faKey,
	faBan,
	faCogs,
	faUnlockAlt,
	faPuzzlePiece,
	faMobileAlt,
	faSignInAlt,
	faSyncAlt,
	faPaperPlane,
	faUpload,
	faMapMarkerAlt,
	faEnvelope,
	faLock,
	faFolderOpen,
	faBirthdayCake,
	faImage,
	faEye,
	faDownload,
	faFileImport,
	faLink,
	faArrowRight,
	faICursor,
	faCaretRight,
	faReplyAll,
	faCamera,
	faMinus,
	faCaretDown,
	faCalculator,
	faUsers,
	faBars,
	faFileImage,
	faPollH,
	faFolder,
	faMicrochip,
	faMemory,
	faServer,
	faExclamationCircle,
	faSpinner,
	faBroadcastTower,
	faChartLine,
	faEllipsisV,
	faStickyNote,
	faUserClock,
	faUserPlus,
	faExternalLinkSquareAlt,
	faSync,
	faArrowLeft,
	faMapMarker,
	faRobot,
	faHourglassHalf,
	faGavel
} from '@fortawesome/free-solid-svg-icons';

import {
	faBell as farBell,
	faEnvelope as farEnvelope,
	faComments as farComments,
	faTrashAlt as farTrashAlt,
	faWindowRestore as farWindowRestore,
	faFolder as farFolder,
	faLaugh as farLaugh,
	faSmile as farSmile,
	faEyeSlash as farEyeSlash,
	faFolderOpen as farFolderOpen,
	faSave as farSave,
	faImages as farImages,
	faChartBar as farChartBar,
	faCommentAlt as farCommentAlt,
	faClock as farClock,
	faCalendarAlt as farCalendarAlt,
	faHdd as farHdd,
	faMoon as farMoon,
	faPlayCircle as farPlayCircle,
	faLightbulb as farLightbulb,
	faStickyNote as farStickyNote,
} from '@fortawesome/free-regular-svg-icons';

import {
	faTwitter as fabTwitter,
	faGithub as fabGithub,
	faDiscord as fabDiscord
} from '@fortawesome/free-brands-svg-icons';
import i18n from './i18n';

library.add(
	faRetweet,
	faPlus,
	faUser,
	faCog,
	faCheck,
	faStar,
	faReply,
	faEllipsisH,
	faQuoteLeft,
	faQuoteRight,
	faAngleUp,
	faAngleDown,
	faAt,
	faHashtag,
	faHome,
	faGlobe,
	faCircle,
	faList,
	faHeart,
	faUnlock,
	faRssSquare,
	faSort,
	faChartPie,
	faChartBar,
	faPencilAlt,
	faColumns,
	faComments,
	faGamepad,
	faCloud,
	faPowerOff,
	faChevronCircleLeft,
	faChevronCircleRight,
	faShareAlt,
	faTimes,
	faThumbtack,
	faSearch,
	faAngleRight,
	faWrench,
	faTerminal,
	faMoon,
	faPalette,
	faSlidersH,
	faDesktop,
	faVolumeUp,
	faLanguage,
	faInfoCircle,
	faExclamationTriangle,
	faKey,
	faBan,
	faCogs,
	faUnlockAlt,
	faPuzzlePiece,
	faMobileAlt,
	faSignInAlt,
	faSyncAlt,
	faPaperPlane,
	faUpload,
	faMapMarkerAlt,
	faEnvelope,
	faLock,
	faFolderOpen,
	faBirthdayCake,
	faImage,
	faEye,
	faDownload,
	faFileImport,
	faLink,
	faArrowRight,
	faICursor,
	faCaretRight,
	faReplyAll,
	faCamera,
	faMinus,
	faCaretDown,
	faCalculator,
	faUsers,
	faBars,
	faFileImage,
	faPollH,
	faFolder,
	faMicrochip,
	faMemory,
	faServer,
	faExclamationCircle,
	faSpinner,
	faBroadcastTower,
	faChartLine,
	faEllipsisV,
	faStickyNote,
	faUserClock,
	faUserPlus,
	faExternalLinkSquareAlt,
	faSync,
	faArrowLeft,
	faMapMarker,
	faRobot,
	faHourglassHalf,
	faGavel,

	farBell,
	farEnvelope,
	farComments,
	farTrashAlt,
	farWindowRestore,
	farFolder,
	farLaugh,
	farSmile,
	farEyeSlash,
	farFolderOpen,
	farSave,
	farImages,
	farChartBar,
	farCommentAlt,
	farClock,
	farCalendarAlt,
	farHdd,
	farMoon,
	farPlayCircle,
	farLightbulb,
	farStickyNote,

	fabTwitter,
	fabGithub,
	fabDiscord
);
//#endregion

Vue.use(Vuex);
Vue.use(VueRouter);
Vue.use(VAnimateCss);
Vue.use(VModal);
Vue.use(VueHotkey);
Vue.use(VueSize);
Vue.use(VueI18n);
Vue.use(SequentialEntrance);

Vue.component('fa', FontAwesomeIcon);

// Register global directives
require('./common/views/directives');

// Register global components
require('./common/views/components');
require('./common/views/widgets');

// Register global filters
require('./common/views/filters');

Vue.mixin({
	methods: {
		destroyDom() {
			this.$destroy();

			if (this.$el.parentNode) {
				this.$el.parentNode.removeChild(this.$el);
			}
		}
	}
});

/**
 * APP ENTRY POINT!
 */

console.info(`Misskey v${version} (${codename})`);
console.info(
	`%c${locale['common']['do-not-copy-paste']}`,
	'color: red; background: yellow; font-size: 16px; font-weight: bold;');

// BootTimer解除
window.clearTimeout((window as any).mkBootTimer);
delete (window as any).mkBootTimer;

//#region Set lang attr
const html = document.documentElement;
html.setAttribute('lang', lang);
//#endregion

// iOSでプライベートモードだとlocalStorageが使えないので既存のメソッドを上書きする
try {
	localStorage.setItem('kyoppie', 'yuppie');
} catch (e) {
	Storage.prototype.setItem = () => { }; // noop
}

// クライアントを更新すべきならする
if (localStorage.getItem('should-refresh') == 'true') {
	localStorage.removeItem('should-refresh');
	location.reload(true);
}

// MiOSを初期化してコールバックする
export default (callback: (launch: (router: VueRouter) => [Vue, MiOS], os: MiOS) => void, sw = false) => {
	const os = new MiOS(sw);

	os.init(() => {
		// アプリ基底要素マウント
		document.body.innerHTML = '<div id="app"></div>';

		const launch = (router: VueRouter) => {
			//#region theme
			os.store.watch(s => {
				return s.device.darkmode;
			}, v => {
				const themes = os.store.state.device.themes.concat(builtinThemes);
				const dark = themes.find(t => t.id == os.store.state.device.darkTheme);
				const light = themes.find(t => t.id == os.store.state.device.lightTheme);
				applyTheme(v ? dark : light);
			});
			os.store.watch(s => {
				return s.device.lightTheme;
			}, v => {
				const themes = os.store.state.device.themes.concat(builtinThemes);
				const theme = themes.find(t => t.id == v);
				if (!os.store.state.device.darkmode) {
					applyTheme(theme);
				}
			});
			os.store.watch(s => {
				return s.device.darkTheme;
			}, v => {
				const themes = os.store.state.device.themes.concat(builtinThemes);
				const theme = themes.find(t => t.id == v);
				if (os.store.state.device.darkmode) {
					applyTheme(theme);
				}
			});
			//#endregion

			/*// Reapply current theme
			try {
				const themeName = os.store.state.device.darkmode ? os.store.state.device.darkTheme : os.store.state.device.lightTheme;
				const themes = os.store.state.device.themes.concat(builtinThemes);
				const theme = themes.find(t => t.id == themeName);
				if (theme) {
					applyTheme(theme);
				}
			} catch (e) {
				console.log(`Cannot reapply theme. ${e}`);
			}*/

			//#region line width
			document.documentElement.style.setProperty('--lineWidth', `${os.store.state.device.lineWidth}px`);
			os.store.watch(s => {
				return s.device.lineWidth;
			}, v => {
				document.documentElement.style.setProperty('--lineWidth', `${os.store.state.device.lineWidth}px`);
			});
			//#endregion

			//#region fontSize
			document.documentElement.style.setProperty('--fontSize', `${os.store.state.device.fontSize}px`);
			os.store.watch(s => {
				return s.device.fontSize;
			}, v => {
				document.documentElement.style.setProperty('--fontSize', `${os.store.state.device.fontSize}px`);
			});
			//#endregion

			document.addEventListener('visibilitychange', () => {
				if (!document.hidden) {
					os.store.commit('clearBehindNotes');
				}
			}, false);

			window.addEventListener('scroll', () => {
				if (window.scrollY <= 8) {
					os.store.commit('clearBehindNotes');
				}
			}, { passive: true });

			const app = new Vue({
				i18n: i18n(),
				store: os.store,
				data() {
					return {
						os: {
							windows: os.windows
						},
						stream: os.stream,
						instanceName: os.instanceName
					};
				},
				methods: {
					api: os.api,
					getMeta: os.getMeta,
					getMetaSync: os.getMetaSync,
					signout: os.signout,
					new(vm, props) {
						const x = new vm({
							parent: this,
							propsData: props
						}).$mount();
						document.body.appendChild(x.$el);
						return x;
					},
					dialog(opts) {
						const vm = this.new(Dialog, opts);
						return new Promise((res) => {
							vm.$once('ok', result => res({ canceled: false, result }));
							vm.$once('cancel', () => res({ canceled: true }));
						});
					}
				},
				router,
				render: createEl => createEl(App)
			});

			os.app = app;

			// マウント
			app.$mount('#app');

			//#region 更新チェック
			setTimeout(() => {
				checkForUpdate(app);
			}, 3000);
			//#endregion

			return [app, os] as [Vue, MiOS];
		};

		// Deck mode
		os.store.commit('device/set', {
			key: 'inDeckMode',
			value: os.store.getters.isSignedIn && os.store.state.device.deckMode
				&& (document.location.pathname === '/' || window.performance.navigation.type === 1)
		});

		callback(launch, os);
	});
};<|MERGE_RESOLUTION|>--- conflicted
+++ resolved
@@ -19,13 +19,8 @@
 import { builtinThemes, applyTheme, promoTheme } from './theme';
 import Dialog from './common/views/components/dialog.vue';
 
-<<<<<<< HEAD
-if (localStorage.getItem('theme') == null) {
+if (localStorage.getItem('themes') == null) {
 	applyTheme(promoTheme);
-=======
-if (localStorage.getItem('themes') == null) {
-	applyTheme(futureTheme);
->>>>>>> 5100ddba
 }
 
 //#region FontAwesome
