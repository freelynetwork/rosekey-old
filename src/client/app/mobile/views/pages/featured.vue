--- conflicted
+++ resolved
@@ -36,12 +36,8 @@
 			this.fetching = true;
 
 			this.$root.api('notes/featured', {
-<<<<<<< HEAD
-				limit: 20,
+				limit: 30,
 				days: 7,
-=======
-				limit: 30
->>>>>>> e27c4bf1
 			}).then(notes => {
 				notes.sort((a, b) => new Date(b.createdAt).getTime() - new Date(a.createdAt).getTime());
 				this.notes = notes;
