--- conflicted
+++ resolved
@@ -223,12 +223,9 @@
 						padding 0
 						overflow-wrap break-word
 						color var(--noteText)
-<<<<<<< HEAD
 						max-height 200px
 						overflow auto
-=======
 						font-size calc(1em + var(--fontSize))
->>>>>>> 4f9b015d
 
 						> .reply
 							margin-right 8px
