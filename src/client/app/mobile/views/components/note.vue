<template>
<div
	class="note"
	v-show="appearNote.deletedAt == null"
	:tabindex="appearNote.deletedAt == null ? '-1' : null"
	:class="{ renote: isRenote, smart: $store.state.device.postStyle == 'smart' }"
	v-hotkey="keymap"
>
	<div class="reply-to" v-if="appearNote.reply && (!$store.getters.isSignedIn || $store.state.settings.showReplyTarget)">
		<x-sub :note="appearNote.reply"/>
	</div>
	<div class="renote" v-if="isRenote">
		<mk-avatar class="avatar" :user="note.user"/>
		%fa:retweet%
		<span>{{ '%i18n:@reposted-by%'.substr(0, '%i18n:@reposted-by%'.indexOf('{')) }}</span>
		<router-link class="name" :to="note.user | userPage">{{ note.user | userName }}</router-link>
		<span>{{ '%i18n:@reposted-by%'.substr('%i18n:@reposted-by%'.indexOf('}') + 1) }}</span>
		<mk-time :time="note.createdAt"/>
	</div>
	<article>
		<mk-avatar class="avatar" :user="appearNote.user" v-if="$store.state.device.postStyle != 'smart'"/>
		<div class="main">
			<mk-note-header class="header" :note="appearNote" :mini="true"/>
			<div class="body">
				<p v-if="appearNote.cw != null" class="cw">
					<span class="text" v-if="appearNote.cw != ''">{{ appearNote.cw }}</span>
					<mk-cw-button v-model="showContent"/>
				</p>
				<div class="content" v-show="appearNote.cw == null || showContent">
					<div class="text">
						<span v-if="appearNote.isHidden" style="opacity: 0.5">(%i18n:@private%)</span>
						<a class="reply" v-if="appearNote.reply">%fa:reply%</a>
<<<<<<< HEAD
						<misskey-flavored-markdown v-if="appearNote.text" :text="appearNote.text" :i="$store.state.i" :class="$style.text" :customEmojis="p.emojis"/>
=======
						<misskey-flavored-markdown v-if="appearNote.text" :text="appearNote.text" :i="$store.state.i" :class="$style.text" :customEmojis="appearNote.emojis"/>
>>>>>>> fe74fc98
						<a class="rp" v-if="appearNote.renote != null">RN:</a>
					</div>
					<div class="files" v-if="appearNote.files.length > 0">
						<mk-media-list :media-list="appearNote.files"/>
					</div>
					<mk-poll v-if="appearNote.poll" :note="appearNote" ref="pollViewer"/>
					<mk-url-preview v-for="url in urls" :url="url" :key="url"/>
					<a class="location" v-if="appearNote.geo" :href="`https://maps.google.com/maps?q=${appearNote.geo.coordinates[1]},${appearNote.geo.coordinates[0]}`" target="_blank">%fa:map-marker-alt% %i18n:@location%</a>
					<div class="renote" v-if="appearNote.renote"><mk-note-preview :note="appearNote.renote"/></div>
				</div>
				<span class="app" v-if="appearNote.app">via <b>{{ appearNote.app.name }}</b></span>
			</div>
			<footer>
				<mk-reactions-viewer :note="appearNote" ref="reactionsViewer"/>
				<button @click="reply()">
					<template v-if="appearNote.reply">%fa:reply-all%</template>
					<template v-else>%fa:reply%</template>
					<p class="count" v-if="appearNote.repliesCount > 0">{{ appearNote.repliesCount }}</p>
				</button>
				<button @click="renote()" title="Renote">
					%fa:retweet%<p class="count" v-if="appearNote.renoteCount > 0">{{ appearNote.renoteCount }}</p>
				</button>
				<button :class="{ reacted: appearNote.myReaction != null }" @click="react()" ref="reactButton">
					%fa:plus%<p class="count" v-if="appearNote.reactions_count > 0">{{ appearNote.reactions_count }}</p>
				</button>
				<button class="menu" @click="menu()" ref="menuButton">
					%fa:ellipsis-h%
				</button>
			</footer>
		</div>
	</article>
</div>
</template>

<script lang="ts">
import Vue from 'vue';

import XSub from './note.sub.vue';
import noteMixin from '../../../common/scripts/note-mixin';
import noteSubscriber from '../../../common/scripts/note-subscriber';

export default Vue.extend({
	components: {
		XSub
	},

	mixins: [
		noteMixin({
			mobile: true
		}),
		noteSubscriber('note')
	],

	props: {
		note: {
			type: Object,
			required: true
		}
	}
});
</script>

<style lang="stylus" scoped>
.note
	font-size 12px
	border-bottom solid 1px var(--faceDivider)

	&:focus
		z-index 1

		&:after
			content ""
			pointer-events none
			position absolute
			top 2px
			right 2px
			bottom 2px
			left 2px
			border 2px solid var(--primaryAlpha03)
			border-radius 4px

	&:last-of-type
		border-bottom none

	@media (min-width 350px)
		font-size 14px

	@media (min-width 500px)
		font-size 16px

	&.smart
		> article
			> .main
				> header
					align-items center
					margin-bottom 4px

	> .renote
		display flex
		align-items center
		padding 8px 16px
		line-height 28px
		white-space pre
		color var(--renoteText)
		background linear-gradient(to bottom, var(--renoteGradient) 0%, var(--face) 100%)

		@media (min-width 500px)
			padding 16px

		@media (min-width 600px)
			padding 16px 32px

		.avatar
			flex-shrink 0
			display inline-block
			width 20px
			height 20px
			margin 0 8px 0 0
			border-radius 6px

			@media (min-width 500px)
				width 28px
				height 28px

		[data-fa]
			margin-right 4px

		> span
			flex-shrink 0

			&:last-of-type
				margin-right 8px

		.name
			overflow hidden
			flex-shrink 1
			text-overflow ellipsis
			white-space nowrap
			font-weight bold

		> .mk-time
			display block
			margin-left auto
			flex-shrink 0
			font-size 0.9em

		& + article
			padding-top 8px

	> article
		display flex
		padding 16px 16px 9px

		@media (min-width 600px)
			padding 32px 32px 22px

		> .avatar
			flex-shrink 0
			display block
			margin 0 10px 8px 0
			width 42px
			height 42px
			border-radius 6px
			//position -webkit-sticky
			//position sticky
			//top 62px

			@media (min-width 350px)
				width 48px
				height 48px
				border-radius 6px

			@media (min-width 500px)
				margin-right 16px
				width 58px
				height 58px
				border-radius 8px

		> .main
			flex 1
			min-width 0

			> .header
				@media (min-width 500px)
					margin-bottom 2px

			> .body
				@media (min-width 700px)
					font-size 1.1em

				> .cw
					cursor default
					display block
					margin 0
					padding 0
					overflow-wrap break-word
					color var(--noteText)

					> .text
						margin-right 8px

				> .content

					> .text
						display block
						margin 0
						padding 0
						overflow-wrap break-word
						color var(--noteText)

						>>> .title
							display block
							margin-bottom 4px
							padding 4px
							font-size 90%
							text-align center
							background var(--mfmTitleBg)
							border-radius 4px

						>>> .code
							margin 8px 0

						>>> .quote
							margin 8px
							padding 6px 12px
							color var(--mfmQuote)
							border-left solid 3px var(--mfmQuoteLine)

						> .reply
							margin-right 8px
							color var(--noteText)

						> .rp
							margin-left 4px
							font-style oblique
							color var(--renoteText)

						[data-is-me]:after
							content "you"
							padding 0 4px
							margin-left 4px
							font-size 80%
							color var(--primaryForeground)
							background var(--primary)
							border-radius 4px

					.mk-url-preview
						margin-top 8px

					> .files
						> img
							display block
							max-width 100%

					> .location
						margin 4px 0
						font-size 12px
						color #ccc

					> .map
						width 100%
						height 200px

						&:empty
							display none

					> .mk-poll
						font-size 80%

					> .renote
						margin 8px 0

						> *
							padding 16px
							border dashed 1px var(--quoteBorder)
							border-radius 8px

				> .app
					font-size 12px
					color #ccc

			> footer
				> button
					margin 0
					padding 8px
					background transparent
					border none
					box-shadow none
					font-size 1em
					color var(--noteActions)
					cursor pointer

					&:not(:last-child)
						margin-right 28px

					&:hover
						color var(--noteActionsHover)

					> .count
						display inline
						margin 0 0 0 8px
						color #999

					&.reacted
						color var(--primary)

</style>

<style lang="stylus" module>
.text
	code
		padding 4px 8px
		margin 0 0.5em
		font-size 80%
		color #525252
		background #f8f8f8
		border-radius 2px

	pre > code
		padding 16px
		margin 0
</style><|MERGE_RESOLUTION|>--- conflicted
+++ resolved
@@ -30,11 +30,7 @@
 					<div class="text">
 						<span v-if="appearNote.isHidden" style="opacity: 0.5">(%i18n:@private%)</span>
 						<a class="reply" v-if="appearNote.reply">%fa:reply%</a>
-<<<<<<< HEAD
-						<misskey-flavored-markdown v-if="appearNote.text" :text="appearNote.text" :i="$store.state.i" :class="$style.text" :customEmojis="p.emojis"/>
-=======
 						<misskey-flavored-markdown v-if="appearNote.text" :text="appearNote.text" :i="$store.state.i" :class="$style.text" :customEmojis="appearNote.emojis"/>
->>>>>>> fe74fc98
 						<a class="rp" v-if="appearNote.renote != null">RN:</a>
 					</div>
 					<div class="files" v-if="appearNote.files.length > 0">
