--- conflicted
+++ resolved
@@ -115,12 +115,9 @@
 					margin 0
 					padding 0
 					color var(--subNoteText)
-<<<<<<< HEAD
 					max-height 100px
 					overflow auto
-=======
 					font-size calc(1em + var(--fontSize))
->>>>>>> 4f9b015d
 
 					pre
 						max-height 120px
