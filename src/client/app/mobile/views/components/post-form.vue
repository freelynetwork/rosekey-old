<template>
<div class="mk-post-form">
	<div class="form">
		<header>
			<button class="cancel" @click="cancel">%fa:times%</button>
			<div>
				<span class="text-count" :class="{ over: trimmedLength(text) > 1000 }">{{ 1000 - trimmedLength(text) }}</span>
				<span class="geo" v-if="geo">%fa:map-marker-alt%</span>
				<button class="submit" :disabled="!canPost" @click="post">{{ submitText }}</button>
			</div>
		</header>
		<div class="form">
			<mk-note-preview class="preview" v-if="reply" :note="reply"/>
			<mk-note-preview class="preview" v-if="renote" :note="renote"/>
			<div v-if="visibility == 'specified'" class="visibleUsers">
				<span v-for="u in visibleUsers">{{ u | userName }}<a @click="removeVisibleUser(u)">[x]</a></span>
				<a @click="addVisibleUser">+%i18n:@add-visible-user%</a>
			</div>
			<input v-show="useCw" v-model="cw" placeholder="%i18n:@cw-placeholder%">
			<textarea v-model="text" ref="text" :disabled="posting" :placeholder="placeholder" v-autocomplete="'text'"></textarea>
			<div class="attaches" v-show="files.length != 0">
				<x-draggable class="files" :list="files" :options="{ animation: 150 }">
					<div class="file" v-for="file in files" :key="file.id">
						<div class="img" :style="`background-image: url(${file.thumbnailUrl})`" @click="detachMedia(file)"></div>
					</div>
				</x-draggable>
			</div>
			<mk-poll-editor v-if="poll" ref="poll" @destroyed="poll = false"/>
			<mk-uploader ref="uploader" @uploaded="attachMedia" @change="onChangeUploadings"/>
			<footer>
				<button class="upload" @click="chooseFile">%fa:upload%</button>
				<button class="drive" @click="chooseFileFromDrive">%fa:cloud%</button>
				<button class="kao" @click="kao">%fa:R smile%</button>
				<button class="poll" @click="poll = true">%fa:chart-pie%</button>
				<button class="poll" @click="useCw = !useCw">%fa:eye-slash%</button>
				<button class="geo" @click="geo ? removeGeo() : setGeo()">%fa:map-marker-alt%</button>
				<button class="visibility" @click="setVisibility" ref="visibilityButton">
					<span v-if="visibility === 'public'">%fa:globe%</span>
					<span v-if="visibility === 'home'">%fa:home%</span>
					<span v-if="visibility === 'followers'">%fa:unlock%</span>
					<span v-if="visibility === 'specified'">%fa:envelope%</span>
					<span v-if="visibility === 'private'">%fa:lock%</span>
				</button>
			</footer>
			<input ref="file" class="file" type="file" multiple="multiple" @change="onChangeFile"/>
		</div>
	</div>
	<div class="hashtags" v-if="recentHashtags.length > 0 && $store.state.settings.suggestRecentHashtags">
		<a v-for="tag in recentHashtags.slice(0, 5)" @click="addTag(tag)">#{{ tag }}</a>
	</div>
</div>
</template>

<script lang="ts">
import Vue from 'vue';
import insertTextAtCursor from 'insert-text-at-cursor';
import * as XDraggable from 'vuedraggable';
import MkVisibilityChooser from '../../../common/views/components/visibility-chooser.vue';
import getFace from '../../../common/scripts/get-face';
import parse from '../../../../../mfm/parse';
import { host } from '../../../config';
import { erase, unique } from '../../../../../prelude/array';
import { length } from 'stringz';
import parseAcct from '../../../../../misc/acct/parse';

export default Vue.extend({
	components: {
		XDraggable,
		MkVisibilityChooser
	},

	props: {
		reply: {
			type: Object,
			required: false
		},
		renote: {
			type: Object,
			required: false
		},
		initialText: {
			type: String,
			required: false
		},
		instant: {
			type: Boolean,
			required: false,
			default: false
		}
	},

	data() {
		return {
			posting: false,
			text: '',
			uploadings: [],
			files: [],
			poll: false,
			geo: null,
			visibility: this.$store.state.settings.rememberNoteVisibility ? (this.$store.state.device.visibility || this.$store.state.settings.defaultNoteVisibility) : this.$store.state.settings.defaultNoteVisibility,
			visibleUsers: [],
			useCw: false,
			cw: null,
			recentHashtags: JSON.parse(localStorage.getItem('hashtags') || '[]')
		};
	},

	computed: {
		draftId(): string {
			return this.renote
				? `renote:${this.renote.id}`
				: this.reply
					? `reply:${this.reply.id}`
					: 'note';
		},

		placeholder(): string {
			const xs = [
				'%i18n:common.note-placeholders.a%',
				'%i18n:common.note-placeholders.b%',
				'%i18n:common.note-placeholders.c%',
				'%i18n:common.note-placeholders.d%',
				'%i18n:common.note-placeholders.e%',
				'%i18n:common.note-placeholders.f%'
			];
			const x = xs[Math.floor(Math.random() * xs.length)];

			return this.renote
				? '%i18n:@quote-placeholder%'
				: this.reply
					? '%i18n:@reply-placeholder%'
					: x;
		},

		submitText(): string {
			return this.renote
				? '%i18n:@renote%'
				: this.reply
					? '%i18n:@reply%'
					: '%i18n:@submit%';
		},

		canPost(): boolean {
			return !this.posting &&
				(1 <= this.text.length || 1 <= this.files.length || this.poll || this.renote) &&
				(this.text.trim().length <= 1000);
		}
	},

	mounted() {
		if (this.initialText) {
			this.text = this.initialText;
		}

		if (this.reply && this.reply.user.host != null) {
			this.text = `@${this.reply.user.username}@${this.reply.user.host} `;
		}

		if (this.reply && this.reply.text != null) {
			const ast = parse(this.reply.text);

			ast.filter(t => t.type == 'mention').forEach(x => {
				const mention = x.host ? `@${x.username}@${x.host}` : `@${x.username}`;

				// 自分は除外
				if (this.$store.state.i.username == x.username && x.host == null) return;
				if (this.$store.state.i.username == x.username && x.host == host) return;

				// 重複は除外
				if (this.text.indexOf(`${mention} `) != -1) return;

				this.text += `${mention} `;
			});
		}

<<<<<<< HEAD
		if (this.reply && ['home', 'followers'].includes(this.reply.visibility)) {
=======
		// 公開以外へのリプライ時は元の公開範囲を引き継ぐ
		if (this.reply && ['home', 'followers', 'specified', 'private'].includes(this.reply.visibility)) {
>>>>>>> 8d1af8ed
			this.visibility = this.reply.visibility;
		}

		// ダイレクトへのリプライはリプライ先ユーザーを初期設定
		if (this.reply && this.reply.visibility === 'specified') {
<<<<<<< HEAD
			this.visibility = this.reply.visibility;

=======
>>>>>>> 8d1af8ed
			(this as any).api('users/show', {	userId: this.reply.userId }).then(user => {
				this.visibleUsers.push(user);
			});
		}

		this.focus();

		this.$nextTick(() => {
			this.focus();
		});
	},

	methods: {
		trimmedLength(text: string) {
			return length(text.trim());
		},

		addTag(tag: string) {
			insertTextAtCursor(this.$refs.text, ` #${tag} `);
		},

		focus() {
			(this.$refs.text as any).focus();
		},

		chooseFile() {
			(this.$refs.file as any).click();
		},

		chooseFileFromDrive() {
			(this as any).apis.chooseDriveFile({
				multiple: true
			}).then(files => {
				files.forEach(this.attachMedia);
			});
		},

		attachMedia(driveFile) {
			this.files.push(driveFile);
			this.$emit('change-attached-files', this.files);
		},

		detachMedia(file) {
			this.files = this.files.filter(x => x.id != file.id);
			this.$emit('change-attached-files', this.files);
		},

		onChangeFile() {
			Array.from((this.$refs.file as any).files).forEach(this.upload);
		},

		upload(file) {
			(this.$refs.uploader as any).upload(file);
		},

		onChangeUploadings(uploads) {
			this.$emit('change-uploadings', uploads);
		},

		setGeo() {
			if (navigator.geolocation == null) {
				alert('%i18n:@location-alert%');
				return;
			}

			navigator.geolocation.getCurrentPosition(pos => {
				this.geo = pos.coords;
			}, err => {
				alert(`%i18n:@error%: ${err.message}`);
			}, {
					enableHighAccuracy: true
				});
		},

		removeGeo() {
			this.geo = null;
		},

		setVisibility() {
			const w = (this as any).os.new(MkVisibilityChooser, {
				source: this.$refs.visibilityButton,
				compact: true
			});
			w.$once('chosen', v => {
				this.visibility = v;
			});
		},

		addVisibleUser() {
			(this as any).apis.input({
				title: '%i18n:@username-prompt%'
			}).then(acct => {
				if (acct.startsWith('@')) acct = acct.substr(1);
				(this as any).api('users/show', parseAcct(acct)).then(user => {
					this.visibleUsers.push(user);
				});
			});
		},

		removeVisibleUser(user) {
			this.visibleUsers = erase(user, this.visibleUsers);
		},

		clear() {
			this.text = '';
			this.files = [];
			this.poll = false;
			this.$emit('change-attached-files');
		},

		post() {
			this.posting = true;
			const viaMobile = this.$store.state.settings.disableViaMobile !== true;
			(this as any).api('notes/create', {
				text: this.text == '' ? undefined : this.text,
				fileIds: this.files.length > 0 ? this.files.map(f => f.id) : undefined,
				replyId: this.reply ? this.reply.id : undefined,
				renoteId: this.renote ? this.renote.id : undefined,
				poll: this.poll ? (this.$refs.poll as any).get() : undefined,
				cw: this.useCw ? this.cw || '' : undefined,
				geo: this.geo ? {
					coordinates: [this.geo.longitude, this.geo.latitude],
					altitude: this.geo.altitude,
					accuracy: this.geo.accuracy,
					altitudeAccuracy: this.geo.altitudeAccuracy,
					heading: isNaN(this.geo.heading) ? null : this.geo.heading,
					speed: this.geo.speed,
				} : null,
				visibility: this.visibility,
				visibleUserIds: this.visibility == 'specified' ? this.visibleUsers.map(u => u.id) : undefined,
				viaMobile: viaMobile
			}).then(data => {
				this.$emit('posted');
			}).catch(err => {
				this.posting = false;
			});

			if (this.text && this.text != '') {
				const hashtags = parse(this.text).filter(x => x.type == 'hashtag').map(x => x.hashtag);
				const history = JSON.parse(localStorage.getItem('hashtags') || '[]') as string[];
				localStorage.setItem('hashtags', JSON.stringify(unique(hashtags.concat(history))));
			}
		},

		cancel() {
			this.$emit('cancel');
		},

		kao() {
			this.text += getFace();
		}
	}
});
</script>

<style lang="stylus" scoped>
.mk-post-form
	max-width 500px
	width calc(100% - 16px)
	margin 8px auto

	@media (min-width 500px)
		margin 16px auto
		width calc(100% - 32px)

		> .form
			box-shadow 0 8px 32px rgba(#000, 0.1)

	@media (min-width 600px)
		margin 32px auto

	> .form
		background var(--face)
		border-radius 8px
		box-shadow 0 0 2px rgba(#000, 0.1)

		> header
			z-index 1000
			height 50px
			box-shadow 0 1px 0 0 var(--mobilePostFormDivider)

			> .cancel
				padding 0
				width 50px
				line-height 50px
				font-size 24px
				color var(--text)

			> div
				position absolute
				top 0
				right 0
				color var(--text)

				> .text-count
					line-height 50px

				> .geo
					margin 0 8px
					line-height 50px

				> .submit
					margin 8px
					padding 0 16px
					line-height 34px
					vertical-align bottom
					color var(--primaryForeground)
					background var(--primary)
					border-radius 4px

					&:disabled
						opacity 0.7

		> .form
			max-width 500px
			margin 0 auto

			> .preview
				padding 16px

			> .visibleUsers
				margin 5px
				font-size 14px

				> span
					margin-right 16px
					color var(--text)

			> input
				z-index 1

			> input
			> textarea
				display block
				padding 12px
				margin 0
				width 100%
				font-size 16px
				color var(--inputText)
				background var(--mobilePostFormTextareaBg)
				border none
				border-radius 0
				box-shadow 0 1px 0 0 var(--mobilePostFormDivider)

				&:disabled
					opacity 0.5

			> textarea
				max-width 100%
				min-width 100%
				min-height 80px

			> .attaches

				> .files
					display block
					margin 0
					padding 4px
					list-style none

					&:after
						content ""
						display block
						clear both

					> .file
						display block
						float left
						margin 0
						padding 0
						border solid 4px transparent

						> .img
							width 64px
							height 64px
							background-size cover
							background-position center center

			> .mk-uploader
				margin 8px 0 0 0
				padding 8px

			> .file
				display none

			> footer
				white-space nowrap
				overflow auto
				-webkit-overflow-scrolling touch
				overflow-scrolling touch

				> *
					display inline-block
					padding 0
					margin 0
					width 48px
					height 48px
					font-size 20px
					color #657786
					background transparent
					outline none
					border none
					border-radius 0
					box-shadow none

	> .hashtags
		margin 8px

		> *
			margin-right 8px

</style><|MERGE_RESOLUTION|>--- conflicted
+++ resolved
@@ -173,22 +173,13 @@
 			});
 		}
 
-<<<<<<< HEAD
-		if (this.reply && ['home', 'followers'].includes(this.reply.visibility)) {
-=======
 		// 公開以外へのリプライ時は元の公開範囲を引き継ぐ
 		if (this.reply && ['home', 'followers', 'specified', 'private'].includes(this.reply.visibility)) {
->>>>>>> 8d1af8ed
 			this.visibility = this.reply.visibility;
 		}
 
 		// ダイレクトへのリプライはリプライ先ユーザーを初期設定
 		if (this.reply && this.reply.visibility === 'specified') {
-<<<<<<< HEAD
-			this.visibility = this.reply.visibility;
-
-=======
->>>>>>> 8d1af8ed
 			(this as any).api('users/show', {	userId: this.reply.userId }).then(user => {
 				this.visibleUsers.push(user);
 			});
