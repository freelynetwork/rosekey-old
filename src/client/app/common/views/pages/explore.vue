<template>
<div>
	<ui-container :show-header="false" v-if="meta && stats">
		<div class="kpdsmpnk" :style="{ backgroundImage: meta.bannerUrl ? `url(${meta.bannerUrl})` : null }">
			<div>
				<router-link to="/explore" class="title">{{ $t('explore', { host: meta.name }) }}</router-link>
				<span>{{ $t('users-info', { users: num(stats.originalUsersCount) }) }}</span>
			</div>
		</div>
	</ui-container>

<<<<<<< HEAD
	<ui-container :body-togglable="true">
=======
	<ui-container :body-togglable="true" ref="tags">
>>>>>>> 249f5914
		<template #header><fa :icon="faHashtag" fixed-width/>{{ $t('popular-tags') }}</template>

		<div class="vxjfqztj">
			<router-link v-for="tag in tagsLocal" :to="`/explore/tags/${tag.tag}`" :key="tag.tag" class="local">{{ tag.tag }}</router-link>
			<router-link v-for="tag in tagsRemote" :to="`/explore/tags/${tag.tag}`" :key="tag.tag">{{ tag.tag }}</router-link>
		</div>
	</ui-container>

	<mk-user-list v-if="tag != null" :make-promise="tagUsers" :key="`${tag}-local`">
		<fa :icon="faHashtag" fixed-width/>{{ tag }}
	</mk-user-list>
	<mk-user-list v-if="tag != null" :make-promise="tagRemoteUsers" :key="`${tag}-remote`">
		<fa :icon="faHashtag" fixed-width/>{{ tag }} ({{ $t('federated') }})
	</mk-user-list>

	<template v-if="tag == null">
		<mk-user-list :make-promise="verifiedUsers">
			<fa :icon="faBookmark" fixed-width/>{{ $t('verified-users') }}
		</mk-user-list>
		<mk-user-list :make-promise="popularUsers">
			<fa :icon="faChartLine" fixed-width/>{{ $t('popular-users') }}
		</mk-user-list>
		<mk-user-list :make-promise="recentlyUpdatedUsers">
			<fa :icon="faCommentAlt" fixed-width/>{{ $t('recently-updated-users') }}
		</mk-user-list>
		<mk-user-list :make-promise="recentlyRegisteredUsers">
			<fa :icon="faPlus" fixed-width/>{{ $t('recently-registered-users') }}
		</mk-user-list>
	</template>
</div>
</template>

<script lang="ts">
import Vue from 'vue';
import i18n from '../../../i18n';
import { faChartLine, faPlus, faHashtag } from '@fortawesome/free-solid-svg-icons';
import { faBookmark, faCommentAlt } from '@fortawesome/free-regular-svg-icons';

export default Vue.extend({
	i18n: i18n('common/views/pages/explore.vue'),

	props: {
		tag: {
			type: String,
			required: false
		}
	},

	data() {
		return {
			verifiedUsers: () => this.$root.api('users', {
				state: 'verified',
				origin: 'local',
				sort: '+follower',
				limit: 10
			}),
			popularUsers: () => this.$root.api('users', {
				state: 'alive',
				origin: 'local',
				sort: '+follower',
				limit: 10
			}),
			recentlyUpdatedUsers: () => this.$root.api('users', {
				origin: 'local',
				sort: '+updatedAt',
				limit: 10
			}),
			recentlyRegisteredUsers: () => this.$root.api('users', {
				origin: 'local',
				state: 'alive',
				sort: '+createdAt',
				limit: 10
			}),
			tagsLocal: [],
			tagsRemote: [],
			stats: null,
			meta: null,
			num: Vue.filter('number'),
			faBookmark, faChartLine, faCommentAlt, faPlus, faHashtag
		};
	},

	computed: {
		tagUsers(): () => Promise<any> {
			return () => this.$root.api('hashtags/users', {
				tag: this.tag,
				state: 'alive',
				origin: 'local',
				sort: '+follower',
				limit: 30
			});
		},

		tagRemoteUsers(): () => Promise<any> {
			return () => this.$root.api('hashtags/users', {
				tag: this.tag,
				state: 'alive',
				origin: 'remote',
				sort: '+follower',
				limit: 30
			});
		},
	},

	watch: {
		tag() {
			if (this.$refs.tags) this.$refs.tags.toggleContent(this.tag == null);
		}
	},

	created() {
		this.$root.api('hashtags/list', {
			sort: '+attachedLocalUsers',
			attachedToLocalUserOnly: true,
			limit: 30
		}).then(tags => {
			this.tagsLocal = tags;
		});
		this.$root.api('hashtags/list', {
			sort: '+attachedRemoteUsers',
			attachedToRemoteUserOnly: true,
			limit: 30
		}).then(tags => {
			this.tagsRemote = tags;
		});
		this.$root.api('stats').then(stats => {
			this.stats = stats;
		});
		this.$root.getMeta().then(meta => {
			this.meta = meta;
		});
	}
});
</script>

<style lang="stylus" scoped>
.vxjfqztj
	padding 16px

	> *
		margin-right 16px

		&.local
			font-weight bold

.kpdsmpnk
	min-height 100px
	padding 16px
	background-position center
	background-size cover

	&:before
		content ""
		display block
		position absolute
		top 0
		left 0
		width 100%
		height 100%
		background rgba(0, 0, 0, 0.3)

	> div
		color #fff
		text-shadow 0 0 8px #00

		> .title
			display block
			font-size 20px
			font-weight bold
			color inherit

		> span
			font-size 14px
			opacity 0.8

</style><|MERGE_RESOLUTION|>--- conflicted
+++ resolved
@@ -9,11 +9,7 @@
 		</div>
 	</ui-container>
 
-<<<<<<< HEAD
-	<ui-container :body-togglable="true">
-=======
 	<ui-container :body-togglable="true" ref="tags">
->>>>>>> 249f5914
 		<template #header><fa :icon="faHashtag" fixed-width/>{{ $t('popular-tags') }}</template>
 
 		<div class="vxjfqztj">
