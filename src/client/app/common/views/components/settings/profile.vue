<template>
<ui-card>
	<template #title><fa icon="user"/> {{ $t('title') }}</template>

	<section class="esokaraujimuwfttfzgocmutcihewscl">
		<div class="header" :style="bannerStyle">
			<mk-avatar class="avatar" :user="$store.state.i" :disable-preview="true" :disable-link="true"/>
		</div>

		<ui-form :disabled="saving">
			<ui-input v-model="name" :max="30">
				<span>{{ $t('name') }}</span>
			</ui-input>

			<ui-input v-model="username" readonly>
				<span>{{ $t('account') }}</span>
				<template #prefix>@</template>
				<template #suffix>@{{ host }}</template>
			</ui-input>

			<ui-input v-model="location">
				<span>{{ $t('location') }}</span>
				<template #prefix><fa icon="map-marker-alt"/></template>
			</ui-input>

			<ui-input v-model="birthday" type="date">
				<template #title>{{ $t('birthday') }}</template>
				<template #prefix><fa icon="birthday-cake"/></template>
			</ui-input>

			<ui-textarea v-model="description" :max="500">
				<span>{{ $t('description') }}</span>
				<template #desc>{{ $t('you-can-include-hashtags') }}</template>
			</ui-textarea>

			<ui-input type="file" @change="onAvatarChange">
				<span>{{ $t('avatar') }}</span>
				<template #icon><fa icon="image"/></template>
				<template #desc v-if="avatarUploading">{{ $t('uploading') }}<mk-ellipsis/></template>
			</ui-input>

			<ui-input type="file" @change="onBannerChange">
				<span>{{ $t('banner') }}</span>
				<template #icon><fa icon="image"/></template>
				<template #desc v-if="bannerUploading">{{ $t('uploading') }}<mk-ellipsis/></template>
			</ui-input>

			<div class="fields">
				<header>{{ $t('fields') }}</header>
				<ui-horizon-group>
					<ui-input v-model="fieldName0">{{ $t('field-name') }}</ui-input>
					<ui-input v-model="fieldValue0">{{ $t('field-value') }}</ui-input>
				</ui-horizon-group>
				<ui-horizon-group>
					<ui-input v-model="fieldName1">{{ $t('field-name') }}</ui-input>
					<ui-input v-model="fieldValue1">{{ $t('field-value') }}</ui-input>
				</ui-horizon-group>
				<ui-horizon-group>
					<ui-input v-model="fieldName2">{{ $t('field-name') }}</ui-input>
					<ui-input v-model="fieldValue2">{{ $t('field-value') }}</ui-input>
				</ui-horizon-group>
				<ui-horizon-group>
					<ui-input v-model="fieldName3">{{ $t('field-name') }}</ui-input>
					<ui-input v-model="fieldValue3">{{ $t('field-value') }}</ui-input>
				</ui-horizon-group>
			</div>

			<ui-button primary @click="save(true)"><fa :icon="faSave"/> {{ $t('save') }}</ui-button>
		</ui-form>
	</section>

	<section>
		<header><fa :icon="faCogs"/> {{ $t('advanced') }}</header>

		<div>
			<ui-switch v-model="isCat" @change="save(false)">{{ $t('is-cat') }}</ui-switch>
			<ui-switch v-model="isBot" @change="save(false)">{{ $t('is-bot') }}</ui-switch>
			<ui-switch v-model="alwaysMarkNsfw">{{ $t('@._settings.always-mark-nsfw') }}</ui-switch>
		</div>
	</section>

	<section>
		<header><fa :icon="faUnlockAlt"/> {{ $t('privacy') }}</header>

		<div>
			<ui-switch v-model="isLocked" @change="save(false)">{{ $t('is-locked') }}</ui-switch>
			<ui-switch v-model="carefulBot" :disabled="isLocked" @change="save(false)">{{ $t('careful-bot') }}</ui-switch>
			<ui-switch v-model="autoAcceptFollowed" :disabled="!isLocked && !carefulBot" @change="save(false)">{{ $t('auto-accept-followed') }}</ui-switch>
		</div>
	</section>

	<section v-if="enableEmail">
		<header><fa :icon="faEnvelope"/> {{ $t('email') }}</header>

		<div>
			<template v-if="$store.state.i.email != null">
				<ui-info v-if="$store.state.i.emailVerified">{{ $t('email-verified') }}</ui-info>
				<ui-info v-else warn>{{ $t('email-not-verified') }}</ui-info>
			</template>
			<ui-input v-model="email" type="email"><span>{{ $t('email-address') }}</span></ui-input>
			<ui-button @click="updateEmail()"><fa :icon="faSave"/> {{ $t('save') }}</ui-button>
		</div>
	</section>

	<section>
		<header><fa :icon="faBoxes"/> {{ $t('export-and-import') }}</header>

		<div>
			<ui-select v-model="exportTarget">
				<option value="notes">{{ $t('export-targets.all-notes') }}</option>
				<option value="following">{{ $t('export-targets.following-list') }}</option>
				<option value="mute">{{ $t('export-targets.mute-list') }}</option>
				<option value="blocking">{{ $t('export-targets.blocking-list') }}</option>
				<option value="user-lists">{{ $t('export-targets.user-lists') }}</option>
			</ui-select>
			<ui-horizon-group class="fit-bottom">
				<ui-button @click="doExport()"><fa :icon="faDownload"/> {{ $t('export') }}</ui-button>
				<ui-button @click="doImport()" :disabled="!['following', 'user-lists'].includes(exportTarget)"><fa :icon="faUpload"/> {{ $t('import') }}</ui-button>
			</ui-horizon-group>
		</div>
	</section>

	<section>
		<details>
			<summary>{{ $t('danger-zone') }}</summary>
			<ui-button v-if="!noFederation" @click="disableFederation()">{{ $t('disable-federation') }}</ui-button>
			<ui-button v-if="noFederation" @click="enableFederation()">{{ $t('enable-federation') }}</ui-button>
		</details>
	</section>
</ui-card>
</template>

<script lang="ts">
import Vue from 'vue';
import i18n from '../../../../i18n';
import { apiUrl, host } from '../../../../config';
import { toUnicode } from 'punycode';
import { unique } from '../../../../../../prelude/array';
import { faDownload, faUpload, faUnlockAlt, faBoxes, faCogs } from '@fortawesome/free-solid-svg-icons';
import { faSave, faEnvelope } from '@fortawesome/free-regular-svg-icons';

export default Vue.extend({
	i18n: i18n('common/views/components/profile-editor.vue'),

	data() {
		return {
			unique,
			host: toUnicode(host),
			enableEmail: false,
			email: null,
			name: null,
			username: null,
			location: null,
			description: null,
			birthday: null,
			avatarId: null,
			bannerId: null,
			isCat: false,
			isBot: false,
			isLocked: false,
			carefulBot: false,
			autoAcceptFollowed: false,
			noFederation: false,
			saving: false,
			avatarUploading: false,
			bannerUploading: false,
			exportTarget: 'notes',
			faDownload, faUpload, faSave, faEnvelope, faUnlockAlt, faBoxes, faCogs
		};
	},

	computed: {
		alwaysMarkNsfw: {
			get() { return this.$store.state.i.settings.alwaysMarkNsfw; },
			set(value) { this.$root.api('i/update', { alwaysMarkNsfw: value }); }
		},

		bannerStyle(): any {
			if (this.$store.state.i.bannerUrl == null) return {};
			return {
				backgroundColor: this.$store.state.i.bannerColor && this.$store.state.i.bannerColor.length == 3 ? `rgb(${ this.$store.state.i.bannerColor.join(',') })` : null,
				backgroundImage: `url(${ this.$store.state.i.bannerUrl })`
			};
		},
	},

	created() {
		this.$root.getMeta().then(meta => {
			this.enableEmail = meta.enableEmail;
		});
		this.email = this.$store.state.i.email;
		this.name = this.$store.state.i.name;
		this.username = this.$store.state.i.username;
		this.location = this.$store.state.i.profile.location;
		this.description = this.$store.state.i.description;
		this.birthday = this.$store.state.i.profile.birthday;
		this.avatarId = this.$store.state.i.avatarId;
		this.bannerId = this.$store.state.i.bannerId;
		this.isCat = this.$store.state.i.isCat;
		this.isBot = this.$store.state.i.isBot;
		this.isLocked = this.$store.state.i.isLocked;
		this.carefulBot = this.$store.state.i.carefulBot;
		this.autoAcceptFollowed = this.$store.state.i.autoAcceptFollowed;
<<<<<<< HEAD

		if (this.$store.state.i.fields) {
			this.fieldName0 = this.$store.state.i.fields[0].name;
			this.fieldValue0 = this.$store.state.i.fields[0].value;
			this.fieldName1 = this.$store.state.i.fields[1].name;
			this.fieldValue1 = this.$store.state.i.fields[1].value;
			this.fieldName2 = this.$store.state.i.fields[2].name;
			this.fieldValue2 = this.$store.state.i.fields[2].value;
			this.fieldName3 = this.$store.state.i.fields[3].name;
			this.fieldValue3 = this.$store.state.i.fields[3].value;
		}
=======
		this.noFederation = this.$store.state.i.noFederation;
>>>>>>> 3b4405de
	},

	methods: {
		onAvatarChange([file]) {
			this.avatarUploading = true;

			const data = new FormData();
			data.append('file', file);
			data.append('i', this.$store.state.i.token);
			data.append('force', 'true');

			fetch(apiUrl + '/drive/files/create', {
				method: 'POST',
				body: data
			})
				.then(response => response.json())
				.then(f => {
					this.avatarId = f.id;
					this.avatarUploading = false;
				})
				.catch(e => {
					this.avatarUploading = false;
					alert('%18n:@upload-failed%');
				});
		},

		onBannerChange([file]) {
			this.bannerUploading = true;

			const data = new FormData();
			data.append('file', file);
			data.append('i', this.$store.state.i.token);
			data.append('force', 'true');

			fetch(apiUrl + '/drive/files/create', {
				method: 'POST',
				body: data
			})
				.then(response => response.json())
				.then(f => {
					this.bannerId = f.id;
					this.bannerUploading = false;
				})
				.catch(e => {
					this.bannerUploading = false;
					alert('%18n:@upload-failed%');
				});
		},

		save(notify) {
			const fields = [
				{ name: this.fieldName0, value: this.fieldValue0 },
				{ name: this.fieldName1, value: this.fieldValue1 },
				{ name: this.fieldName2, value: this.fieldValue2 },
				{ name: this.fieldName3, value: this.fieldValue3 },
			];

			this.saving = true;

			this.$root.api('i/update', {
				name: this.name || null,
				location: this.location || null,
				description: this.description || null,
				birthday: this.birthday || null,
				avatarId: this.avatarId || undefined,
				bannerId: this.bannerId || undefined,
				isCat: !!this.isCat,
				isBot: !!this.isBot,
				isLocked: !!this.isLocked,
				carefulBot: !!this.carefulBot,
				autoAcceptFollowed: !!this.autoAcceptFollowed,
				fields,
			}).then(i => {
				this.saving = false;
				this.$store.state.i.avatarId = i.avatarId;
				this.$store.state.i.avatarUrl = i.avatarUrl;
				this.$store.state.i.bannerId = i.bannerId;
				this.$store.state.i.bannerUrl = i.bannerUrl;

				if (notify) {
					this.$root.dialog({
						type: 'success',
						text: this.$t('saved')
					});
				}
			});
		},

		updateEmail() {
			this.$root.dialog({
				title: this.$t('@.enter-password'),
				input: {
					type: 'password'
				}
			}).then(({ canceled, result: password }) => {
				if (canceled) return;
				this.$root.api('i/update_email', {
					password: password,
					email: this.email == '' ? null : this.email
				});
			});
		},

		doExport() {
			this.$root.api(
				this.exportTarget == 'notes' ? 'i/export-notes' :
				this.exportTarget == 'following' ? 'i/export-following' :
				this.exportTarget == 'mute' ? 'i/export-mute' :
				this.exportTarget == 'blocking' ? 'i/export-blocking' :
				this.exportTarget == 'user-lists' ? 'i/export-user-lists' :
				null, {}).then(() => {
					this.$root.dialog({
						type: 'info',
						text: this.$t('export-requested')
					});
				}).catch((e: any) => {
					this.$root.dialog({
						type: 'error',
						text: e.message
					});
				});
		},

		doImport() {
			this.$chooseDriveFile().then(file => {
				this.$root.api(
					this.exportTarget == 'following' ? 'i/import-following' :
					this.exportTarget == 'user-lists' ? 'i/import-user-lists' :
					null, {
						fileId: file.id
				}).then(() => {
					this.$root.dialog({
						type: 'info',
						text: this.$t('import-requested')
					});
				}).catch((e: any) => {
					this.$root.dialog({
						type: 'error',
						text: e.message
					});
				});
			});
		},

		async disableFederation() {
			this.$root.dialog({
				type: 'warning',
				text: this.$t('disable-federation-confirm'),
				showCancelButton: true
			}).then(({ canceled }) => {
				if (canceled) return;

				this.saving = true;
				this.noFederation = true;
				this.$root.api('i/update', {
					noFederation: this.noFederation
				}).then(i => {
					this.saving = false;
					this.$root.dialog({
						type: 'success',
						text: 'Saved'
					});
				});
			});
		},

		async enableFederation() {
			this.saving = true;
			this.noFederation = false;
			this.$root.api('i/update', {
				noFederation: this.noFederation
			}).then(i => {
				this.saving = false;
				this.$root.dialog({
					type: 'success',
					text: 'Saved'
				});
			});
		},

		async deleteAccount() {
			const { canceled: canceled, result: password } = await this.$root.dialog({
				title: this.$t('enter-password'),
				input: {
					type: 'password'
				}
			});
			if (canceled) return;

			this.$root.api('i/delete-account', {
				password
			}).then(() => {
				this.$root.dialog({
					type: 'success',
					text: this.$t('account-deleted')
				});
			});
		}
	}
});
</script>

<style lang="stylus" scoped>
.esokaraujimuwfttfzgocmutcihewscl
	> .header
		height 150px
		overflow hidden
		background-size cover
		background-position center
		border-radius 4px

		> .avatar
			position absolute
			top 0
			bottom 0
			left 0
			right 0
			display block
			width 72px
			height 72px
			margin auto

.fields
	> header
		padding 8px 0px
		font-weight bold
	> div
		padding-left 16px

</style><|MERGE_RESOLUTION|>--- conflicted
+++ resolved
@@ -201,7 +201,7 @@
 		this.isLocked = this.$store.state.i.isLocked;
 		this.carefulBot = this.$store.state.i.carefulBot;
 		this.autoAcceptFollowed = this.$store.state.i.autoAcceptFollowed;
-<<<<<<< HEAD
+		this.noFederation = this.$store.state.i.noFederation;
 
 		if (this.$store.state.i.fields) {
 			this.fieldName0 = this.$store.state.i.fields[0].name;
@@ -213,9 +213,6 @@
 			this.fieldName3 = this.$store.state.i.fields[3].name;
 			this.fieldValue3 = this.$store.state.i.fields[3].value;
 		}
-=======
-		this.noFederation = this.$store.state.i.noFederation;
->>>>>>> 3b4405de
 	},
 
 	methods: {
