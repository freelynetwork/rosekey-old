<template>
<div class="mk-reactions-viewer" :class="{ isMe }">
	<template v-if="reactions">
		<span :class="{ reacted: note.myReaction == 'like' }" @click="toggleReaction('like')" v-if="reactions.like" v-particle="!isMe"><mk-reaction-icon reaction="like" ref="like"/><span>{{ reactions.like }}</span></span>
		<span :class="{ reacted: note.myReaction == 'love' }" @click="toggleReaction('love')" v-if="reactions.love" v-particle="!isMe"><mk-reaction-icon reaction="love" ref="love"/><span>{{ reactions.love }}</span></span>
		<span :class="{ reacted: note.myReaction == 'laugh' }" @click="toggleReaction('laugh')" v-if="reactions.laugh" v-particle="!isMe"><mk-reaction-icon reaction="laugh" ref="laugh"/><span>{{ reactions.laugh }}</span></span>
		<span :class="{ reacted: note.myReaction == 'hmm' }" @click="toggleReaction('hmm')" v-if="reactions.hmm" v-particle="!isMe"><mk-reaction-icon reaction="hmm" ref="hmm"/><span>{{ reactions.hmm }}</span></span>
		<span :class="{ reacted: note.myReaction == 'surprise' }" @click="toggleReaction('surprise')" v-if="reactions.surprise" v-particle="!isMe"><mk-reaction-icon reaction="surprise" ref="surprise"/><span>{{ reactions.surprise }}</span></span>
		<span :class="{ reacted: note.myReaction == 'congrats' }" @click="toggleReaction('congrats')" v-if="reactions.congrats" v-particle="!isMe"><mk-reaction-icon reaction="congrats" ref="congrats"/><span>{{ reactions.congrats }}</span></span>
		<span :class="{ reacted: note.myReaction == 'angry' }" @click="toggleReaction('angry')" v-if="reactions.angry" v-particle="!isMe"><mk-reaction-icon reaction="angry" ref="angry"/><span>{{ reactions.angry }}</span></span>
		<span :class="{ reacted: note.myReaction == 'confused' }" @click="toggleReaction('confused')" v-if="reactions.confused" v-particle="!isMe"><mk-reaction-icon reaction="confused" ref="confused"/><span>{{ reactions.confused }}</span></span>
		<span :class="{ reacted: note.myReaction == 'rip' }" @click="toggleReaction('rip')" v-if="reactions.rip" v-particle="!isMe"><mk-reaction-icon reaction="rip" ref="rip"/><span>{{ reactions.rip }}</span></span>
		<span :class="{ reacted: note.myReaction == 'pudding' }" @click="toggleReaction('pudding')" v-if="reactions.pudding" v-particle="!isMe"><mk-reaction-icon reaction="pudding" ref="pudding"/><span>{{ reactions.pudding }}</span></span>
	</template>
</div>
</template>

<script lang="ts">
import Vue from 'vue';
import Icon from './reaction-icon.vue';
import * as anime from 'animejs';

export default Vue.extend({
	props: {
		note: {
			type: Object,
			required: true
		}
	},
	computed: {
		reactions(): any {
			return this.note.reactionCounts;
		},
		isMe(): boolean {
			return this.$store.getters.isSignedIn && (this.$store.state.i.id === this.note.userId);
		}
	},
	watch: {
		'reactions.like'() {
			this.anime('like');
		},
		'reactions.love'() {
			this.anime('love');
		},
		'reactions.laugh'() {
			this.anime('laugh');
		},
		'reactions.hmm'() {
			this.anime('hmm');
		},
		'reactions.surprise'() {
			this.anime('surprise');
		},
		'reactions.congrats'() {
			this.anime('congrats');
		},
		'reactions.angry'() {
			this.anime('angry');
		},
		'reactions.confused'() {
			this.anime('confused');
		},
		'reactions.rip'() {
			this.anime('rip');
		},
		'reactions.pudding'() {
			this.anime('pudding');
		}
	},
	methods: {
		toggleReaction(reaction: string) {
			if (this.isMe) return;

			const oldReaction = this.note.myReaction;
			if (oldReaction) {
				this.$root.api('notes/reactions/delete', {
					noteId: this.note.id
				}).then(() => {
					if (oldReaction !== reaction) {
						this.$root.api('notes/reactions/create', {
							noteId: this.note.id,
							reaction: reaction
						});
					}
				});
			} else {
				this.$root.api('notes/reactions/create', {
					noteId: this.note.id,
					reaction: reaction
				});
			}
		},
		anime(reaction: string) {
			if (this.$store.state.device.reduceMotion) return;
			if (document.hidden) return;

			this.$nextTick(() => {
				const rect = this.$refs[reaction].$el.getBoundingClientRect();

				const x = rect.left;
				const y = rect.top;

				const icon = new Icon({
					parent: this,
					propsData: {
						reaction: reaction
					}
				}).$mount();

				icon.$el.style.position = 'absolute';
				icon.$el.style.zIndex = 100;
				icon.$el.style.top = (y + window.scrollY) + 'px';
				icon.$el.style.left = (x + window.scrollX) + 'px';
				icon.$el.style.fontSize = window.getComputedStyle(this.$refs[reaction].$el).fontSize;

				document.body.appendChild(icon.$el);

				anime({
					targets: icon.$el,
					opacity: [1, 0],
					translateY: [0, -64],
					duration: 1000,
					easing: 'linear',
					complete: () => {
						icon.destroyDom();
					}
				});
			});
		}
	}
});
</script>

<style lang="stylus" scoped>
.mk-reactions-viewer
	margin 6px 0

	&:empty
		display none

	&.isMe
		> span
			cursor default !important

			&:hover
				background var(--reactionViewerButtonBg) !important

	> span
		display inline-block
		height 32px
		margin-right 6px
		padding 0 6px
		border-radius 4px
		cursor pointer

		*
			user-select none
			pointer-events none

		&.reacted
			background rgba(128, 128, 128, 0.3)

		&:not(.reacted)
<<<<<<< HEAD
			cursor pointer
			background rgba(128, 128, 128, 0.2)
=======
			background var(--reactionViewerButtonBg)
>>>>>>> 6c1893f8

			&:hover
				background rgba(128, 128, 128, 0.3)

		> .mk-reaction-icon
			font-size 1.4em

		> span
			font-size 1.1em
			line-height 32px
			vertical-align middle
			color var(--text)

</style><|MERGE_RESOLUTION|>--- conflicted
+++ resolved
@@ -161,12 +161,8 @@
 			background rgba(128, 128, 128, 0.3)
 
 		&:not(.reacted)
-<<<<<<< HEAD
 			cursor pointer
 			background rgba(128, 128, 128, 0.2)
-=======
-			background var(--reactionViewerButtonBg)
->>>>>>> 6c1893f8
 
 			&:hover
 				background rgba(128, 128, 128, 0.3)
