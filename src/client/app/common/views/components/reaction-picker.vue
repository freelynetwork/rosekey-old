--- conflicted
+++ resolved
@@ -318,14 +318,9 @@
 					box-shadow inset 0 0.15em 0.3em rgba(27, 31, 35, 0.15)
 
 		> .text
-<<<<<<< HEAD
 			display flex
 			justify-content center
 			align-items center
-=======
-			width 216px
-			padding 0 8px 8px 8px
->>>>>>> c65256d0
 
 			> input
 				width 100%
