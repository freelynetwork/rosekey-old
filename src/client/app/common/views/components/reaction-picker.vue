--- conflicted
+++ resolved
@@ -15,15 +15,8 @@
 			<button @click="react('rip')" @mouseover="onMouseover" @mouseout="onMouseout" tabindex="9" :title="$t('@.reactions.rip')" v-particle><mk-reaction-icon reaction="rip"/></button>
 			<button @click="react('pudding')" @mouseover="onMouseover" @mouseout="onMouseout" tabindex="10" :title="$t('@.reactions.pudding')" v-particle><mk-reaction-icon reaction="pudding"/></button>
 		</div>
-<<<<<<< HEAD
-		<div class="text">
-			<input v-model="text" placeholder="または絵文字を入力" @keyup.enter="reactText" v-autocomplete="{ model: 'text' }">
-			<button class="ok" @click="reactText"><fa icon="check"/></button>
-			<button class="random" @click="react('-random')"><fa :icon="faQuestion"/></button>
-=======
 		<div v-if="enableEmojiReaction" class="text">
 			<input v-model="text" placeholder="または絵文字を入力" @keyup.enter="reactText" @input="tryReactText" v-autocomplete="{ model: 'text' }">
->>>>>>> d38fc490
 		</div>
 	</div>
 </div>
@@ -33,11 +26,7 @@
 import Vue from 'vue';
 import i18n from '../../../i18n';
 import anime from 'animejs';
-<<<<<<< HEAD
-import { faQuestion } from '@fortawesome/free-solid-svg-icons';
-=======
 import { emojiRegex } from '../../../../../misc/emoji-regex';
->>>>>>> d38fc490
 
 export default Vue.extend({
 	i18n: i18n('common/views/components/reaction-picker.vue'),
@@ -70,13 +59,9 @@
 
 	data() {
 		return {
-			faQuestion,
 			title: this.$t('choose-reaction'),
 			text: null,
-<<<<<<< HEAD
-=======
 			enableEmojiReaction: false,
->>>>>>> d38fc490
 			focus: null
 		};
 	},
@@ -173,15 +158,12 @@
 			this.react(this.text);
 		},
 
-<<<<<<< HEAD
-=======
 		tryReactText() {
 			if (!this.text) return;
 			if (!this.text.match(emojiRegex)) return;
 			this.reactText();
 		},
 
->>>>>>> d38fc490
 		onMouseover(e) {
 			this.title = e.target.title;
 		},
@@ -333,16 +315,6 @@
 					box-shadow inset 0 0.15em 0.3em rgba(27, 31, 35, 0.15)
 
 		> .text
-<<<<<<< HEAD
-			display flex
-			justify-content center
-			align-items center
-
-			> input
-				width 100%
-				padding 12px
-				margin 0
-=======
 			width 216px
 			padding 4px 8px 8px 8px
 
@@ -351,7 +323,6 @@
 				padding 10px
 				margin 0
 				text-align center
->>>>>>> d38fc490
 				font-size 16px
 				color var(--desktopPostFormTextareaFg)
 				background var(--desktopPostFormTextareaBg)
@@ -368,17 +339,4 @@
 					border-color var(--primaryAlpha05)
 					transition border-color 0s ease
 
-<<<<<<< HEAD
-			> button
-				cursor pointer
-				padding 0
-				margin 0px 4px
-				font-size 1em
-				color var(--desktopPostFormTransparentButtonFg)
-				background transparent
-				outline none
-				border solid 1px transparent
-				border-radius 4px
-=======
->>>>>>> d38fc490
 </style>