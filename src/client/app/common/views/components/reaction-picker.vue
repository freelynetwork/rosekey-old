<template>
<div class="rdfaahpb" v-hotkey.global="keymap">
	<div class="backdrop" ref="backdrop" @click="close"></div>
	<div class="popover" :class="{ isMobile: $root.isMobile }" ref="popover">
		<p v-if="!$root.isMobile">{{ title }}</p>
		<div ref="buttons" :class="{ showFocus }">
			<button @click="react('like')" @mouseover="onMouseover" @mouseout="onMouseout" tabindex="1" :title="$t('@.reactions.like')" v-particle><mk-reaction-icon reaction="like"/></button>
			<button @click="react('love')" @mouseover="onMouseover" @mouseout="onMouseout" tabindex="2" :title="$t('@.reactions.love')" v-particle><mk-reaction-icon reaction="love"/></button>
			<button @click="react('laugh')" @mouseover="onMouseover" @mouseout="onMouseout" tabindex="3" :title="$t('@.reactions.laugh')" v-particle><mk-reaction-icon reaction="laugh"/></button>
			<button @click="react('hmm')" @mouseover="onMouseover" @mouseout="onMouseout" tabindex="4" :title="$t('@.reactions.hmm')" v-particle><mk-reaction-icon reaction="hmm"/></button>
			<button @click="react('surprise')" @mouseover="onMouseover" @mouseout="onMouseout" tabindex="5" :title="$t('@.reactions.surprise')" v-particle><mk-reaction-icon reaction="surprise"/></button>
			<button @click="react('congrats')" @mouseover="onMouseover" @mouseout="onMouseout" tabindex="6" :title="$t('@.reactions.congrats')" v-particle><mk-reaction-icon reaction="congrats"/></button>
			<button @click="react('angry')" @mouseover="onMouseover" @mouseout="onMouseout" tabindex="7" :title="$t('@.reactions.angry')" v-particle><mk-reaction-icon reaction="angry"/></button>
			<button @click="react('confused')" @mouseover="onMouseover" @mouseout="onMouseout" tabindex="8" :title="$t('@.reactions.confused')" v-particle><mk-reaction-icon reaction="confused"/></button>
			<button @click="react('rip')" @mouseover="onMouseover" @mouseout="onMouseout" tabindex="9" :title="$t('@.reactions.rip')" v-particle><mk-reaction-icon reaction="rip"/></button>
			<button @click="react('pudding')" @mouseover="onMouseover" @mouseout="onMouseout" tabindex="10" :title="$t('@.reactions.pudding')" v-particle><mk-reaction-icon reaction="pudding"/></button>
		</div>
		<div class="text">
			<input v-model="text" placeholder="または絵文字を入力" @keyup.enter="reactText" v-autocomplete="{ model: 'text' }">
			<button class="ok" @click="reactText">OK</button>
		</div>
	</div>
</div>
</template>

<script lang="ts">
import Vue from 'vue';
import i18n from '../../../i18n';
import anime from 'animejs';

export default Vue.extend({
	i18n: i18n('common/views/components/reaction-picker.vue'),
	props: {
		note: {
			type: Object,
			required: true
		},

		source: {
			required: true
		},

		cb: {
			required: false
		},

		showFocus: {
			type: Boolean,
			required: false,
			default: false
		},

		animation: {
			type: Boolean,
			required: false,
			default: true
		}
	},

	data() {
		return {
			title: this.$t('choose-reaction'),
			text: null,
			focus: null
		};
	},

	computed: {
		keymap(): any {
			return {
				'esc': this.close,
				'enter|space|plus': this.choose,
				'up|k': this.focusUp,
				'left|h|shift+tab': this.focusLeft,
				'right|l|tab': this.focusRight,
				'down|j': this.focusDown,
				'1': () => this.react('like'),
				'2': () => this.react('love'),
				'3': () => this.react('laugh'),
				'4': () => this.react('hmm'),
				'5': () => this.react('surprise'),
				'6': () => this.react('congrats'),
				'7': () => this.react('angry'),
				'8': () => this.react('confused'),
				'9': () => this.react('rip'),
				'0': () => this.react('pudding'),
			};
		}
	},

	watch: {
		focus(i) {
			this.$refs.buttons.children[i].focus();

			if (this.showFocus) {
				this.title = this.$refs.buttons.children[i].title;
			}
		}
	},

	mounted() {
		this.$nextTick(() => {
			this.focus = 0;

			const popover = this.$refs.popover as any;

			const rect = this.source.getBoundingClientRect();
			const width = popover.offsetWidth;
			const height = popover.offsetHeight;

			if (this.$root.isMobile) {
				const x = rect.left + window.pageXOffset + (this.source.offsetWidth / 2);
				const y = rect.top + window.pageYOffset + (this.source.offsetHeight / 2);
				popover.style.left = (x - (width / 2)) + 'px';
				popover.style.top = (y - (height / 2)) + 'px';
			} else {
				const x = rect.left + window.pageXOffset + (this.source.offsetWidth / 2);
				const y = rect.top + window.pageYOffset + this.source.offsetHeight;
				popover.style.left = (x - (width / 2)) + 'px';
				popover.style.top = y + 'px';
			}

			anime({
				targets: this.$refs.backdrop,
				opacity: 1,
				duration: this.animation ? 100 : 0,
				easing: 'linear'
			});

			anime({
				targets: this.$refs.popover,
				opacity: 1,
				scale: [0.5, 1],
				duration: this.animation ? 500 : 0
			});
		});
	},

	methods: {
		react(reaction) {
			this.$root.api('notes/reactions/create', {
				noteId: this.note.id,
				reaction: reaction
			}).then(() => {
				if (this.cb) this.cb();
				this.$emit('closed');
				this.destroyDom();
			});
		},

		reactText() {
			if (!this.text) return;
			this.react(this.text);
		},

		onMouseover(e) {
			this.title = e.target.title;
		},

		onMouseout(e) {
			this.title = this.$t('choose-reaction');
		},

		close() {
			(this.$refs.backdrop as any).style.pointerEvents = 'none';
			anime({
				targets: this.$refs.backdrop,
				opacity: 0,
				duration: this.animation ? 200 : 0,
				easing: 'linear'
			});

			(this.$refs.popover as any).style.pointerEvents = 'none';
			anime({
				targets: this.$refs.popover,
				opacity: 0,
				scale: 0.5,
				duration: this.animation ? 200 : 0,
				easing: 'easeInBack',
				complete: () => {
					this.$emit('closed');
					this.destroyDom();
				}
			});
		},

		focusUp() {
			this.focus = this.focus == 0 ? 9 : this.focus < 5 ? (this.focus + 4) : (this.focus - 5);
		},

		focusDown() {
			this.focus = this.focus == 9 ? 0 : this.focus >= 5 ? (this.focus - 4) : (this.focus + 5);
		},

		focusRight() {
			this.focus = this.focus == 9 ? 0 : (this.focus + 1);
		},

		focusLeft() {
			this.focus = this.focus == 0 ? 9 : (this.focus - 1);
		},

		choose() {
			this.$refs.buttons.childNodes[this.focus].click();
		}
	}
});
</script>

<style lang="stylus" scoped>
.rdfaahpb
	position initial

	> .backdrop
		position fixed
		top 0
		left 0
		z-index 10000
		width 100%
		height 100%
		background var(--modalBackdrop)
		opacity 0

	> .popover
		$bgcolor = var(--popupBg)
		position absolute
		z-index 10001
		background $bgcolor
		border-radius 4px
		box-shadow 0 3px 12px rgba(27, 31, 35, 0.15)
		transform scale(0.5)
		opacity 0

		&.isMobile
			> div
				width 280px

				> button
					width 50px
					height 50px
					font-size 28px
					border-radius 4px

		&:not(.isMobile)
			$arrow-size = 16px

			margin-top $arrow-size
			transform-origin center -($arrow-size)

			&:before
				content ""
				display block
				position absolute
				top -($arrow-size * 2)
				left s('calc(50% - %s)', $arrow-size)
				border-top solid $arrow-size transparent
				border-left solid $arrow-size transparent
				border-right solid $arrow-size transparent
				border-bottom solid $arrow-size $bgcolor

		> p
			display block
			margin 0
			padding 8px 10px
			font-size 14px
			color var(--popupFg)
			border-bottom solid var(--lineWidth) var(--faceDivider)

		> div
			padding 4px
			width 240px
			text-align center

			&.showFocus
				> button:focus
					z-index 1

					&:after
						content ""
						pointer-events none
						position absolute
						top 0
						right 0
						bottom 0
						left 0
						border 2px solid var(--primaryAlpha03)
						border-radius 4px

			> button
				padding 0
				width 40px
				height 40px
				font-size 24px
				border-radius 2px

				&:hover
					background var(--reactionPickerButtonHoverBg)

				&:active
					background var(--primary)
					box-shadow inset 0 0.15em 0.3em rgba(27, 31, 35, 0.15)

		> .text
			display flex
			justify-content center
			align-items center

			> input
				width 100%
				padding 12px
				margin 0
				font-size 16px
				color var(--desktopPostFormTextareaFg)
				background var(--desktopPostFormTextareaBg)
				outline none
				border solid 1px var(--primaryAlpha01)
				border-radius 4px
				transition border-color .2s ease

				&:hover
					border-color var(--primaryAlpha02)
					transition border-color .1s ease

				&:focus
					border-color var(--primaryAlpha05)
					transition border-color 0s ease

			> button
				cursor pointer
<<<<<<< HEAD
				padding 0px 8px
				margin 0px 2px
=======
				padding 0
				margin 0px 4px
>>>>>>> 51ba3475
				font-size 1em
				color var(--desktopPostFormTransparentButtonFg)
				background transparent
				outline none
				border solid 1px transparent
				border-radius 4px
</style><|MERGE_RESOLUTION|>--- conflicted
+++ resolved
@@ -327,13 +327,8 @@
 
 			> button
 				cursor pointer
-<<<<<<< HEAD
-				padding 0px 8px
-				margin 0px 2px
-=======
 				padding 0
 				margin 0px 4px
->>>>>>> 51ba3475
 				font-size 1em
 				color var(--desktopPostFormTransparentButtonFg)
 				background transparent
