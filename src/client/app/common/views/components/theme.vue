--- conflicted
+++ resolved
@@ -1,18 +1,12 @@
 <template>
 <div class="nicnklzforebnpfgasiypmpdaaglujqm">
 	<label>
-<<<<<<< HEAD
-		<span>%i18n:@light-theme%</span>
-		<ui-select v-model="light" placeholder="%i18n:@light-theme%">
+		<span>{{ $t('light-theme') }}</span>
+		<ui-select v-model="light" :placeholder="$t('light-theme')">
 			<optgroup label="おすすめテーマ">
 				<option v-for="x in promoThemes" :value="x.id" :key="x.id">{{ x.name }}</option>
 			</optgroup>
-			<optgroup label="%i18n:@light-themes%">
-=======
-		<span>{{ $t('light-theme') }}</span>
-		<ui-select v-model="light" :placeholder="$t('light-theme')">
 			<optgroup :label="$t('light-themes')">
->>>>>>> 8b9454ea
 				<option v-for="x in lightThemes" :value="x.id" :key="x.id">{{ x.name }}</option>
 			</optgroup>
 			<optgroup :label="$t('dark-themes')">
@@ -22,18 +16,12 @@
 	</label>
 
 	<label>
-<<<<<<< HEAD
-		<span>%i18n:@dark-theme%</span>
-		<ui-select v-model="dark" placeholder="%i18n:@dark-theme%">
+		<span>{{ $t('dark-theme') }}</span>
+		<ui-select v-model="dark" :placeholder="$t('dark-theme')">
 			<optgroup label="おすすめテーマ">
 				<option v-for="x in promoThemes" :value="x.id" :key="x.id">{{ x.name }}</option>
 			</optgroup>
-			<optgroup label="%i18n:@dark-themes%">
-=======
-		<span>{{ $t('dark-theme') }}</span>
-		<ui-select v-model="dark" :placeholder="$t('dark-theme')">
 			<optgroup :label="$t('dark-themes')">
->>>>>>> 8b9454ea
 				<option v-for="x in darkThemes" :value="x.id" :key="x.id">{{ x.name }}</option>
 			</optgroup>
 			<optgroup :label="$t('light-themes')">
