<template>
<ui-card>
	<template #title><fa icon="palette"/> {{ $t('theme') }}</template>
	<section class="nicnklzforebnpfgasiypmpdaaglujqm fit-top">
		<label>
			<ui-select v-model="light" :placeholder="$t('light-theme')">
<<<<<<< HEAD
				<span slot="label"><fa :icon="faSun"/> {{ $t('light-theme') }}</span>
				<optgroup label="おすすめテーマ">
					<option v-for="x in promoThemes" :value="x.id" :key="x.id">{{ x.name }}</option>
				</optgroup>
=======
				<template #label><fa :icon="faSun"/> {{ $t('light-theme') }}</template>
>>>>>>> 522ce674
				<optgroup :label="$t('light-themes')">
					<option v-for="x in lightThemes" :value="x.id" :key="x.id">{{ x.name }}</option>
				</optgroup>
				<optgroup :label="$t('dark-themes')">
					<option v-for="x in darkThemes" :value="x.id" :key="x.id">{{ x.name }}</option>
				</optgroup>
			</ui-select>
		</label>

		<label>
			<ui-select v-model="dark" :placeholder="$t('dark-theme')">
<<<<<<< HEAD
				<span slot="label"><fa :icon="faMoon"/> {{ $t('dark-theme') }}</span>
				<optgroup label="おすすめテーマ">
					<option v-for="x in promoThemes" :value="x.id" :key="x.id">{{ x.name }}</option>
				</optgroup>
=======
				<template #label><fa :icon="faMoon"/> {{ $t('dark-theme') }}</template>
>>>>>>> 522ce674
				<optgroup :label="$t('dark-themes')">
					<option v-for="x in darkThemes" :value="x.id" :key="x.id">{{ x.name }}</option>
				</optgroup>
				<optgroup :label="$t('light-themes')">
					<option v-for="x in lightThemes" :value="x.id" :key="x.id">{{ x.name }}</option>
				</optgroup>
			</ui-select>
		</label>

		<a href="https://assets.msky.cafe/theme/list" target="_blank">{{ $t('find-more-theme') }}</a>

		<details class="creator">
			<summary><fa icon="palette"/> {{ $t('create-a-theme') }}</summary>
			<div>
				<span>{{ $t('base-theme') }}:</span>
				<ui-radio v-model="myThemeBase" value="light">{{ $t('base-theme-light') }}</ui-radio>
				<ui-radio v-model="myThemeBase" value="dark">{{ $t('base-theme-dark') }}</ui-radio>
			</div>
			<div>
				<ui-input v-model="myThemeName">
					<span>{{ $t('theme-name') }}</span>
				</ui-input>
				<ui-textarea v-model="myThemeDesc">
					<span>{{ $t('desc') }}</span>
				</ui-textarea>
			</div>
			<div>
				<div style="padding-bottom:8px;">{{ $t('primary-color') }}:</div>
				<color-picker v-model="myThemePrimary"/>
			</div>
			<div>
				<div style="padding-bottom:8px;">{{ $t('secondary-color') }}:</div>
				<color-picker v-model="myThemeSecondary"/>
			</div>
			<div>
				<div style="padding-bottom:8px;">{{ $t('text-color') }}:</div>
				<color-picker v-model="myThemeText"/>
			</div>
			<ui-button @click="preview()"><fa icon="eye"/> {{ $t('preview-created-theme') }}</ui-button>
			<ui-button primary @click="gen()"><fa :icon="['far', 'save']"/> {{ $t('save-created-theme') }}</ui-button>
		</details>

		<details>
			<summary><fa icon="download"/> {{ $t('install-a-theme') }}</summary>
			<ui-button @click="import_()"><fa icon="file-import"/> {{ $t('import') }}</ui-button>
			<input ref="file" type="file" accept=".misskeytheme" style="display:none;" @change="onUpdateImportFile"/>
			<p>{{ $t('import-by-code') }}:</p>
			<ui-textarea v-model="installThemeCode">
				<span>{{ $t('theme-code') }}</span>
			</ui-textarea>
			<ui-button @click="() => install(this.installThemeCode)"><fa icon="check"/> {{ $t('install') }}</ui-button>
		</details>

		<details>
			<summary><fa icon="folder-open"/> {{ $t('manage-themes') }}</summary>
			<ui-select v-model="selectedThemeId" :placeholder="$t('select-theme')">
				<optgroup :label="$t('builtin-themes')">
					<option v-for="x in builtinThemes" :value="x.id" :key="x.id">{{ x.name }}</option>
				</optgroup>
				<optgroup :label="$t('my-themes')">
					<option v-for="x in installedThemes.filter(t => t.author == this.$store.state.i.username)" :value="x.id" :key="x.id">{{ x.name }}</option>
				</optgroup>
				<optgroup :label="$t('installed-themes')">
					<option v-for="x in installedThemes.filter(t => t.author != this.$store.state.i.username)" :value="x.id" :key="x.id">{{ x.name }}</option>
				</optgroup>
			</ui-select>
			<template v-if="selectedTheme">
				<ui-input readonly :value="selectedTheme.author">
					<span>{{ $t('author') }}</span>
				</ui-input>
				<ui-textarea v-if="selectedTheme.desc" readonly :value="selectedTheme.desc">
					<span>{{ $t('desc') }}</span>
				</ui-textarea>
				<ui-textarea readonly tall :value="selectedThemeCode">
					<span>{{ $t('theme-code') }}</span>
				</ui-textarea>
				<ui-button @click="export_()" link :download="`${selectedTheme.name}.misskeytheme`" ref="export"><fa icon="box"/> {{ $t('export') }}</ui-button>
				<ui-button @click="uninstall()" v-if="!builtinThemes.some(t => t.id == selectedTheme.id)"><fa :icon="['far', 'trash-alt']"/> {{ $t('uninstall') }}</ui-button>
			</template>
		</details>
	</section>
</ui-card>
</template>

<script lang="ts">
import Vue from 'vue';
import i18n from '../../../i18n';
import { lightTheme, darkTheme, builtinThemes, applyTheme, Theme } from '../../../theme';
import { Chrome } from 'vue-color';
import * as uuid from 'uuid';
import * as tinycolor from 'tinycolor2';
import * as JSON5 from 'json5';
import { faMoon, faSun } from '@fortawesome/free-regular-svg-icons';

// 後方互換性のため
function convertOldThemedefinition(t) {
	const t2 = {
		id: t.meta.id,
		name: t.meta.name,
		author: t.meta.author,
		base: t.meta.base,
		vars: t.meta.vars,
		props: t
	};
	delete t2.props.meta;
	return t2;
}

export default Vue.extend({
	i18n: i18n('common/views/components/theme.vue'),
	components: {
		ColorPicker: Chrome
	},

	data() {
		return {
			builtinThemes: builtinThemes,
			installThemeCode: null,
			selectedThemeId: null,
			myThemeBase: 'light',
			myThemeName: '',
			myThemeDesc: '',
			myThemePrimary: lightTheme.vars.primary,
			myThemeSecondary: lightTheme.vars.secondary,
			myThemeText: lightTheme.vars.text,
			faMoon, faSun
		};
	},

	computed: {
		themes(): Theme[] {
			return builtinThemes.concat(this.$store.state.device.themes);
		},

		darkThemes(): Theme[] {
			return this.themes.filter(t => t.base == 'dark' || t.kind == 'dark').filter(t => t.id != 'promo');
		},

		lightThemes(): Theme[] {
			return this.themes.filter(t => t.base == 'light' || t.kind == 'light').filter(t => t.id != 'promo');
		},

		promoThemes(): Theme[] {
			return this.themes.filter(t => t.id == 'promo');
		},

		installedThemes(): Theme[] {
			return this.$store.state.device.themes;
		},

		light: {
			get() { return this.$store.state.device.lightTheme; },
			set(value) { this.$store.commit('device/set', { key: 'lightTheme', value }); }
		},

		dark: {
			get() { return this.$store.state.device.darkTheme; },
			set(value) { this.$store.commit('device/set', { key: 'darkTheme', value }); }
		},

		selectedTheme() {
			if (this.selectedThemeId == null) return null;
			return this.themes.find(x => x.id == this.selectedThemeId);
		},

		selectedThemeCode() {
			if (this.selectedTheme == null) return null;
			return JSON5.stringify(this.selectedTheme, null, '\t');
		},

		myTheme(): any {
			return {
				name: this.myThemeName,
				author: this.$store.state.i.username,
				desc: this.myThemeDesc,
				base: this.myThemeBase,
				vars: {
					primary: tinycolor(typeof this.myThemePrimary == 'string' ? this.myThemePrimary : this.myThemePrimary.rgba).toRgbString(),
					secondary: tinycolor(typeof this.myThemeSecondary == 'string' ? this.myThemeSecondary : this.myThemeSecondary.rgba).toRgbString(),
					text: tinycolor(typeof this.myThemeText == 'string' ? this.myThemeText : this.myThemeText.rgba).toRgbString()
				}
			};
		}
	},

	watch: {
		myThemeBase(v) {
			const theme = v == 'light' ? lightTheme : darkTheme;
			this.myThemePrimary = theme.vars.primary;
			this.myThemeSecondary = theme.vars.secondary;
			this.myThemeText = theme.vars.text;
		}
	},

	beforeCreate() {
		// migrate old theme definitions
		// 後方互換性のため
		this.$store.commit('device/set', {
			key: 'themes', value: this.$store.state.device.themes.map(t => {
				if (t.id == null) {
					return convertOldThemedefinition(t);
				} else {
					return t;
				}
			})
		});
	},

	methods: {
		install(code) {
			let theme;

			try {
				theme = JSON5.parse(code);
			} catch (e) {
				this.$root.dialog({
					type: 'error',
					text: this.$t('invalid-theme')
				});
				return;
			}

			// 後方互換性のため
			if (theme.id == null && theme.meta != null) {
				theme = convertOldThemedefinition(theme);
			}

			if (theme.id == null) {
				this.$root.dialog({
					type: 'error',
					text: this.$t('invalid-theme')
				});
				return;
			}

			if (this.$store.state.device.themes.some(t => t.id == theme.id)) {
				this.$root.dialog({
					type: 'info',
					text: this.$t('already-installed')
				});
				return;
			}

			const themes = this.$store.state.device.themes.concat(theme);
			this.$store.commit('device/set', {
				key: 'themes', value: themes
			});

			this.$root.dialog({
				type: 'success',
				text: this.$t('installed').replace('{}', theme.name)
			});
		},

		uninstall() {
			const theme = this.selectedTheme;
			const themes = this.$store.state.device.themes.filter(t => t.id != theme.id);
			this.$store.commit('device/set', {
				key: 'themes', value: themes
			});

			this.$root.dialog({
				type: 'info',
				text: this.$t('uninstalled').replace('{}', theme.name)
			});
		},

		import_() {
			(this.$refs.file as any).click();
		}

		export_() {
			const blob = new Blob([this.selectedThemeCode], {
				type: 'application/json5'
			});
			this.$refs.export.$el.href = window.URL.createObjectURL(blob);
		},

		onUpdateImportFile() {
			const f = (this.$refs.file as any).files[0];

			const reader = new FileReader();

			reader.onload = e => {
				this.install(e.target.result);
			};

			reader.readAsText(f);
		},

		preview() {
			applyTheme(this.myTheme, false);
		},

		gen() {
			const theme = this.myTheme;

			if (theme.name == null || theme.name.trim() == '') {
				this.$root.dialog({
					type: 'warning',
					text: this.$t('theme-name-required')
				});
				return;
			}

			theme.id = uuid();

			const themes = this.$store.state.device.themes.concat(theme);
			this.$store.commit('device/set', {
				key: 'themes', value: themes
			});

			this.$root.dialog({
				type: 'success',
				text: this.$t('saved')
			});
		}
	}
});
</script>

<style lang="stylus" scoped>
.nicnklzforebnpfgasiypmpdaaglujqm
	> a
		display block
		margin-top -16px
		margin-bottom 16px

	> details
		border-top solid var(--lineWidth) var(--faceDivider)

		> summary
			padding 16px 0

		> *:last-child
			margin-bottom 16px

	> .creator
		> div
			padding 16px 0
			border-bottom solid var(--lineWidth) var(--faceDivider)
</style><|MERGE_RESOLUTION|>--- conflicted
+++ resolved
@@ -4,14 +4,10 @@
 	<section class="nicnklzforebnpfgasiypmpdaaglujqm fit-top">
 		<label>
 			<ui-select v-model="light" :placeholder="$t('light-theme')">
-<<<<<<< HEAD
-				<span slot="label"><fa :icon="faSun"/> {{ $t('light-theme') }}</span>
-				<optgroup label="おすすめテーマ">
+				<template #label><fa :icon="faSun"/> {{ $t('light-theme') }}</template>
+				<optgroup label="おすすめのテーマ">
 					<option v-for="x in promoThemes" :value="x.id" :key="x.id">{{ x.name }}</option>
 				</optgroup>
-=======
-				<template #label><fa :icon="faSun"/> {{ $t('light-theme') }}</template>
->>>>>>> 522ce674
 				<optgroup :label="$t('light-themes')">
 					<option v-for="x in lightThemes" :value="x.id" :key="x.id">{{ x.name }}</option>
 				</optgroup>
@@ -23,14 +19,10 @@
 
 		<label>
 			<ui-select v-model="dark" :placeholder="$t('dark-theme')">
-<<<<<<< HEAD
-				<span slot="label"><fa :icon="faMoon"/> {{ $t('dark-theme') }}</span>
-				<optgroup label="おすすめテーマ">
+				<template #label><fa :icon="faMoon"/> {{ $t('dark-theme') }}</template>
+				<optgroup label="おすすめのテーマ">
 					<option v-for="x in promoThemes" :value="x.id" :key="x.id">{{ x.name }}</option>
 				</optgroup>
-=======
-				<template #label><fa :icon="faMoon"/> {{ $t('dark-theme') }}</template>
->>>>>>> 522ce674
 				<optgroup :label="$t('dark-themes')">
 					<option v-for="x in darkThemes" :value="x.id" :key="x.id">{{ x.name }}</option>
 				</optgroup>
