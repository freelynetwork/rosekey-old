--- conflicted
+++ resolved
@@ -14,11 +14,7 @@
 			<header>
 				<h1 :title="title">{{ title }}</h1>
 			</header>
-<<<<<<< HEAD
-			<p v-if="description" :title="description">{{ description.length > 1000 ? description.slice(0, 1000) + '…' : description }}</p>
-=======
 			<p v-if="description" :title="description">{{ description.length > 85 ? description.slice(0, 85) + '…' : description }}</p>
->>>>>>> af61a7a1
 			<footer>
 				<img class="icon" v-if="icon" :src="icon"/>
 				<p :title="sitename">{{ sitename }}</p>
