<template>
<div v-if="playerEnabled" class="player" :style="`padding: ${(player.height || 0) / (player.width || 1) * 100}% 0 0`">
	<iframe :src="player.url + (player.url.match(/\?/) ? '&autoplay=1&auto_play=1' : '?autoplay=1&auto_play=1')" :width="player.width || '100%'" :heigth="player.height || 250" frameborder="0" allow="autoplay; encrypted-media" allowfullscreen />
</div>
<div v-else-if="tweetUrl && detail" class="twitter">
	<blockquote ref="tweet" class="twitter-tweet" :data-theme="$store.state.device.darkmode ? 'dark' : null">
		<a :href="url"></a>
	</blockquote>
</div>
<div v-else class="mk-url-preview">
	<a :class="{ mini: narrow, compact }" :href="url" target="_blank" :title="url" v-if="!fetching">
		<div class="thumbnail" v-if="thumbnail" :style="`background-image: url('${thumbnail}')`">
<<<<<<< HEAD
			<button v-if="!playerEnabled && player.url" @click.prevent="playerEnabled = true" title="プレイヤーを開く"><fa :icon="['far', 'play-circle']"/></button>
=======
			<button v-if="!playerEnabled && player.url" @click.prevent="playerEnabled = true" :title="$t('enable-player')"><fa :icon="['far', 'play-circle']"/></button>
>>>>>>> b6dc6c69
		</div>
		<article>
			<header>
				<h1 :title="title">{{ title }}</h1>
			</header>
			<p v-if="description" :title="description">{{ description.length > 85 ? description.slice(0, 85) + '…' : description }}</p>
			<footer>
				<img class="icon" v-if="icon" :src="icon"/>
				<p :title="sitename">{{ sitename }}</p>
			</footer>
		</article>
	</a>
</div>
</template>

<script lang="ts">
import Vue from 'vue';
import i18n from '../../../i18n';
import { url as misskeyUrl } from '../../../config';

export default Vue.extend({
	i18n: i18n('common/views/components/url-preview.vue'),
	props: {
		url: {
			type: String,
			require: true
		},

		detail: {
			type: Boolean,
			required: false,
			default: false
		},

		compact: {
			type: Boolean,
			required: false,
			default: false
		},
	},

	inject: {
		narrow: {
			default: false
		}
	},

	data() {
		return {
			fetching: true,
			title: null,
			description: null,
			thumbnail: null,
			icon: null,
			sitename: null,
			player: {
				url: null,
				width: null,
				height: null
			},
			tweetUrl: null,
			playerEnabled: false,
			misskeyUrl,
		};
	},

	created() {
		const url = new URL(this.url);

		if (this.detail && url.hostname == 'twitter.com' && /^\/.+\/status(es)?\/\d+/.test(url.pathname)) {
			this.tweetUrl = url;
			const twttr = (window as any).twttr || {};
			const loadTweet = () => twttr.widgets.load(this.$refs.tweet);

			if (twttr.widgets) {
				Vue.nextTick(loadTweet);
			} else {
				const wjsId = 'twitter-wjs';
				if (!document.getElementById(wjsId)) {
					const head = document.getElementsByTagName('head')[0];
					const script = document.createElement('script');
					script.setAttribute('id', wjsId);
					script.setAttribute('src', 'https://platform.twitter.com/widgets.js');
					head.appendChild(script);
				}
				twttr.ready = loadTweet;
				(window as any).twttr = twttr;
			}
			return;
		}

		if (url.hostname === 'music.youtube.com')
			url.hostname = 'youtube.com';

		fetch(`/url?url=${encodeURIComponent(this.url)}`).then(res => {
			res.json().then(info => {
				if (info.url == null) return;
				this.title = info.title;
				this.description = info.description;
				this.thumbnail = info.thumbnail;
				this.icon = info.icon;
				this.sitename = info.sitename;
				this.fetching = false;
				this.player = info.player;
			})
		});
	}
});
</script>

<style lang="stylus" scoped>
.player
	position relative
	width 100%

	> iframe
		height 100%
		left 0
		position absolute
		top 0
		width 100%

.mk-url-preview
	> a
		display block
		font-size 14px
		border solid var(--lineWidth) var(--urlPreviewBorder)
		border-radius 4px
		overflow hidden

		&:hover
			text-decoration none
			border-color var(--urlPreviewBorderHover)

			> article > header > h1
				text-decoration underline

		> .thumbnail
			position absolute
			width 100px
			height 100%
			background-position center
			background-size cover
			display flex
			justify-content center
			align-items center

			> button
				font-size 3.5em
				opacity: 0.7

				&:hover
					font-size 4em
					opacity 0.9

			& + article
				left 100px
				width calc(100% - 100px)

		> article
			padding 16px

			> header
				margin-bottom 8px

				> h1
					margin 0
					font-size 1em
					color var(--urlPreviewTitle)

			> p
				margin 0
				color var(--urlPreviewText)
				font-size 0.8em

			> footer
				margin-top 8px
				height 16px

				> img
					display inline-block
					width 16px
					height 16px
					margin-right 4px
					vertical-align top

				> p
					display inline-block
					margin 0
					color var(--urlPreviewInfo)
					font-size 0.8em
					line-height 16px
					vertical-align top

		@media (max-width 700px)
			> .thumbnail
				position relative
				width 100%
				height 100px

				& + article
					left 0
					width 100%
			
		@media (max-width 550px)
			font-size 12px

			> .thumbnail
				height 80px

			> article
				padding 12px

		@media (max-width 500px)
			font-size 10px

			> .thumbnail
				height 70px

			> article
				padding 8px

				> header
					margin-bottom 4px

				> footer
					margin-top 4px

					> img
						width 12px
						height 12px

			&.compact
				> .thumbnail
					position: absolute
					width 56px
					height 100%

				> article
					left 56px
					width calc(100% - 56px)
					padding 4px

					> header
						margin-bottom 2px

					> footer
						margin-top 2px

		&.mini
			font-size 10px

			> .thumbnail
				position relative
				width 100%
				height 60px

			> article
				left 0
				width 100%
				padding 8px

				> header
					margin-bottom 4px

				> footer
					margin-top 4px

					> img
						width 12px
						height 12px

			&.compact
				> .thumbnail
					position absolute
					width 56px
					height 100%

				> article
					left 56px
					width calc(100% - 56px)
					padding 4px

					> header
						margin-bottom 2px

					> footer
						margin-top 2px

		&.compact
			> article
				> header h1, p, footer
					overflow hidden
					white-space nowrap
					text-overflow ellipsis
</style><|MERGE_RESOLUTION|>--- conflicted
+++ resolved
@@ -10,11 +10,7 @@
 <div v-else class="mk-url-preview">
 	<a :class="{ mini: narrow, compact }" :href="url" target="_blank" :title="url" v-if="!fetching">
 		<div class="thumbnail" v-if="thumbnail" :style="`background-image: url('${thumbnail}')`">
-<<<<<<< HEAD
-			<button v-if="!playerEnabled && player.url" @click.prevent="playerEnabled = true" title="プレイヤーを開く"><fa :icon="['far', 'play-circle']"/></button>
-=======
 			<button v-if="!playerEnabled && player.url" @click.prevent="playerEnabled = true" :title="$t('enable-player')"><fa :icon="['far', 'play-circle']"/></button>
->>>>>>> b6dc6c69
 		</div>
 		<article>
 			<header>
