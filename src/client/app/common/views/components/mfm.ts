import Vue, { VNode } from 'vue';
import { length } from 'stringz';
import { MfmForest } from '../../../../../mfm/parser';
import parse from '../../../../../mfm/parse';
import MkUrl from './url.vue';
import MkMention from './mention.vue';
import { concat, sum } from '../../../../../prelude/array';
import MkFormula from './formula.vue';
import MkGoogle from './google.vue';
import syntaxHighlight from '../../../../../mfm/syntax-highlight';
import { host } from '../../../config';
import { preorderF, countNodesF } from '../../../../../prelude/tree';

function sumTextsLength(ts: MfmForest): number {
	const textNodes = preorderF(ts).filter(n => n.type === 'text');
	return sum(textNodes.map(x => length(x.props.text)));
}

export default Vue.component('misskey-flavored-markdown', {
	props: {
		text: {
			type: String,
			required: true
		},
		shouldBreak: {
			type: Boolean,
			default: true
		},
		plainText: {
			type: Boolean,
			default: false
		},
		author: {
			type: Object,
			default: null
		},
		i: {
			type: Object,
			default: null
		},
		customEmojis: {
			required: false,
		}
	},

	render(createElement) {
		if (this.text == null || this.text == '') return;

		const ast = parse(this.text, this.plainText);

		let bigCount = 0;
		let motionCount = 0;

		const genEl = (ast: MfmForest) => concat(ast.map((token): VNode[] => {
			switch (token.node.type) {
				case 'text': {
					const text = token.node.props.text.replace(/(\r\n|\n|\r)/g, '\n');

					if (this.shouldBreak) {
						const x = text.split('\n')
							.map(t => t == '' ? [createElement('br')] : [createElement('span', t), createElement('br')]);
						x[x.length - 1].pop();
						return x;
					} else {
						return [createElement('span', text.replace(/\n/g, ' '))];
					}
				}

				case 'bold': {
					return [createElement('b', genEl(token.children))];
				}

				case 'strike': {
					return [createElement('del', genEl(token.children))];
				}

				case 'italic': {
					return (createElement as any)('i', {
						attrs: {
							style: 'font-style: oblique;'
						},
					}, genEl(token.children));
				}

				case 'big': {
					bigCount++;
					const isLong = sumTextsLength(token.children) > 10 || countNodesF(token.children) > 5;
					const isMany = bigCount > 3;
					return (createElement as any)('strong', {
						attrs: {
							style: `display: inline-block; font-size: ${ isMany ? '100%' : '150%' };`
						},
						directives: [this.$store.state.settings.disableAnimatedMfm || isLong || isMany ? {} : {
							name: 'animate-css',
							value: { classes: 'tada', iteration: 'infinite' }
						}]
					}, genEl(token.children));
				}

				case 'small': {
					return [createElement('small', genEl(token.children))];
				}

				case 'center': {
					return [createElement('div', {
						attrs: {
							style: 'text-align:center;'
						}
					}, genEl(token.children))];
				}

				case 'motion': {
					motionCount++;
					const isLong = sumTextsLength(token.children) > 10 || countNodesF(token.children) > 5;
					const isMany = motionCount > 3;
					return (createElement as any)('span', {
						attrs: {
							style: 'display: inline-block;'
						},
						directives: [this.$store.state.settings.disableAnimatedMfm || isLong || isMany ? {} : {
							name: 'animate-css',
							value: { classes: 'rubberBand', iteration: 'infinite' }
						}]
					}, genEl(token.children));
				}

				case 'url': {
					return [createElement(MkUrl, {
						key: Math.random(),
						props: {
							url: token.node.props.url,
							target: '_blank',
							style: 'color:var(--mfmLink);'
						}
					})];
				}

				case 'link': {
					return [createElement('a', {
						attrs: {
							class: 'link',
							href: token.node.props.url,
							target: '_blank',
							title: token.node.props.url,
							style: 'color:var(--mfmLink);'
						}
					}, genEl(token.children))];
				}

				case 'mention': {
					return [createElement(MkMention, {
						key: Math.random(),
						props: {
<<<<<<< HEAD
							host: (token.props.host == null && this.author && this.author.host != null ? this.author.host : token.props.host) || host,
							username: token.props.username,
							customEmojis: this.customEmojis
=======
							host: (token.node.props.host == null && this.author && this.author.host != null ? this.author.host : token.node.props.host) || host,
							username: token.node.props.username
>>>>>>> 2ec445f8
						}
					})];
				}

				case 'hashtag': {
					return [createElement('router-link', {
						key: Math.random(),
						attrs: {
							to: `/tags/${encodeURIComponent(token.node.props.hashtag)}`,
							style: 'color:var(--mfmHashtag);'
						}
					}, `#${token.node.props.hashtag}`)];
				}

				case 'blockCode': {
					return [createElement('pre', {
						class: 'code'
					}, [
						createElement('code', {
							domProps: {
								innerHTML: syntaxHighlight(token.node.props.code)
							}
						})
					])];
				}

				case 'inlineCode': {
					return [createElement('code', {
						domProps: {
							innerHTML: syntaxHighlight(token.node.props.code)
						}
					})];
				}

				case 'quote': {
					if (this.shouldBreak) {
						return [createElement('div', {
							attrs: {
								class: 'quote'
							}
						}, genEl(token.children))];
					} else {
						return [createElement('span', {
							attrs: {
								class: 'quote'
							}
						}, genEl(token.children))];
					}
				}

				case 'title': {
					return [createElement('div', {
						attrs: {
							class: 'title'
						}
					}, genEl(token.children))];
				}

				case 'emoji': {
					const customEmojis = (this.$root.getMetaSync() || { emojis: [] }).emojis || [];
					return [createElement('mk-emoji', {
						key: Math.random(),
						attrs: {
							emoji: token.node.props.emoji,
							name: token.node.props.name
						},
						props: {
							customEmojis: this.customEmojis || customEmojis,
							normal: this.plainText
						}
					})];
				}

				case 'math': {
					//const MkFormula = () => import('./formula.vue').then(m => m.default);
					return [createElement(MkFormula, {
						key: Math.random(),
						props: {
							formula: token.node.props.formula
						}
					})];
				}

				case 'search': {
					//const MkGoogle = () => import('./google.vue').then(m => m.default);
					return [createElement(MkGoogle, {
						key: Math.random(),
						props: {
							q: token.node.props.query
						}
					})];
				}

				default: {
					console.log('unknown ast type:', token.node.type);

					return [];
				}
			}
		}));

		// Parse ast to DOM
		return createElement('span', genEl(ast));
	}
});<|MERGE_RESOLUTION|>--- conflicted
+++ resolved
@@ -151,14 +151,9 @@
 					return [createElement(MkMention, {
 						key: Math.random(),
 						props: {
-<<<<<<< HEAD
-							host: (token.props.host == null && this.author && this.author.host != null ? this.author.host : token.props.host) || host,
-							username: token.props.username,
-							customEmojis: this.customEmojis
-=======
+							customEmojis: this.customEmojis,
 							host: (token.node.props.host == null && this.author && this.author.host != null ? this.author.host : token.node.props.host) || host,
 							username: token.node.props.username
->>>>>>> 2ec445f8
 						}
 					})];
 				}
