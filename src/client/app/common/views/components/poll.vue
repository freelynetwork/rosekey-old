<template>
<div class="mk-poll" :data-is-voted="isVoted">
	<ul>
		<li v-for="choice in poll.choices" :key="choice.id" @click="vote(choice.id)" :class="{ voted: choice.voted }" :title="!isVoted ? $t('vote-to').replace('{}', choice.text) : ''">
			<div class="backdrop" :style="{ 'width': (showResult ? (choice.votes / total * 100) : 0) + '%' }"></div>
			<span>
<<<<<<< HEAD
				<template v-if="choice.isVoted && !isPassed"><fa icon="check"/></template>
				<span>{{ choice.text }}</span>
=======
				<template v-if="choice.isVoted"><fa icon="check"/></template>
				<mfm :text="choice.text" :should-break="false" :plain-text="true" :custom-emojis="note.emojis"/>
>>>>>>> bb6f7d30
				<span class="votes" v-if="showResult">({{ $t('vote-count').replace('{}', choice.votes) }})</span>
			</span>
		</li>
	</ul>
	<p v-if="total > 0">
		<span>{{ $t('total-users').replace('{}', total) }}</span>
		<span>・</span>
		<a v-if="!isVoted" @click="toggleShowResult">{{ showResult ? $t('vote') : $t('show-result') }}</a>
		<span v-if="isVoted">{{ $t('voted') }}</span>
	</p>
	<p v-if="!isVoted">
		<span> </span>
		<a @click="pass">パスする</a>
	</p>
	<p v-if="isPassed">
		<span>パスしています</span>
	</p>
</div>
</template>

<script lang="ts">
import Vue from 'vue';
import i18n from '../../../i18n';
import { sum } from '../../../../../prelude/array';
export default Vue.extend({
	i18n: i18n('common/views/components/poll.vue'),
	props: ['note'],
	data() {
		return {
			showResult: false
		};
	},
	computed: {
		poll(): any {
			return this.note.poll;
		},
		total(): number {
			return sum(this.poll.choices.map(x => x.votes));
		},
		isPassed(): boolean {
			return this.poll.passed == true;
		},
		isVoted(): boolean {
			return this.poll.choices.some(c => c.isVoted);
		}
	},
	created() {
		this.showResult = this.isVoted;
	},
	methods: {
		toggleShowResult() {
			this.showResult = !this.showResult;
		},
		pass() {
			this.$root.api('notes/polls/vote', {
				noteId: this.note.id,
				choice: -1
			}).then(() => {
				this.showResult = true;
			});
		},
		vote(id) {
			if (this.poll.choices.some(c => c.isVoted)) return;
			this.$root.api('notes/polls/vote', {
				noteId: this.note.id,
				choice: id
			}).then(() => {
				for (const c of this.poll.choices) {
					if (c.id == id) {
						c.votes++;
						Vue.set(c, 'isVoted', true);
					}
				}
				this.showResult = true;
			});
		}
	}
});
</script>

<style lang="stylus" scoped>
.mk-poll
	> ul
		display block
		margin 0
		padding 0
		list-style none

		> li
			display block
			margin 4px 0
			padding 4px 8px
			width 100%
			color var(--pollChoiceText)
			border solid 1px var(--pollChoiceBorder)
			border-radius 4px
			overflow hidden
			cursor pointer

			&:hover
				background rgba(#000, 0.05)

			&:active
				background rgba(#000, 0.1)

			> .backdrop
				position absolute
				top 0
				left 0
				height 100%
				background var(--primary)
				transition width 1s ease

			> span
				> [data-icon]
					margin-right 4px

				> .votes
					margin-left 4px

	> p
		color var(--text)

		a
			color inherit

	&[data-is-voted]
		> ul > li
			cursor default

			&:hover
				background transparent

			&:active
				background transparent

</style><|MERGE_RESOLUTION|>--- conflicted
+++ resolved
@@ -4,13 +4,8 @@
 		<li v-for="choice in poll.choices" :key="choice.id" @click="vote(choice.id)" :class="{ voted: choice.voted }" :title="!isVoted ? $t('vote-to').replace('{}', choice.text) : ''">
 			<div class="backdrop" :style="{ 'width': (showResult ? (choice.votes / total * 100) : 0) + '%' }"></div>
 			<span>
-<<<<<<< HEAD
 				<template v-if="choice.isVoted && !isPassed"><fa icon="check"/></template>
-				<span>{{ choice.text }}</span>
-=======
-				<template v-if="choice.isVoted"><fa icon="check"/></template>
 				<mfm :text="choice.text" :should-break="false" :plain-text="true" :custom-emojis="note.emojis"/>
->>>>>>> bb6f7d30
 				<span class="votes" v-if="showResult">({{ $t('vote-count').replace('{}', choice.votes) }})</span>
 			</span>
 		</li>
