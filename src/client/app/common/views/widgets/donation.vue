--- conflicted
+++ resolved
@@ -4,13 +4,7 @@
 		<article class="dolfvtibguprpxxhfndqaosjitixjohx">
 			<h1><fa icon="heart"/>{{ $t('title') }}</h1>
 			<p v-if="meta">
-<<<<<<< HEAD
 				愛の言葉は随時募集中💛
-=======
-				{{ this.$t('text').substr(0, this.$t('text').indexOf('{')) }}
-				<a :href="'mailto:' + meta.maintainer.email">{{ meta.maintainer.name }}</a>
-				{{ this.$t('text').substr(this.$t('text').indexOf('}') + 1) }}
->>>>>>> 8b9454ea
 			</p>
 		</article>
 	</mk-widget-container>
