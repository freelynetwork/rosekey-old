--- conflicted
+++ resolved
@@ -3,7 +3,6 @@
 import * as nestedProperty from 'nested-property';
 
 import MiOS from './mios';
-import { hostname } from './config';
 import { erase } from '../../prelude/array';
 import getNoteSummary from '../../misc/get-note-summary';
 
@@ -21,12 +20,8 @@
 	showClockOnHeader: true,
 	useShadow: true,
 	roundedCorners: false,
-<<<<<<< HEAD
 	circleIcons: false,
-=======
 	lineWidth: 1,
-	circleIcons: true,
->>>>>>> e72c590c
 	contrastedAcct: true,
 	showFullAcct: false,
 	showVia: true,
