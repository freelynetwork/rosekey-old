import Vuex from 'vuex';
import createPersistedState from 'vuex-persistedstate';
import * as nestedProperty from 'nested-property';

import MiOS from './mios';
import { erase } from '../../prelude/array';
import getNoteSummary from '../../misc/get-note-summary';

const defaultSettings = {
	home: null,
	mobileHome: [],
	deck: null,
	deckNav: true,
	tagTimelines: [],
	fetchOnScroll: true,
	showMaps: true,
	remainDeletedNote: false,
	showPostFormOnTopOfTl: false,
	suggestRecentHashtags: true,
	showClockOnHeader: true,
	useShadow: true,
	roundedCorners: false,
<<<<<<< HEAD
	circleIcons: false,
	lineWidth: 1,
=======
	circleIcons: true,
>>>>>>> 5bd41704
	contrastedAcct: true,
	showFullAcct: false,
	showVia: true,
	showReplyTarget: true,
	showMyRenotes: true,
	showRenotedMyNotes: true,
	showLocalRenotes: true,
	loadRemoteMedia: true,
	disableViaMobile: false,
	memo: null,
	iLikeSushi: false,
	rememberNoteVisibility: false,
	defaultNoteVisibility: 'public',
	webSearchEngine: 'https://www.google.com/?#q={{query}}',
	mutedWords: [],
	games: {
		reversi: {
			showBoardLabels: false,
			useAvatarStones: true,
		}
	}
};

const defaultDeviceSettings = {
	reduceMotion: false,
	apiViaStream: true,
	autoPopout: false,
	darkmode: false,
<<<<<<< HEAD
	darkTheme: 'promo',
	lightTheme: 'promo',
=======
	darkTheme: 'dark',
	lightTheme: 'light',
	lineWidth: 1,
>>>>>>> 5bd41704
	themes: [],
	enableSounds: true,
	soundVolume: 0.5,
	lang: null,
	preventUpdate: false,
	debug: false,
	lightmode: false,
	loadRawImages: false,
	alwaysShowNsfw: false,
	postStyle: 'standard',
	navbar: 'top',
	deckColumnAlign: 'center',
	deckColumnWidth: 'normal',
	mobileNotificationPosition: 'bottom',
	deckTemporaryColumn: null,
	deckDefault: false,
	useOsDefaultEmojis: false
};

export default (os: MiOS) => new Vuex.Store({
	plugins: [createPersistedState({
		paths: ['i', 'device', 'settings']
	})],

	state: {
		i: null,
		indicate: false,
		uiHeaderHeight: 0,
		navHook: null,
		behindNotes: []
	},

	getters: {
		isSignedIn: state => state.i != null
	},

	mutations: {
		updateI(state, x) {
			state.i = x;
		},

		updateIKeyValue(state, x) {
			state.i[x.key] = x.value;
		},

		indicate(state, x) {
			state.indicate = x;
		},

		setUiHeaderHeight(state, height) {
			state.uiHeaderHeight = height;
		},

		navHook(state, callback) {
			state.navHook = callback;
		},

		pushBehindNote(state, note) {
			if (note.userId === state.i.id) return;
			if (state.behindNotes.some(n => n.id === note.id)) return;
			state.behindNotes.push(note);
			document.title = `(${state.behindNotes.length}) ${getNoteSummary(note)}`;
		},

		clearBehindNotes(state) {
			state.behindNotes = [];
			document.title = os.instanceName;
		}
	},

	actions: {
		login(ctx, i) {
			ctx.commit('updateI', i);
			ctx.dispatch('settings/merge', i.clientSettings);
		},

		logout(ctx) {
			ctx.commit('updateI', null);
			document.cookie = 'i=;';
			localStorage.removeItem('i');
		},

		mergeMe(ctx, me) {
			for (const [key, value] of Object.entries(me)) {
				ctx.commit('updateIKeyValue', { key, value });
			}

			if (me.clientSettings) {
				ctx.dispatch('settings/merge', me.clientSettings);
			}
		},
	},

	modules: {
		device: {
			namespaced: true,

			state: defaultDeviceSettings,

			mutations: {
				set(state, x: { key: string; value: any }) {
					state[x.key] = x.value;
				},

				setTl(state, x) {
					state.tl = {
						src: x.src,
						arg: x.arg
					};
				},

				setVisibility(state, visibility) {
					state.visibility = visibility;
				}
			}
		},

		settings: {
			namespaced: true,

			state: defaultSettings,

			mutations: {
				set(state, x: { key: string; value: any }) {
					nestedProperty.set(state, x.key, x.value);
				},

				setHome(state, data) {
					state.home = data;
				},

				addHomeWidget(state, widget) {
					state.home.unshift(widget);
				},

				setMobileHome(state, data) {
					state.mobileHome = data;
				},

				setWidget(state, x) {
					let w;

					//#region Decktop home
					if (state.home) {
						w = state.home.find(w => w.id == x.id);
						if (w) {
							w.data = x.data;
						}
					}
					//#endregion

					//#region Mobile home
					if (state.mobileHome) {
						w = state.mobileHome.find(w => w.id == x.id);
						if (w) {
							w.data = x.data;
						}
					}
					//#endregion

					//#region Deck
					if (state.deck && state.deck.columns) {
						for (const c of state.deck.columns.filter(c => c.type == 'widgets')) {
							for (const w of c.widgets.filter(w => w.id == x.id)) {
								w.data = x.data;
							}
						}
					}
					//#endregion
				},

				addMobileHomeWidget(state, widget) {
					state.mobileHome.unshift(widget);
				},

				removeMobileHomeWidget(state, widget) {
					state.mobileHome = state.mobileHome.filter(w => w.id != widget.id);
				},

				addDeckColumn(state, column) {
					state.deck.columns.push(column);
					state.deck.layout.push([column.id]);
				},

				removeDeckColumn(state, id) {
					state.deck.columns = state.deck.columns.filter(c => c.id != id);
					state.deck.layout = state.deck.layout.map(ids => erase(id, ids));
					state.deck.layout = state.deck.layout.filter(ids => ids.length > 0);
				},

				swapDeckColumn(state, x) {
					const a = x.a;
					const b = x.b;
					const aX = state.deck.layout.findIndex(ids => ids.indexOf(a) != -1);
					const aY = state.deck.layout[aX].findIndex(id => id == a);
					const bX = state.deck.layout.findIndex(ids => ids.indexOf(b) != -1);
					const bY = state.deck.layout[bX].findIndex(id => id == b);
					state.deck.layout[aX][aY] = b;
					state.deck.layout[bX][bY] = a;
				},

				swapLeftDeckColumn(state, id) {
					state.deck.layout.some((ids, i) => {
						if (ids.indexOf(id) != -1) {
							const left = state.deck.layout[i - 1];
							if (left) {
								state.deck.layout[i - 1] = state.deck.layout[i];
								state.deck.layout[i] = left;
							}
							return true;
						}
					});
				},

				swapRightDeckColumn(state, id) {
					state.deck.layout.some((ids, i) => {
						if (ids.indexOf(id) != -1) {
							const right = state.deck.layout[i + 1];
							if (right) {
								state.deck.layout[i + 1] = state.deck.layout[i];
								state.deck.layout[i] = right;
							}
							return true;
						}
					});
				},

				swapUpDeckColumn(state, id) {
					const ids = state.deck.layout.find(ids => ids.indexOf(id) != -1);
					ids.some((x, i) => {
						if (x == id) {
							const up = ids[i - 1];
							if (up) {
								ids[i - 1] = id;
								ids[i] = up;
							}
							return true;
						}
					});
				},

				swapDownDeckColumn(state, id) {
					const ids = state.deck.layout.find(ids => ids.indexOf(id) != -1);
					ids.some((x, i) => {
						if (x == id) {
							const down = ids[i + 1];
							if (down) {
								ids[i + 1] = id;
								ids[i] = down;
							}
							return true;
						}
					});
				},

				stackLeftDeckColumn(state, id) {
					const i = state.deck.layout.findIndex(ids => ids.indexOf(id) != -1);
					state.deck.layout = state.deck.layout.map(ids => erase(id, ids));
					const left = state.deck.layout[i - 1];
					if (left) state.deck.layout[i - 1].push(id);
					state.deck.layout = state.deck.layout.filter(ids => ids.length > 0);
				},

				popRightDeckColumn(state, id) {
					const i = state.deck.layout.findIndex(ids => ids.indexOf(id) != -1);
					state.deck.layout = state.deck.layout.map(ids => erase(id, ids));
					state.deck.layout.splice(i + 1, 0, [id]);
					state.deck.layout = state.deck.layout.filter(ids => ids.length > 0);
				},

				addDeckWidget(state, x) {
					const column = state.deck.columns.find(c => c.id == x.id);
					if (column == null) return;
					column.widgets.unshift(x.widget);
				},

				removeDeckWidget(state, x) {
					const column = state.deck.columns.find(c => c.id == x.id);
					if (column == null) return;
					column.widgets = column.widgets.filter(w => w.id != x.widget.id);
				},

				renameDeckColumn(state, x) {
					const column = state.deck.columns.find(c => c.id == x.id);
					if (column == null) return;
					column.name = x.name;
				}
			},

			actions: {
				merge(ctx, settings) {
					if (settings == null) return;
					for (const [key, value] of Object.entries(settings)) {
						ctx.commit('set', { key, value });
					}
				},

				set(ctx, x) {
					ctx.commit('set', x);

					if (ctx.rootGetters.isSignedIn) {
						os.api('i/update_client_setting', {
							name: x.key,
							value: x.value
						});
					}
				},

				saveDeck(ctx) {
					os.api('i/update_client_setting', {
						name: 'deck',
						value: ctx.state.deck
					});
				},

				addDeckColumn(ctx, column) {
					ctx.commit('addDeckColumn', column);
					ctx.dispatch('saveDeck');
				},

				removeDeckColumn(ctx, id) {
					ctx.commit('removeDeckColumn', id);
					ctx.dispatch('saveDeck');
				},

				swapDeckColumn(ctx, id) {
					ctx.commit('swapDeckColumn', id);
					ctx.dispatch('saveDeck');
				},

				swapLeftDeckColumn(ctx, id) {
					ctx.commit('swapLeftDeckColumn', id);
					ctx.dispatch('saveDeck');
				},

				swapRightDeckColumn(ctx, id) {
					ctx.commit('swapRightDeckColumn', id);
					ctx.dispatch('saveDeck');
				},

				swapUpDeckColumn(ctx, id) {
					ctx.commit('swapUpDeckColumn', id);
					ctx.dispatch('saveDeck');
				},

				swapDownDeckColumn(ctx, id) {
					ctx.commit('swapDownDeckColumn', id);
					ctx.dispatch('saveDeck');
				},

				stackLeftDeckColumn(ctx, id) {
					ctx.commit('stackLeftDeckColumn', id);
					ctx.dispatch('saveDeck');
				},

				popRightDeckColumn(ctx, id) {
					ctx.commit('popRightDeckColumn', id);
					ctx.dispatch('saveDeck');
				},

				addDeckWidget(ctx, x) {
					ctx.commit('addDeckWidget', x);
					ctx.dispatch('saveDeck');
				},

				removeDeckWidget(ctx, x) {
					ctx.commit('removeDeckWidget', x);
					ctx.dispatch('saveDeck');
				},

				renameDeckColumn(ctx, x) {
					ctx.commit('renameDeckColumn', x);
					ctx.dispatch('saveDeck');
				},

				addHomeWidget(ctx, widget) {
					ctx.commit('addHomeWidget', widget);

					os.api('i/update_home', {
						home: ctx.state.home
					});
				},

				addMobileHomeWidget(ctx, widget) {
					ctx.commit('addMobileHomeWidget', widget);

					os.api('i/update_mobile_home', {
						home: ctx.state.mobileHome
					});
				},

				removeMobileHomeWidget(ctx, widget) {
					ctx.commit('removeMobileHomeWidget', widget);

					os.api('i/update_mobile_home', {
						home: ctx.state.mobileHome.filter(w => w.id != widget.id)
					});
				}
			}
		}
	}
});<|MERGE_RESOLUTION|>--- conflicted
+++ resolved
@@ -20,12 +20,8 @@
 	showClockOnHeader: true,
 	useShadow: true,
 	roundedCorners: false,
-<<<<<<< HEAD
 	circleIcons: false,
 	lineWidth: 1,
-=======
-	circleIcons: true,
->>>>>>> 5bd41704
 	contrastedAcct: true,
 	showFullAcct: false,
 	showVia: true,
@@ -54,14 +50,9 @@
 	apiViaStream: true,
 	autoPopout: false,
 	darkmode: false,
-<<<<<<< HEAD
 	darkTheme: 'promo',
 	lightTheme: 'promo',
-=======
-	darkTheme: 'dark',
-	lightTheme: 'light',
 	lineWidth: 1,
->>>>>>> 5bd41704
 	themes: [],
 	enableSounds: true,
 	soundVolume: 0.5,
