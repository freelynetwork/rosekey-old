import Vue from 'vue';
import Vuex from 'vuex';
import createPersistedState from 'vuex-persistedstate';
import * as nestedProperty from 'nested-property';

import MiOS from './mios';
import { erase } from '../../prelude/array';
import getNoteSummary from '../../misc/get-note-summary';

const defaultSettings = {
	keepCw: false,
	tagTimelines: [],
	fetchOnScroll: true,
	remainDeletedNote: false,
	showPostFormOnTopOfTl: false,
	suggestRecentHashtags: true,
	showClockOnHeader: true,
	circleIcons: true,
	contrastedAcct: true,
	showFullAcct: false,
	showVia: true,
	showReplyTarget: true,
	showMyRenotes: true,
	showRenotedMyNotes: true,
	showLocalRenotes: true,
	loadRemoteMedia: true,
	disableViaMobile: false,
	memo: null,
	iLikeSushi: false,
	rememberNoteVisibility: false,
	defaultNoteVisibility: 'public',
	wallpaper: null,
	webSearchEngine: 'https://www.google.com/?#q={{query}}',
	mutedWords: [],
	gamesReversiShowBoardLabels: false,
	gamesReversiUseAvatarStones: true,
	disableAnimatedMfm: false,
	homeProfiles: {},
	mobileHomeProfiles: {},
	deckProfiles: {},
	uploadFolder: null,
	pastedFileName: 'yyyy-MM-dd HH-mm-ss [{{number}}]',
	pasteDialog: false,
};

const defaultDeviceSettings = {
	homeProfile: 'Default',
	mobileHomeProfile: 'Default',
	deckProfile: 'Default',
	deckMode: false,
	deckColumnAlign: 'center',
	deckColumnWidth: 'normal',
	useShadow: false,
	roundedCorners: true,
	reduceMotion: false,
	darkmode: true,
	darkTheme: 'bb5a8287-a072-4b0a-8ae5-ea2a0d33f4f2',
	lightTheme: 'light',
	lineWidth: 1,
	fontSize: 0,
	themes: [],
	enableSounds: true,
	enableSoundsInTimeline: false,
	enableSoundsInNotifications: true,
	soundVolume: 0.5,
	mediaVolume: 0.5,
	lang: null,
	appTypeForce: 'auto',
	debug: false,
	lightmode: false,
	loadRawImages: false,
	alwaysShowNsfw: false,
	postStyle: 'standard',
	navbar: 'top',
	mobileNotificationPosition: 'bottom',
	useOsDefaultEmojis: false,
	disableShowingAnimatedImages: false,
	expandUsersPhotos: true,
	expandUsersActivity: true,
<<<<<<< HEAD
	showPostPreview: true,
=======
	enableMobileQuickNotificationView: false,
>>>>>>> 0c49a1eb
};

export default (os: MiOS) => new Vuex.Store({
	plugins: [createPersistedState({
		paths: ['i', 'device', 'settings']
	})],

	state: {
		i: null,
		indicate: false,
		uiHeaderHeight: 0,
		behindNotes: []
	},

	getters: {
		isSignedIn: state => state.i != null,

		home: state => state.settings.homeProfiles[state.device.homeProfile],

		mobileHome: state => state.settings.mobileHomeProfiles[state.device.mobileHomeProfile],

		deck: state => state.settings.deckProfiles[state.device.deckProfile],
	},

	mutations: {
		updateI(state, x) {
			state.i = x;
		},

		updateIKeyValue(state, x) {
			state.i[x.key] = x.value;
		},

		indicate(state, x) {
			state.indicate = x;
		},

		setUiHeaderHeight(state, height) {
			state.uiHeaderHeight = height;
		},

		pushBehindNote(state, note) {
			if (note.userId === state.i.id) return;
			if (state.behindNotes.some(n => n.id === note.id)) return;
			state.behindNotes.push(note);
			document.title = `(${state.behindNotes.length}) ${getNoteSummary(note)}`;
		},

		clearBehindNotes(state) {
			state.behindNotes = [];
			document.title = os.instanceName;
		},

		setHome(state, data) {
			Vue.set(state.settings.homeProfiles, state.device.homeProfile, data);
			os.store.dispatch('settings/updateHomeProfile');
		},

		setDeck(state, data) {
			Vue.set(state.settings.deckProfiles, state.device.deckProfile, data);
			os.store.dispatch('settings/updateDeckProfile');
		},

		addHomeWidget(state, widget) {
			state.settings.homeProfiles[state.device.homeProfile].unshift(widget);
			os.store.dispatch('settings/updateHomeProfile');
		},

		setMobileHome(state, data) {
			Vue.set(state.settings.mobileHomeProfiles, state.device.mobileHomeProfile, data);
			os.store.dispatch('settings/updateMobileHomeProfile');
		},

		updateWidget(state, x) {
			let w;

			//#region Desktop home
			const home = state.settings.homeProfiles[state.device.homeProfile];
			if (home) {
				w = home.find(w => w.id == x.id);
				if (w) {
					w.data = x.data;
					os.store.dispatch('settings/updateHomeProfile');
				}
			}
			//#endregion

			//#region Mobile home
			const mobileHome = state.settings.mobileHomeProfiles[state.device.mobileHomeProfile];
			if (mobileHome) {
				w = mobileHome.find(w => w.id == x.id);
				if (w) {
					w.data = x.data;
					os.store.dispatch('settings/updateMobileHomeProfile');
				}
			}
			//#endregion
		},

		addMobileHomeWidget(state, widget) {
			state.settings.mobileHomeProfiles[state.device.mobileHomeProfile].unshift(widget);
			os.store.dispatch('settings/updateMobileHomeProfile');
		},

		removeMobileHomeWidget(state, widget) {
			Vue.set('state.settings.mobileHomeProfiles', state.device.mobileHomeProfile, state.settings.mobileHomeProfiles[state.device.mobileHomeProfile].filter(w => w.id != widget.id));
			os.store.dispatch('settings/updateMobileHomeProfile');
		},

		addDeckColumn(state, column) {
			const deck = state.settings.deckProfiles[state.device.deckProfile];
			if (column.name == undefined) column.name = null;
			deck.columns.push(column);
			deck.layout.push([column.id]);
			os.store.dispatch('settings/updateDeckProfile');
		},

		removeDeckColumn(state, id) {
			const deck = state.settings.deckProfiles[state.device.deckProfile];
			deck.columns = deck.columns.filter(c => c.id != id);
			deck.layout = deck.layout.map(ids => erase(id, ids));
			deck.layout = deck.layout.filter(ids => ids.length > 0);
			os.store.dispatch('settings/updateDeckProfile');
		},

		swapDeckColumn(state, x) {
			const deck = state.settings.deckProfiles[state.device.deckProfile];
			const a = x.a;
			const b = x.b;
			const aX = deck.layout.findIndex(ids => ids.indexOf(a) != -1);
			const aY = deck.layout[aX].findIndex(id => id == a);
			const bX = deck.layout.findIndex(ids => ids.indexOf(b) != -1);
			const bY = deck.layout[bX].findIndex(id => id == b);
			deck.layout[aX][aY] = b;
			deck.layout[bX][bY] = a;
			os.store.dispatch('settings/updateDeckProfile');
		},

		swapLeftDeckColumn(state, id) {
			const deck = state.settings.deckProfiles[state.device.deckProfile];
			deck.layout.some((ids, i) => {
				if (ids.indexOf(id) != -1) {
					const left = deck.layout[i - 1];
					if (left) {
						// https://vuejs.org/v2/guide/list.html#Caveats
						//state.deck.layout[i - 1] = state.deck.layout[i];
						//state.deck.layout[i] = left;
						deck.layout.splice(i - 1, 1, deck.layout[i]);
						deck.layout.splice(i, 1, left);
					}
					return true;
				}
			});
			os.store.dispatch('settings/updateDeckProfile');
		},

		swapRightDeckColumn(state, id) {
			const deck = state.settings.deckProfiles[state.device.deckProfile];
			deck.layout.some((ids, i) => {
				if (ids.indexOf(id) != -1) {
					const right = deck.layout[i + 1];
					if (right) {
						// https://vuejs.org/v2/guide/list.html#Caveats
						//state.deck.layout[i + 1] = state.deck.layout[i];
						//state.deck.layout[i] = right;
						deck.layout.splice(i + 1, 1, deck.layout[i]);
						deck.layout.splice(i, 1, right);
					}
					return true;
				}
			});
			os.store.dispatch('settings/updateDeckProfile');
		},

		swapUpDeckColumn(state, id) {
			const deck = state.settings.deckProfiles[state.device.deckProfile];
			const ids = deck.layout.find(ids => ids.indexOf(id) != -1);
			ids.some((x, i) => {
				if (x == id) {
					const up = ids[i - 1];
					if (up) {
						// https://vuejs.org/v2/guide/list.html#Caveats
						//ids[i - 1] = id;
						//ids[i] = up;
						ids.splice(i - 1, 1, id);
						ids.splice(i, 1, up);
					}
					return true;
				}
			});
			os.store.dispatch('settings/updateDeckProfile');
		},

		swapDownDeckColumn(state, id) {
			const deck = state.settings.deckProfiles[state.device.deckProfile];
			const ids = deck.layout.find(ids => ids.indexOf(id) != -1);
			ids.some((x, i) => {
				if (x == id) {
					const down = ids[i + 1];
					if (down) {
						// https://vuejs.org/v2/guide/list.html#Caveats
						//ids[i + 1] = id;
						//ids[i] = down;
						ids.splice(i + 1, 1, id);
						ids.splice(i, 1, down);
					}
					return true;
				}
			});
			os.store.dispatch('settings/updateDeckProfile');
		},

		stackLeftDeckColumn(state, id) {
			const deck = state.settings.deckProfiles[state.device.deckProfile];
			const i = deck.layout.findIndex(ids => ids.indexOf(id) != -1);
			deck.layout = deck.layout.map(ids => erase(id, ids));
			const left = deck.layout[i - 1];
			if (left) deck.layout[i - 1].push(id);
			deck.layout = deck.layout.filter(ids => ids.length > 0);
			os.store.dispatch('settings/updateDeckProfile');
		},

		popRightDeckColumn(state, id) {
			const deck = state.settings.deckProfiles[state.device.deckProfile];
			const i = deck.layout.findIndex(ids => ids.indexOf(id) != -1);
			deck.layout = deck.layout.map(ids => erase(id, ids));
			deck.layout.splice(i + 1, 0, [id]);
			deck.layout = deck.layout.filter(ids => ids.length > 0);
			os.store.dispatch('settings/updateDeckProfile');
		},

		addDeckWidget(state, x) {
			const deck = state.settings.deckProfiles[state.device.deckProfile];
			const column = deck.columns.find(c => c.id == x.id);
			if (column == null) return;
			column.widgets.unshift(x.widget);
			os.store.dispatch('settings/updateDeckProfile');
		},

		removeDeckWidget(state, x) {
			const deck = state.settings.deckProfiles[state.device.deckProfile];
			const column = deck.columns.find(c => c.id == x.id);
			if (column == null) return;
			column.widgets = column.widgets.filter(w => w.id != x.widget.id);
			os.store.dispatch('settings/updateDeckProfile');
		},

		renameDeckColumn(state, x) {
			const deck = state.settings.deckProfiles[state.device.deckProfile];
			const column = deck.columns.find(c => c.id == x.id);
			if (column == null) return;
			column.name = x.name;
			os.store.dispatch('settings/updateDeckProfile');
		},

		updateDeckColumn(state, x) {
			const deck = state.settings.deckProfiles[state.device.deckProfile];
			let column = deck.columns.find(c => c.id == x.id);
			if (column == null) return;
			column = x;
			os.store.dispatch('settings/updateDeckProfile');
		}
	},

	actions: {
		login(ctx, i) {
			ctx.commit('updateI', i);
			ctx.dispatch('settings/merge', i.clientData);
		},

		logout(ctx) {
			ctx.commit('updateI', null);
			document.cookie = `i=; max-age=0; domain=${document.location.hostname}`;
			localStorage.removeItem('i');
		},

		mergeMe(ctx, me) {
			for (const [key, value] of Object.entries(me)) {
				ctx.commit('updateIKeyValue', { key, value });
			}

			if (me.clientData) {
				ctx.dispatch('settings/merge', me.clientData);
			}
		},
	},

	modules: {
		device: {
			namespaced: true,

			state: defaultDeviceSettings,

			mutations: {
				set(state, x: { key: string; value: any }) {
					state[x.key] = x.value;
				},

				setTl(state, x) {
					state.tl = {
						src: x.src,
						arg: x.arg
					};
				},

				setVisibility(state, visibility) {
					state.visibility = visibility;
				},
			}
		},

		settings: {
			namespaced: true,

			state: defaultSettings,

			mutations: {
				set(state, x: { key: string; value: any }) {
					nestedProperty.set(state, x.key, x.value);
				},
			},

			actions: {
				merge(ctx, settings) {
					if (settings == null) return;
					for (const [key, value] of Object.entries(settings)) {
						ctx.commit('set', { key, value });
					}
				},

				set(ctx, x) {
					ctx.commit('set', x);

					if (ctx.rootGetters.isSignedIn) {
						os.api('i/update-client-setting', {
							name: x.key,
							value: x.value
						});
					}
				},

				updateHomeProfile(ctx) {
					const profiles = ctx.state.homeProfiles;
					ctx.commit('set', {
						key: 'homeProfiles',
						value: profiles
					});
					os.api('i/update-client-setting', {
						name: 'homeProfiles',
						value: profiles
					});
				},

				updateMobileHomeProfile(ctx) {
					const profiles = ctx.state.mobileHomeProfiles;
					ctx.commit('set', {
						key: 'mobileHomeProfiles',
						value: profiles
					});
					os.api('i/update-client-setting', {
						name: 'mobileHomeProfiles',
						value: profiles
					});
				},

				updateDeckProfile(ctx) {
					const profiles = ctx.state.deckProfiles;
					ctx.commit('set', {
						key: 'deckProfiles',
						value: profiles
					});
					os.api('i/update-client-setting', {
						name: 'deckProfiles',
						value: profiles
					});
				},
			}
		}
	}
});<|MERGE_RESOLUTION|>--- conflicted
+++ resolved
@@ -77,11 +77,8 @@
 	disableShowingAnimatedImages: false,
 	expandUsersPhotos: true,
 	expandUsersActivity: true,
-<<<<<<< HEAD
 	showPostPreview: true,
-=======
 	enableMobileQuickNotificationView: false,
->>>>>>> 0c49a1eb
 };
 
 export default (os: MiOS) => new Vuex.Store({
