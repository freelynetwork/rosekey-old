/**
 * Desktop Client
 */

import Vue from 'vue';
import VueRouter from 'vue-router';

// Style
import './style.styl';

import init from '../init';
import fuckAdBlock from '../common/scripts/fuck-ad-block';
import composeNotification from '../common/scripts/compose-notification';

import MkHome from './views/home/home.vue';
import MkSelectDrive from './views/pages/selectdrive.vue';
import MkDrive from './views/pages/drive.vue';
import MkMessagingRoom from './views/pages/messaging-room.vue';
import MkReversi from './views/pages/games/reversi.vue';
import MkShare from '../common/views/pages/share.vue';
import MkFollow from '../common/views/pages/follow.vue';
import MkNotFound from '../common/views/pages/not-found.vue';
import MkSettings from './views/pages/settings.vue';
import DeckColumn from '../common/views/deck/deck.column-template.vue';

import Ctx from './views/components/context-menu.vue';
import RenoteFormWindow from './views/components/renote-form-window.vue';
import MkChooseFileFromDriveWindow from './views/components/choose-file-from-drive-window.vue';
import MkChooseFolderFromDriveWindow from './views/components/choose-folder-from-drive-window.vue';
import MkHomeTimeline from './views/home/timeline.vue';
import Notification from './views/components/ui-notification.vue';

import { url } from '../config';
import MiOS from '../mios';

/**
 * init
 */
init(async (launch, os) => {
	Vue.mixin({
		methods: {
			$contextmenu(e, menu, opts?) {
				const o = opts || {};
				const vm = this.$root.new(Ctx, {
					menu,
					x: e.pageX - window.pageXOffset,
					y: e.pageY - window.pageYOffset,
				});
				vm.$once('closed', () => {
					if (o.closed) o.closed();
				});
			},

			$post(opts) {
				const o = opts || {};
				if (o.renote) {
					const vm = this.$root.new(RenoteFormWindow, {
						note: o.renote,
						animation: o.animation == null ? true : o.animation
					});
					if (o.cb) vm.$once('closed', o.cb);
				} else {
					this.$root.newAsync(() => import('./views/components/post-form-window.vue').then(m => m.default), {
						reply: o.reply,
						mention: o.mention,
						animation: o.animation == null ? true : o.animation,
						initialText: o.initialText,
<<<<<<< HEAD
						instant: o.instant
=======
						instant: o.instant,
						initialNote: o.initialNote,
>>>>>>> 9921eeaf
					}).then(vm => {
						if (o.cb) vm.$once('closed', o.cb);
					});
				}
			},

			$chooseDriveFile(opts) {
				return new Promise((res, rej) => {
					const o = opts || {};

					if (document.body.clientWidth > 800) {
						const w = this.$root.new(MkChooseFileFromDriveWindow, {
							title: o.title,
							type: o.type,
							multiple: o.multiple,
							initFolder: o.currentFolder
						});
						w.$once('selected', file => {
							res(file);
						});
					} else {
						window['cb'] = file => {
							res(file);
						};

						window.open(url + `/selectdrive?multiple=${o.multiple}`,
							'choose_drive_window',
							'height=500, width=800');
					}
				});
			},

			$chooseDriveFolder(opts) {
				return new Promise((res, rej) => {
					const o = opts || {};
					const w = this.$root.new(MkChooseFolderFromDriveWindow, {
						title: o.title,
						initFolder: o.currentFolder
					});
					w.$once('selected', folder => {
						res(folder);
					});
				});
			},

			$notify(message) {
				this.$root.new(Notification, {
					message
				});
			}
		}
	});

	// Register directives
	require('./views/directives');

	// Register components
	require('./views/components');
	require('./views/widgets');

	// Init router
	const router = new VueRouter({
		mode: 'history',
		routes: [
			os.store.state.device.inDeckMode
				? { path: '/', name: 'index', component: () => import('../common/views/deck/deck.vue').then(m => m.default), children: [
					{ path: '/@:user', component: () => import('../common/views/deck/deck.user-column.vue').then(m => m.default), children: [
						{ path: '', name: 'user', component: () => import('../common/views/deck/deck.user-column.home.vue').then(m => m.default) },
						{ path: 'following', component: () => import('../common/views/pages/following.vue').then(m => m.default) },
						{ path: 'followers', component: () => import('../common/views/pages/followers.vue').then(m => m.default) },
					]},
					{ path: '/notes/:note', name: 'note', component: () => import('../common/views/deck/deck.note-column.vue').then(m => m.default) },
					{ path: '/search', component: () => import('../common/views/deck/deck.search-column.vue').then(m => m.default) },
					{ path: '/tags/:tag', name: 'tag', component: () => import('../common/views/deck/deck.hashtag-column.vue').then(m => m.default) },
					{ path: '/featured', name: 'featured', component: DeckColumn, props: route => ({ component: () => import('../common/views/pages/featured.vue').then(m => m.default), platform: 'deck' }) },
					{ path: '/explore', name: 'explore', component: DeckColumn, props: route => ({ component: () => import('../common/views/pages/explore.vue').then(m => m.default) }) },
					{ path: '/explore/tags/:tag', name: 'explore-tag', component: DeckColumn, props: route => ({ component: () => import('../common/views/pages/explore.vue').then(m => m.default), tag: route.params.tag }) },
					{ path: '/i/favorites', component: DeckColumn, props: route => ({ component: () => import('../common/views/pages/favorites.vue').then(m => m.default), platform: 'deck' }) },
					{ path: '/i/pages', component: DeckColumn, props: route => ({ component: () => import('../common/views/pages/pages.vue').then(m => m.default) }) },
					{ path: '/i/lists', component: DeckColumn, props: route => ({ component: () => import('../common/views/pages/user-lists.vue').then(m => m.default) }) },
					{ path: '/i/lists/:listId', component: DeckColumn, props: route => ({ component: () => import('../common/views/pages/user-list-editor.vue').then(m => m.default), listId: route.params.listId }) },
					{ path: '/i/groups', component: DeckColumn, props: route => ({ component: () => import('../common/views/pages/user-groups.vue').then(m => m.default) }) },
					{ path: '/i/groups/:groupId', component: DeckColumn, props: route => ({ component: () => import('../common/views/pages/user-group-editor.vue').then(m => m.default), groupId: route.params.groupId }) },
					{ path: '/i/follow-requests', component: DeckColumn, props: route => ({ component: () => import('../common/views/pages/follow-requests.vue').then(m => m.default) }) },
					{ path: '/@:username/pages/:pageName', name: 'page', props: true, component: () => import('../common/views/deck/deck.page-column.vue').then(m => m.default) },
				]}
				: { path: '/', component: MkHome, children: [
					{ path: '', name: 'index', component: MkHomeTimeline },
					{ path: '/@:user', component: () => import('./views/home/user/index.vue').then(m => m.default), children: [
						{ path: '', name: 'user', component: () => import('./views/home/user/user.home.vue').then(m => m.default) },
						{ path: 'following', component: () => import('../common/views/pages/following.vue').then(m => m.default) },
						{ path: 'followers', component: () => import('../common/views/pages/followers.vue').then(m => m.default) },
					]},
					{ path: '/notes/:note', name: 'note', component: () => import('./views/home/note.vue').then(m => m.default) },
					{ path: '/search', component: () => import('./views/home/search.vue').then(m => m.default) },
					{ path: '/tags/:tag', name: 'tag', component: () => import('./views/home/tag.vue').then(m => m.default) },
					{ path: '/featured', name: 'featured', component: () => import('../common/views/pages/featured.vue').then(m => m.default), props: { platform: 'desktop' } },
					{ path: '/explore', name: 'explore', component: () => import('../common/views/pages/explore.vue').then(m => m.default) },
					{ path: '/explore/tags/:tag', name: 'explore-tag', props: true, component: () => import('../common/views/pages/explore.vue').then(m => m.default) },
					{ path: '/i/favorites', component: () => import('../common/views/pages/favorites.vue').then(m => m.default), props: { platform: 'desktop' } },
					{ path: '/i/pages', component: () => import('../common/views/pages/pages.vue').then(m => m.default) },
					{ path: '/i/lists', component: () => import('../common/views/pages/user-lists.vue').then(m => m.default) },
					{ path: '/i/lists/:listId', props: true, component: () => import('../common/views/pages/user-list-editor.vue').then(m => m.default) },
					{ path: '/i/groups', component: () => import('../common/views/pages/user-groups.vue').then(m => m.default) },
					{ path: '/i/groups/:groupId', props: true, component: () => import('../common/views/pages/user-group-editor.vue').then(m => m.default) },
					{ path: '/i/follow-requests', component: () => import('../common/views/pages/follow-requests.vue').then(m => m.default) },
					{ path: '/i/pages/new', component: () => import('../common/views/pages/page-editor/page-editor.vue').then(m => m.default) },
					{ path: '/i/pages/edit/:pageId', component: () => import('../common/views/pages/page-editor/page-editor.vue').then(m => m.default), props: route => ({ initPageId: route.params.pageId }) },
					{ path: '/@:user/pages/:page', component: () => import('../common/views/pages/page.vue').then(m => m.default), props: route => ({ pageName: route.params.page, username: route.params.user }) },
					{ path: '/@:user/pages/:pageName/view-source', component: () => import('../common/views/pages/page-editor/page-editor.vue').then(m => m.default), props: route => ({ initUser: route.params.user, initPageName: route.params.pageName }) },
				]},
			{ path: '/i/pages/new', component: () => import('../common/views/pages/page-editor/page-editor.vue').then(m => m.default) },
			{ path: '/i/pages/edit/:pageId', component: () => import('../common/views/pages/page-editor/page-editor.vue').then(m => m.default), props: route => ({ initPageId: route.params.pageId }) },
			{ path: '/@:user/pages/:pageName/view-source', component: () => import('../common/views/pages/page-editor/page-editor.vue').then(m => m.default), props: route => ({ initUser: route.params.user, initPageName: route.params.pageName }) },
			{ path: '/i/messaging/group/:group', component: MkMessagingRoom },
			{ path: '/i/messaging/:user', component: MkMessagingRoom },
			{ path: '/i/drive', component: MkDrive },
			{ path: '/i/drive/folder/:folder', component: MkDrive },
			{ path: '/i/settings', component: MkSettings },
			{ path: '/selectdrive', component: MkSelectDrive },
			{ path: '/share', component: MkShare },
			{ path: '/games/reversi/:game?', component: MkReversi },
			{ path: '/authorize-follow', component: MkFollow },
			{ path: '/deck', redirect: '/' },
			{ path: '*', component: MkNotFound }
		],
		scrollBehavior(to, from, savedPosition) {
			return { x: 0, y: 0 };
		}
	});

	// Launch the app
	const [app, _] = launch(router);

	/**
	 * Init Notification
	 */
	if ('Notification' in window && os.store.getters.isSignedIn) {
		// 許可を得ていなかったらリクエスト
		if ((Notification as any).permission == 'default') {
			await Notification.requestPermission();
		}

		if ((Notification as any).permission == 'granted') {
			registerNotifications(os);
		}
	}
}, true);

function registerNotifications(os: MiOS) {
	const stream = os.stream;

	if (stream == null) return;

	const connection = stream.useSharedConnection('main');

	connection.on('notification', notification => {
		const _n = composeNotification('notification', notification);
		const n = new Notification(_n.title, {
			body: _n.body,
			icon: _n.icon
		});
		setTimeout(n.close.bind(n), 6000);
	});

	connection.on('driveFileCreated', file => {
		const _n = composeNotification('driveFileCreated', file);
		const n = new Notification(_n.title, {
			body: _n.body,
			icon: _n.icon
		});
		setTimeout(n.close.bind(n), 5000);
	});

	connection.on('unreadMessagingMessage', message => {
		const _n = composeNotification('unreadMessagingMessage', message);
		const n = new Notification(_n.title, {
			body: _n.body,
			icon: _n.icon
		});
		n.onclick = () => {
			n.close();
			/*(riot as any).mount(document.body.appendChild(document.createElement('mk-messaging-room-window')), {
				user: message.user
			});*/
		};
		setTimeout(n.close.bind(n), 7000);
	});

	connection.on('reversiInvited', matching => {
		const _n = composeNotification('reversiInvited', matching);
		const n = new Notification(_n.title, {
			body: _n.body,
			icon: _n.icon
		});
	});
}<|MERGE_RESOLUTION|>--- conflicted
+++ resolved
@@ -65,12 +65,8 @@
 						mention: o.mention,
 						animation: o.animation == null ? true : o.animation,
 						initialText: o.initialText,
-<<<<<<< HEAD
-						instant: o.instant
-=======
 						instant: o.instant,
 						initialNote: o.initialNote,
->>>>>>> 9921eeaf
 					}).then(vm => {
 						if (o.cb) vm.$once('closed', o.cb);
 					});
