<template>
<div class="nav">
	<ul>
<<<<<<< HEAD
		<li class="home" @click="goToTop">
			<router-link to="/"><fa icon="list"/><p>タイムライン</p></router-link>
=======
		<li v-if="!$store.state.device.deckMode" class="timeline" @click="goToTop">
			<router-link to="/"><fa icon="home"/><p>{{ $t('@.timeline') }}</p></router-link>
>>>>>>> e3ade148
		</li>
		<li class="featured">
			<router-link to="/featured"><fa :icon="faNewspaper"/><p>{{ $t('@.featured-notes') }}</p></router-link>
		</li>
		<li class="explore">
			<router-link to="/explore"><fa :icon="faHashtag"/><p>{{ $t('@.explore') }}</p></router-link>
		</li>
		<li class="game">
			<a @click="game">
				<fa icon="gamepad"/>
				<p>{{ $t('game') }}</p>
				<template v-if="hasGameInvitations"><fa icon="circle"/></template>
			</a>
		</li>
	</ul>
</div>
</template>

<script lang="ts">
import Vue from 'vue';
import i18n from '../../../i18n';
import MkGameWindow from './game-window.vue';
import { faNewspaper, faHashtag } from '@fortawesome/free-solid-svg-icons';

export default Vue.extend({
	i18n: i18n('desktop/views/components/ui.header.nav.vue'),
	data() {
		return {
			hasGameInvitations: false,
			connection: null,
			faNewspaper, faHashtag
		};
	},
	mounted() {
		if (this.$store.getters.isSignedIn) {
			this.connection = this.$root.stream.useSharedConnection('main');

			this.connection.on('reversiInvited', this.onReversiInvited);
			this.connection.on('reversiNoInvites', this.onReversiNoInvites);
		}
	},
	beforeDestroy() {
		if (this.$store.getters.isSignedIn) {
			this.connection.dispose();
		}
	},
	methods: {
		onReversiInvited() {
			this.hasGameInvitations = true;
		},

		onReversiNoInvites() {
			this.hasGameInvitations = false;
		},

		game() {
			this.$root.new(MkGameWindow);
		},

		goToTop() {
			window.scrollTo({
				top: 0,
				behavior: 'smooth'
			});
		}
	}
});
</script>

<style lang="stylus" scoped>
.nav
	display inline-block
	margin 0
	padding 0
	line-height 3rem
	vertical-align top

	> ul
		display inline-block
		margin 0
		padding 0
		vertical-align top
		line-height 3rem
		list-style none

		> li
			display inline-block
			vertical-align top
			height 48px
			line-height 48px

			&.active
				> a
					border-bottom solid 3px var(--primary)

			> a
				display inline-block
				z-index 1
				height 100%
				padding 0 20px
				font-size 13px
				font-variant small-caps
				color var(--desktopHeaderFg)
				text-decoration none
				transition none
				cursor pointer

				*
					pointer-events none

				&:hover
					color var(--desktopHeaderHoverFg)
					text-decoration none

				> [data-icon]:first-child
					margin-right 8px

				> [data-icon]:last-child
					margin-left 5px
					font-size 10px
					color var(--notificationIndicator)

					@media (max-width 1100px)
						margin-left -5px

				> p
					display inline
					margin 0

					@media (max-width 1100px)
						display none

				@media (max-width 700px)
					padding 0 12px

</style><|MERGE_RESOLUTION|>--- conflicted
+++ resolved
@@ -1,13 +1,8 @@
 <template>
 <div class="nav">
 	<ul>
-<<<<<<< HEAD
-		<li class="home" @click="goToTop">
-			<router-link to="/"><fa icon="list"/><p>タイムライン</p></router-link>
-=======
 		<li v-if="!$store.state.device.deckMode" class="timeline" @click="goToTop">
 			<router-link to="/"><fa icon="home"/><p>{{ $t('@.timeline') }}</p></router-link>
->>>>>>> e3ade148
 		</li>
 		<li class="featured">
 			<router-link to="/featured"><fa :icon="faNewspaper"/><p>{{ $t('@.featured-notes') }}</p></router-link>
