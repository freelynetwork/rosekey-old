--- conflicted
+++ resolved
@@ -21,20 +21,12 @@
 		<span>{{ this.$t('reposted-by').substr(this.$t('reposted-by').indexOf('}') + 1) }}</span>
 		<mk-time :time="note.createdAt"/>
 		<span class="visibility" v-if="note.visibility != 'public'">
-<<<<<<< HEAD
-			<template v-if="note.visibility == 'home'"><fa icon="home"/></template>
-			<template v-if="note.visibility == 'followers'"><fa icon="unlock"/></template>
-			<template v-if="note.visibility == 'specified'"><fa icon="envelope"/></template>
-			<template v-if="note.visibility == 'private'"><fa icon="lock"/></template>
-		</span>
-=======
 			<fa v-if="note.visibility == 'home'" icon="home"/>
 			<fa v-if="note.visibility == 'followers'" icon="unlock"/>
 			<fa v-if="note.visibility == 'specified'" icon="envelope"/>
 			<fa v-if="note.visibility == 'private'" icon="lock"/>
 		</span>
 		<span class="localOnly" v-if="note.localOnly == true"><fa icon="heart"/></span>
->>>>>>> 39285fc2
 	</div>
 	<article>
 		<mk-avatar class="avatar" :user="appearNote.user"/>
@@ -233,15 +225,12 @@
 			[data-icon]
 				margin-right 0
 
-<<<<<<< HEAD
-=======
 		> .localOnly
 			margin-left 4px
 
 			[data-icon]
 				margin-right 0
 
->>>>>>> 39285fc2
 		& + article
 			padding-top 8px
 
