--- conflicted
+++ resolved
@@ -36,15 +36,10 @@
 					</div>
 					<mk-poll v-if="appearNote.poll" :note="appearNote" ref="pollViewer"/>
 					<a class="location" v-if="appearNote.geo" :href="`https://maps.google.com/maps?q=${appearNote.geo.coordinates[1]},${appearNote.geo.coordinates[0]}`" target="_blank"><fa icon="map-marker-alt"/> 位置情報</a>
-<<<<<<< HEAD
-					<div class="renote" v-if="appearNote.renote"><mk-note-preview :note="appearNote.renote" :mini="mini"/></div>
+					<div class="renote" v-if="appearNote.renote"><mk-note-preview :note="appearNote.renote"/></div>
 					<div v-if="urls" class="url-previews" :class="{ scroll : compact }">
 						<mk-url-preview v-for="url in urls" :url="url" :key="url" :mini="mini" :compact="compact"/>
 					</div>
-=======
-					<div class="renote" v-if="appearNote.renote"><mk-note-preview :note="appearNote.renote"/></div>
-					<mk-url-preview v-for="url in urls" :url="url" :key="url" :compact="compact"/>
->>>>>>> 022f5a18
 				</div>
 			</div>
 			<footer v-if="appearNote.deletedAt == null">
