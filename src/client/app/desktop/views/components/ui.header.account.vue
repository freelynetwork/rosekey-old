<template>
<div class="account" v-hotkey.global="keymap">
	<button class="header" :data-active="isOpen" @click="toggle">
		<span class="username">{{ $store.state.i.username }}<template v-if="!isOpen"><fa icon="angle-down"/></template><template v-if="isOpen"><fa icon="angle-up"/></template></span>
		<mk-avatar class="avatar" :user="$store.state.i"/>
	</button>
	<transition name="zoom-in-top">
		<div class="menu" v-if="isOpen">
			<ul>
				<li>
					<router-link :to="`/@${ $store.state.i.username }`">
						<i><fa icon="user"/></i>
						<span>{{ $t('profile') }}</span>
						<i><fa icon="angle-right"/></i>
					</router-link>
				</li>
				<li @click="drive">
					<p>
						<i><fa icon="cloud"/></i>
						<span>{{ $t('@.drive') }}</span>
						<i><fa icon="angle-right"/></i>
					</p>
				</li>
				<li>
					<router-link to="/i/favorites">
						<i><fa icon="star"/></i>
						<span>{{ $t('favorites') }}</span>
						<i><fa icon="angle-right"/></i>
					</router-link>
				</li>
				<li @click="list">
					<p>
						<i><fa icon="list"/></i>
						<span>{{ $t('lists') }}</span>
						<i><fa icon="angle-right"/></i>
					</p>
				</li>
				<li @click="followRequests" v-if="($store.state.i.isLocked || $store.state.i.carefulBot)">
					<p>
						<i><fa :icon="['far', 'envelope']"/></i>
						<span>{{ $t('follow-requests') }}<i v-if="$store.state.i.pendingReceivedFollowRequestsCount">{{ $store.state.i.pendingReceivedFollowRequestsCount }}</i></span>
						<i><fa icon="angle-right"/></i>
					</p>
				</li>
			</ul>
			<ul>
				<li>
					<router-link to="/i/settings">
						<i><fa icon="cog"/></i>
						<span>{{ $t('settings') }}</span>
						<i><fa icon="angle-right"/></i>
					</router-link>
				</li>
				<li v-if="$store.state.i.isAdmin || $store.state.i.isModerator">
					<a href="/admin">
						<i><fa icon="terminal"/></i>
						<span>{{ $t('admin') }}</span>
						<i><fa icon="angle-right"/></i>
					</a>
				</li>
			</ul>
			<ul>
				<li @click="toggleDeckMode">
					<p>
<<<<<<< HEAD
						<template v-if="$store.state.device.deckMode"><span>{{ $t('@.home') }}</span><i><fa :icon="faHome"/></i></template>
						<template v-else><span>{{ $t('@.deck') }}</span><i><fa :icon="faColumns"/></i></template>
=======
						<span>{{ $t('@.deck') }}</span>
						<template v-if="$store.state.device.inDeckMode"><i><fa :icon="faHome"/></i></template>
						<template v-else><i><fa :icon="faColumns"/></i></template>
>>>>>>> 7ef1205f
					</p>
				</li>
				<li @click="dark">
					<p>
						<span>{{ $t('dark') }}</span>
						<template v-if="$store.state.device.darkmode"><i><fa icon="moon"/></i></template>
						<template v-else><i><fa :icon="['far', 'moon']"/></i></template>
					</p>
				</li>
			</ul>
			<ul>
				<li @click="signout">
					<p class="signout">
						<i><fa icon="power-off"/></i>
						<span>{{ $t('signout') }}</span>
					</p>
				</li>
			</ul>
		</div>
	</transition>
</div>
</template>

<script lang="ts">
import Vue from 'vue';
import i18n from '../../../i18n';
import MkUserListsWindow from './user-lists-window.vue';
import MkUserListWindow from './user-list-window.vue';
import MkFollowRequestsWindow from './received-follow-requests-window.vue';
import MkSettingsWindow from './settings-window.vue';
import MkDriveWindow from './drive-window.vue';
import contains from '../../../common/scripts/contains';
import { faHome, faColumns } from '@fortawesome/free-solid-svg-icons';

export default Vue.extend({
	i18n: i18n('desktop/views/components/ui.header.account.vue'),
	data() {
		return {
			isOpen: false,
			faHome, faColumns
		};
	},
	computed: {
		keymap(): any {
			return {
				'a|m': this.toggle
			};
		}
	},
	beforeDestroy() {
		this.close();
	},
	methods: {
		toggle() {
			this.isOpen ? this.close() : this.open();
		},
		open() {
			this.isOpen = true;
			for (const el of Array.from(document.querySelectorAll('body *'))) {
				el.addEventListener('mousedown', this.onMousedown);
			}
		},
		close() {
			this.isOpen = false;
			for (const el of Array.from(document.querySelectorAll('body *'))) {
				el.removeEventListener('mousedown', this.onMousedown);
			}
		},
		onMousedown(e) {
			e.preventDefault();
			if (!contains(this.$el, e.target) && this.$el != e.target) this.close();
			return false;
		},
		drive() {
			this.close();
			this.$root.new(MkDriveWindow);
		},
		list() {
			this.close();
			const w = this.$root.new(MkUserListsWindow);
			w.$once('choosen', list => {
				this.$root.new(MkUserListWindow, {
					list
				});
			});
		},
		followRequests() {
			this.close();
			this.$root.new(MkFollowRequestsWindow);
		},
		signout() {
			this.$root.signout();
		},
		dark() {
			this.$store.commit('device/set', {
				key: 'darkmode',
				value: !this.$store.state.device.darkmode
			});
		},
		toggleDeckMode() {
			this.$store.commit('device/set', { key: 'deckMode', value: !this.$store.state.device.inDeckMode });
			location.replace('/');
		},
	}
});
</script>

<style lang="stylus" scoped>
.account
	> .header
		display block
		margin 0
		padding 0
		color var(--desktopHeaderFg)
		border none
		background transparent
		cursor pointer

		*
			pointer-events none

		&:hover
		&[data-active='true']
			color var(--desktopHeaderHoverFg)

			> .avatar
				filter saturate(150%)

		> .username
			display block
			float left
			margin 0 12px 0 16px
			max-width 16em
			line-height 48px
			font-weight bold
			font-family Meiryo, sans-serif
			text-decoration none

			@media (max-width 1100px)
				display none

			[data-icon]
				margin-left 8px

		> .avatar
			display block
			float left
			min-width 32px
			max-width 32px
			min-height 32px
			max-height 32px
			margin 8px 8px 8px 0
			border-radius 4px
			transition filter 100ms ease

			@media (max-width 1100px)
				margin-left 8px

	> .menu
		$bgcolor = var(--face)
		display block
		position absolute
		top 56px
		right -2px
		width 230px
		font-size 0.8em
		background $bgcolor
		border-radius 4px
		box-shadow 0 var(--lineWidth) 4px rgba(#000, 0.25)

		&:before
			content ""
			pointer-events none
			display block
			position absolute
			top -28px
			right 12px
			border-top solid 14px transparent
			border-right solid 14px transparent
			border-bottom solid 14px rgba(#000, 0.1)
			border-left solid 14px transparent

		&:after
			content ""
			pointer-events none
			display block
			position absolute
			top -27px
			right 12px
			border-top solid 14px transparent
			border-right solid 14px transparent
			border-bottom solid 14px $bgcolor
			border-left solid 14px transparent

		ul
			display block
			margin 10px 0
			padding 0
			list-style none

			& + ul
				padding-top 10px
				border-top solid var(--lineWidth) var(--faceDivider)

			> li
				display block
				margin 0
				padding 0

				> a
				> p
					display block
					z-index 1
					padding 0 28px
					margin 0
					line-height 40px
					color var(--text)
					cursor pointer

					*
						pointer-events none

					> span:first-child
						padding-left 22px

					> span:nth-child(2)
						> i
							margin-left 4px
							padding 2px 8px
							font-size 90%
							font-style normal
							background var(--primary)
							color var(--primaryForeground)
							border-radius 8px

					> i:first-child
						margin-right 6px
						width 16px

					> i:last-child
						display block
						position absolute
						top 0
						right 8px
						z-index 1
						padding 0 20px
						font-size 1.2em
						line-height 40px

					&:hover, &:active
						text-decoration none
						background var(--primary)
						color var(--primaryForeground)

					&:active
						background var(--primaryDarken10)

					&.signout
						$color = #e64137

						&:hover, &:active
							background $color
							color #fff

						&:active
							background darken($color, 10%)

.zoom-in-top-enter-active,
.zoom-in-top-leave-active {
	transform-origin: center -16px;
}

</style><|MERGE_RESOLUTION|>--- conflicted
+++ resolved
@@ -62,14 +62,8 @@
 			<ul>
 				<li @click="toggleDeckMode">
 					<p>
-<<<<<<< HEAD
-						<template v-if="$store.state.device.deckMode"><span>{{ $t('@.home') }}</span><i><fa :icon="faHome"/></i></template>
+						<template v-if="$store.state.device.inDeckMode"><span>{{ $t('@.home') }}</span><i><fa :icon="faHome"/></i></template>
 						<template v-else><span>{{ $t('@.deck') }}</span><i><fa :icon="faColumns"/></i></template>
-=======
-						<span>{{ $t('@.deck') }}</span>
-						<template v-if="$store.state.device.inDeckMode"><i><fa :icon="faHome"/></i></template>
-						<template v-else><i><fa :icon="faColumns"/></i></template>
->>>>>>> 7ef1205f
 					</p>
 				</li>
 				<li @click="dark">
