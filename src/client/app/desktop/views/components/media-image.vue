<template>
<div class="ldwbgwstjsdgcjruamauqdrffetqudry" v-if="image.isSensitive && hide" @click="hide = false">
	<div>
		<b>%fa:exclamation-triangle% %i18n:@sensitive%</b>
		<span>%i18n:@click-to-show%</span>
	</div>
</div>
<a class="lcjomzwbohoelkxsnuqjiaccdbdfiazy" v-else
	:href="image.url"
	@mousemove="onMousemove"
	@mouseleave="onMouseleave"
	@click.prevent="onClick"
	:style="style"
	:title="image.name"
></a>
</template>

<script lang="ts">
import Vue from 'vue';
import MkMediaImageDialog from './media-image-dialog.vue';

export default Vue.extend({
	props: {
		image: {
			type: Object,
			required: true
		},
		raw: {
			default: false
		},
		hide: {
			type: Boolean,
			default: true
		}
	},
	computed: {
		style(): any {
			return {
<<<<<<< HEAD
				'background-color': this.image.properties.avgColor && this.image.properties.avgColor.length == 3 ? `rgb(${this.image.properties.avgColor.join(',')}, 0.3)` : 'transparent',
				'background-image': this.raw ? `url(${this.image.url})` : `url(${this.image.url}?thumbnail&size=512)`
=======
				'background-color': this.image.properties.avgColor && this.image.properties.avgColor.length == 3 ? `rgb(${this.image.properties.avgColor.join(',')})` : 'transparent',
				'background-image': this.raw ? `url(${this.image.url})` : `url(${this.image.url})`
>>>>>>> 3cd3e191
			};
		}
	},
	methods: {
		onMousemove() {
		},

		onMouseleave() {
		},

		onClick() {
			(this as any).os.new(MkMediaImageDialog, {
				image: this.image
			});
		}
	}
});
</script>

<style lang="stylus" scoped>
.lcjomzwbohoelkxsnuqjiaccdbdfiazy
	display block
	cursor zoom-in
	overflow hidden
	width 100%
	height 100%
	background-position center
	background-size contain
	background-repeat no-repeat
	border-radius 4px

.ldwbgwstjsdgcjruamauqdrffetqudry
	display flex
	justify-content center
	align-items center
	background #111
	color #fff

	> div
		display table-cell
		text-align center
		font-size 12px

		> b
			display block

</style><|MERGE_RESOLUTION|>--- conflicted
+++ resolved
@@ -36,13 +36,8 @@
 	computed: {
 		style(): any {
 			return {
-<<<<<<< HEAD
-				'background-color': this.image.properties.avgColor && this.image.properties.avgColor.length == 3 ? `rgb(${this.image.properties.avgColor.join(',')}, 0.3)` : 'transparent',
-				'background-image': this.raw ? `url(${this.image.url})` : `url(${this.image.url}?thumbnail&size=512)`
-=======
 				'background-color': this.image.properties.avgColor && this.image.properties.avgColor.length == 3 ? `rgb(${this.image.properties.avgColor.join(',')})` : 'transparent',
 				'background-image': this.raw ? `url(${this.image.url})` : `url(${this.image.url})`
->>>>>>> 3cd3e191
 			};
 		}
 	},
