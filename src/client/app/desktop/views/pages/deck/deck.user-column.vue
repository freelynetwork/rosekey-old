<template>
<x-column>
	<span slot="header">
		<fa icon="user"/><mk-user-name :user="user" v-if="user"/>
	</span>

	<div class="zubukjlciycdsyynicqrnlsmdwmymzqu" v-if="user">
		<div class="is-remote" v-if="user.host != null">
			<details>
				<summary><fa icon="exclamation-triangle"/> {{ $t('@.is-remote-user') }}</summary>
				<a :href="user.url || user.uri" target="_blank">{{ $t('@.view-on-remote') }}</a>
			</details>
		</div>
		<header :style="bannerStyle">
			<div>
				<button class="menu" @click="menu" ref="menu"><fa icon="ellipsis-h"/></button>
				<mk-follow-button v-if="$store.getters.isSignedIn && user.id != $store.state.i.id" :user="user" class="follow" mini/>
				<mk-avatar class="avatar" :user="user" :disable-preview="true"/>
				<span class="name">
					<mk-user-name :user="user"/>
				</span>
				<span class="acct">@{{ user | acct }} <fa v-if="user.isLocked == true" class="locked" icon="lock" fixed-width/></span>
				<span class="followed" v-if="user.isFollowed">{{ $t('follows-you') }}</span>
			</div>
		</header>
		<div class="info">
			<div class="description">
				<mfm v-if="user.description" :text="user.description" :author="user" :i="$store.state.i" :custom-emojis="user.emojis"/>
			</div>
			<div class="fields" v-if="user.fields">
				<dl class="field" v-for="(field, i) in user.fields" :key="i">
					<dt class="name">
						<mfm :text="field.name" :should-break="false" :plain-text="true" :custom-emojis="user.emojis"/>
					</dt>
					<dd class="value">
						<mfm :text="field.value" :author="user" :i="$store.state.i" :custom-emojis="user.emojis"/>
					</dd>
				</dl>
			</div>
			<div class="counts">
				<div>
					<b>{{ user.notesCount | number }}</b>
					<span>{{ $t('posts') }}</span>
				</div>
				<div>
					<b>{{ user.followingCount | number }}</b>
					<span>{{ $t('following') }}</span>
				</div>
				<div>
					<b>{{ user.followersCount | number }}</b>
					<span>{{ $t('followers') }}</span>
				</div>
			</div>
		</div>
		<div class="pinned" v-if="user.pinnedNotes && user.pinnedNotes.length > 0">
			<p class="caption" @click="toggleShowPinned"><fa icon="thumbtack"/> {{ $t('pinned-notes') }}</p>
			<span class="angle" v-if="showPinned"><fa icon="angle-up"/></span>
			<span class="angle" v-else><fa icon="angle-down"/></span>
			<div class="notes" v-show="showPinned">
				<x-note v-for="n in user.pinnedNotes" :key="n.id" :note="n" :mini="true"/>
			</div>
		</div>
		<div class="images" v-if="images.length > 0">
			<p class="caption" @click="toggleShowImages"><fa :icon="['far', 'images']"/> {{ $t('images') }}</p>
			<span class="angle" v-if="showImages"><fa icon="angle-up"/></span>
			<span class="angle" v-else><fa icon="angle-down"/></span>
			<div v-show="showImages">
				<router-link v-for="image in images"
					:style="`background-image: url(${image.thumbnailUrl})`"
					:key="`${image.id}:${image._note.id}`"
					:to="image._note | notePage"
					:title="`${image.name}\n${(new Date(image.createdAt)).toLocaleString()}`"
				></router-link>
			</div>
		</div>
		<div class="activity">
			<p class="caption" @click="toggleShowActivity"><fa :icon="['far', 'chart-bar']"/> {{ $t('activity') }}</p>
			<span class="angle" v-if="showActivity"><fa icon="angle-up"/></span>
			<span class="angle" v-else><fa icon="angle-down"/></span>
			<div v-show="showActivity">
				<div ref="chart"></div>
			</div>
		</div>
		<div class="tl">
			<p class="caption"><fa :icon="['far', 'comment-alt']"/> {{ $t('timeline') }}</p>
			<div>
				<x-notes ref="timeline" :more="existMore ? fetchMoreNotes : null"/>
			</div>
		</div>
	</div>
</x-column>
</template>

<script lang="ts">
import Vue from 'vue';
import i18n from '../../../../i18n';
import parseAcct from '../../../../../../misc/acct/parse';
import XColumn from './deck.column.vue';
import XNotes from './deck.notes.vue';
import XNote from '../../components/note.vue';
import XUserMenu from '../../../../common/views/components/user-menu.vue';
import { concat } from '../../../../../../prelude/array';
import ApexCharts from 'apexcharts';

const fetchLimit = 10;

export default Vue.extend({
	i18n: i18n('deck/deck.user-column.vue'),
	components: {
		XColumn,
		XNotes,
		XNote
	},

	props: {
		acct: {
			type: String,
			required: true
		}
	},

	data() {
		return {
			user: null,
			fetching: true,
			existMore: false,
			moreFetching: false,
			withFiles: false,
			images: [],
			showPinned: true,
			showImages: true,
			showActivity: true
		};
	},

	computed: {
		bannerStyle(): any {
			if (this.user == null) return {};
			if (this.user.bannerUrl == null) return {};
			return {
				backgroundColor: this.user.bannerColor && this.user.bannerColor.length == 3 ? `rgb(${ this.user.bannerColor.join(',') })` : null,
				backgroundImage: `url(${ this.user.bannerUrl })`
			};
		},
	},

	created() {
		this.$root.api('users/show', parseAcct(this.acct)).then(user => {
			this.user = user;
			this.fetching = false;

			this.$nextTick(() => {
				(this.$refs.timeline as any).init(() => this.initTl());
			});

			const image = [
				'image/jpeg',
				'image/png',
				'image/gif'
			];

			this.$root.api('users/notes', {
				userId: this.user.id,
				fileType: image,
				excludeNsfw: !this.$store.state.device.alwaysShowNsfw,
				limit: 9,
				untilDate: new Date().getTime() + 1000 * 86400 * 365
			}).then(notes => {
				for (const note of notes) {
					for (const file of note.files) {
						file._note = note;
					}
				}
				const files = concat(notes.map((n: any): any[] => n.files));
				this.images = files.filter(f => image.includes(f.type)).slice(0, 9);
			});

			this.$root.api('charts/user/notes', {
				userId: this.user.id,
				span: 'day',
				limit: 21
			}).then(stats => {
				const normal = [];
				const reply = [];
				const renote = [];

				const now = new Date();
				const y = now.getFullYear();
				const m = now.getMonth();
				const d = now.getDate();

				for (let i = 0; i < 21; i++) {
					const x = new Date(y, m, d - i);
					normal.push([
						x,
						stats.diffs.normal[i]
					]);
					reply.push([
						x,
						stats.diffs.reply[i]
					]);
					renote.push([
						x,
						stats.diffs.renote[i]
					]);
				}

				const chart = new ApexCharts(this.$refs.chart, {
					chart: {
						type: 'bar',
						stacked: true,
						height: 100,
						sparkline: {
							enabled: true
						},
					},
					plotOptions: {
						bar: {
							columnWidth: '90%'
						}
					},
					grid: {
						clipMarkers: false,
						padding: {
							top: 16,
							right: 16,
							bottom: 16,
							left: 16
						}
					},
					tooltip: {
						shared: true,
						intersect: false
					},
					series: [{
						name: 'Normal',
						data: normal
					}, {
						name: 'Reply',
						data: reply
					}, {
						name: 'Renote',
						data: renote
					}],
					xaxis: {
						type: 'datetime',
						crosshairs: {
							width: 1,
							opacity: 1
						}
					}
				});

				chart.render();
			});
		});
	},

	methods: {
		initTl() {
			return new Promise((res, rej) => {
				this.$root.api('users/notes', {
					userId: this.user.id,
					limit: fetchLimit + 1,
					untilDate: new Date().getTime() + 1000 * 86400 * 365,
					withFiles: this.withFiles,
					includeMyRenotes: this.$store.state.settings.showMyRenotes,
					includeRenotedMyNotes: this.$store.state.settings.showRenotedMyNotes,
					includeLocalRenotes: this.$store.state.settings.showLocalRenotes
				}).then(notes => {
					if (notes.length == fetchLimit + 1) {
						notes.pop();
						this.existMore = true;
					}
					res(notes);
				}, rej);
			});
		},

		fetchMoreNotes() {
			this.moreFetching = true;

			const promise = this.$root.api('users/notes', {
				userId: this.user.id,
				limit: fetchLimit + 1,
				untilDate: new Date((this.$refs.timeline as any).tail().createdAt).getTime(),
				withFiles: this.withFiles,
				includeMyRenotes: this.$store.state.settings.showMyRenotes,
				includeRenotedMyNotes: this.$store.state.settings.showRenotedMyNotes,
				includeLocalRenotes: this.$store.state.settings.showLocalRenotes
			});

			promise.then(notes => {
				if (notes.length == fetchLimit + 1) {
					notes.pop();
				} else {
					this.existMore = false;
				}
				for (const n of notes) (this.$refs.timeline as any).append(n);
				this.moreFetching = false;
			});

			return promise;
		},

		menu() {
			this.$root.new(XUserMenu, {
				source: this.$refs.menu,
				user: this.user
			});
		},

		toggleShowPinned() {
			this.showPinned = !this.showPinned;
		},

		toggleShowImages() {
			this.showImages = !this.showImages;
		},

		toggleShowActivity() {
			this.showActivity = !this.showActivity;
		}
	}
});
</script>

<style lang="stylus" scoped>
.zubukjlciycdsyynicqrnlsmdwmymzqu
	background var(--deckColumnBg)

	> .is-remote
		padding 8px 16px
		font-size 12px

		&.is-remote
			color var(--remoteInfoFg)
			background var(--remoteInfoBg)

		> a
			font-weight bold

	> header
		overflow hidden
		background-size cover
		background-position center

		> div
			padding 32px
			background rgba(#000, 0.5)
			color #fff
			text-align center

			> .menu
				position absolute
				top 8px
				left 8px
				padding 8px
				font-size 16px
				text-shadow 0 0 8px #000

			> .follow
				position absolute
				top 16px
				right 16px

			> .avatar
				display block
				width 64px
				height 64px
				margin 0 auto

			> .name
				display block
				margin-top 8px
				font-weight bold
				text-shadow 0 0 8px #000

			> .acct
				display block
				font-size 14px
				opacity 0.7
				text-shadow 0 0 8px #000

				> .locked
					opacity 0.8

			> .followed
				display inline-block
				font-size 12px
				background rgba(0, 0, 0, 0.5)
<<<<<<< HEAD
=======
				opacity 0.7
>>>>>>> 769e6182
				margin-top: 2px
				padding 4px
				border-radius 4px

	> .info
		padding 16px
		font-size 12px
		color var(--text)
		text-align center
		background var(--face)

		&:before
			content ""
			display blcok
			position absolute
			top -32px
			left 0
			right 0
			width 0px
			margin 0 auto
			border-top solid 16px transparent
			border-left solid 16px transparent
			border-right solid 16px transparent
			border-bottom solid 16px var(--face)

		> .fields
			margin-top 8px

			> .field
				display flex
				padding 0
				margin 0
				align-items center

				> .name
					padding 4px
					margin 4px
					width 30%
					overflow hidden
					white-space nowrap
					text-overflow ellipsis
					font-weight bold

				> .value
					padding 4px
					margin 4px
					width 70%
					overflow hidden
					white-space nowrap
					text-overflow ellipsis

		> .counts
			display grid
			grid-template-columns 2fr 2fr 2fr
			margin-top 8px
			border-top solid var(--lineWidth) var(--faceDivider)

			> div
				padding 8px 8px 0 8px
				text-align center

				> b
					display block
					font-size 110%

				> span
					display block
					font-size 80%
					opacity 0.7

	> *
		> p.caption
			margin 0
			padding 8px 16px
			font-size 12px
			color var(--text)

			& + .angle
				position absolute
				top 0
				right 8px
				padding 6px
				font-size 14px
				color var(--text)

	> .pinned
		> .notes
			background var(--face)

	> .images
		> div
			display grid
			grid-template-columns 1fr 1fr 1fr
			gap 8px
			padding 16px
			background var(--face)

			> *
				height 70px
				background-position center center
				background-size cover
				background-clip content-box
				border-radius 4px

	> .activity
		> div
			background var(--face)

	> .tl
		> div
			background var(--face)

</style><|MERGE_RESOLUTION|>--- conflicted
+++ resolved
@@ -389,10 +389,7 @@
 				display inline-block
 				font-size 12px
 				background rgba(0, 0, 0, 0.5)
-<<<<<<< HEAD
-=======
 				opacity 0.7
->>>>>>> 769e6182
 				margin-top: 2px
 				padding 4px
 				border-radius 4px
