<template>
<div class="mkw-polls">
	<ui-container :show-header="!props.compact">
		<template #header><fa icon="chart-pie"/>{{ $t('title') }}</template>
		<template #func>
			<button :title="$t('title')" @click="fetch">
				<fa v-if="!fetching && more" icon="arrow-right"/>
				<fa v-if="!fetching && !more" icon="sync"/>
			</button>
		</template>

		<div class="mkw-polls--body">
			<div class="poll" v-if="!fetching && poll != null">
				<p v-if="poll.text"><router-link :to="poll | notePage">
<<<<<<< HEAD
					<misskey-flavored-markdown :text="poll.text" :author="poll.user" :custom-emojis="poll.emojis"/>
=======
					<mfm :text="poll.text" :author="poll.user" :custom-emojis="poll.emojis"/>
>>>>>>> 45b94086
				</router-link></p>
				<p v-if="!poll.text"><router-link :to="poll | notePage"><fa icon="link"/></router-link></p>
				<mk-poll :note="poll"/>
			</div>
			<p class="empty" v-if="!fetching && poll == null">{{ $t('nothing') }}</p>
			<p class="fetching" v-if="fetching"><fa icon="spinner" pulse fixed-width/>{{ $t('@.loading') }}<mk-ellipsis/></p>
		</div>
	</ui-container>
</div>
</template>

<script lang="ts">
import define from '../../../common/define-widget';
import i18n from '../../../i18n';

export default define({
	name: 'polls',
	props: () => ({
		compact: false
	})
}).extend({
	i18n: i18n('desktop/views/widgets/polls.vue'),
	data() {
		return {
			poll: null,
			fetching: true,
			more: true,
			offset: 0
		};
	},
	mounted() {
		this.fetch();
	},
	methods: {
		func() {
			this.props.compact = !this.props.compact;
			this.save();
		},
		fetch() {
			this.fetching = true;
			this.poll = null;

			this.$root.api('notes/polls/recommendation', {
				limit: 1,
				offset: this.offset
			}).then(notes => {
				const poll = notes ? notes[0] : null;
				if (poll == null) {
					this.more = false;
					this.offset = 0;
				} else {
					this.more = true;
					this.offset++;
				}
				this.poll = poll;
				this.fetching = false;
			}).catch(() => {
				this.poll = null;
				this.fetching = false;
				this.more = false;
			});
		}
	}
});
</script>

<style lang="stylus" scoped>
.mkw-polls--body
	> .poll
		padding 16px
		font-size 12px
		color var(--text)

		> p
			margin 0 0 8px 0

			> a
				color inherit

	> .empty
		margin 0
		padding 16px
		text-align center
		color var(--text)

	> .fetching
		margin 0
		padding 16px
		text-align center
		color var(--text)

		> [data-icon]
			margin-right 4px

</style><|MERGE_RESOLUTION|>--- conflicted
+++ resolved
@@ -12,11 +12,7 @@
 		<div class="mkw-polls--body">
 			<div class="poll" v-if="!fetching && poll != null">
 				<p v-if="poll.text"><router-link :to="poll | notePage">
-<<<<<<< HEAD
-					<misskey-flavored-markdown :text="poll.text" :author="poll.user" :custom-emojis="poll.emojis"/>
-=======
 					<mfm :text="poll.text" :author="poll.user" :custom-emojis="poll.emojis"/>
->>>>>>> 45b94086
 				</router-link></p>
 				<p v-if="!poll.text"><router-link :to="poll | notePage"><fa icon="link"/></router-link></p>
 				<mk-poll :note="poll"/>
