--- conflicted
+++ resolved
@@ -73,22 +73,7 @@
 	ctx.body = instances.map(instance => instance.host);
 });
 
-<<<<<<< HEAD
-// Return 404 for unknown API
-router.all('/*', async ctx => {
-	ctx.status = 404;
-});
-
-// Register router
-app.use(router.routes());
-
-//#region miauth
-const miauthRouter = new Router();
-
-miauthRouter.post('/miauth/:session/check', async ctx => {
-=======
 router.post('/miauth/:session/check', async ctx => {
->>>>>>> 443b45e5
 	const token = await AccessTokens.findOne({
 		session: ctx.params.session
 	});
