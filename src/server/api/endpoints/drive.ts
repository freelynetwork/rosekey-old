import DriveFile from '../../../models/drive-file';
<<<<<<< HEAD
import { ILocalUser } from '../../../models/user';
import getDriveCapacity from '../../../misc/get-drive-capacity';
=======
import config from '../../../config';
import define from '../define';
>>>>>>> 340ce7fa

export const meta = {
	desc: {
		'ja-JP': 'ドライブの情報を取得します。',
		'en-US': 'Get drive information.'
	},

	requireCredential: true,

	kind: 'drive-read'
};

export default define(meta, (ps, user) => new Promise(async (res, rej) => {
	// Calculate drive usage
	const usage = await DriveFile
		.aggregate([{
			$match: {
				'metadata.userId': user._id,
				'metadata.deletedAt': { $exists: false }
			}
		}, {
			$project: {
				length: true
			}
		}, {
			$group: {
				_id: null,
				usage: { $sum: '$length' }
			}
		}])
		.then((aggregates: any[]) => {
			if (aggregates.length > 0) {
				return aggregates[0].usage;
			}
			return 0;
		});

	res({
		capacity: getDriveCapacity(user),
		usage: usage
	});
}));<|MERGE_RESOLUTION|>--- conflicted
+++ resolved
@@ -1,11 +1,6 @@
 import DriveFile from '../../../models/drive-file';
-<<<<<<< HEAD
-import { ILocalUser } from '../../../models/user';
 import getDriveCapacity from '../../../misc/get-drive-capacity';
-=======
-import config from '../../../config';
 import define from '../define';
->>>>>>> 340ce7fa
 
 export const meta = {
 	desc: {
