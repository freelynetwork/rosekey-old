import $ from 'cafy'; import ID, { transform } from '../../../../misc/cafy-id';
import User, { isValidName, isValidDescription, isValidLocation, isValidBirthday, pack } from '../../../../models/user';
import { publishMainStream } from '../../../../stream';
import DriveFile from '../../../../models/drive-file';
import acceptAllFollowRequests from '../../../../services/following/requests/accept-all';
import { publishToFollowers } from '../../../../services/i/update';
import define from '../../define';
import getDriveFileUrl from '../../../../misc/get-drive-file-url';
import parse from '../../../../mfm/parse';
import { extractEmojis } from '../../../../services/note/create';
const langmap = require('langmap');

export const meta = {
	desc: {
		'ja-JP': 'アカウント情報を更新します。',
		'en-US': 'Update myself'
	},

	requireCredential: true,

	kind: 'account-write',

	params: {
		name: {
			validator: $.str.optional.nullable.pipe(isValidName),
			desc: {
				'ja-JP': '名前(ハンドルネームやニックネーム)'
			}
		},

		description: {
			validator: $.str.optional.nullable.pipe(isValidDescription),
			desc: {
				'ja-JP': 'アカウントの説明や自己紹介'
			}
		},

		lang: {
			validator: $.str.optional.nullable.or(Object.keys(langmap)),
			desc: {
				'ja-JP': '言語'
			}
		},

		location: {
			validator: $.str.optional.nullable.pipe(isValidLocation),
			desc: {
				'ja-JP': '住んでいる地域、所在'
			}
		},

		birthday: {
			validator: $.str.optional.nullable.pipe(isValidBirthday),
			desc: {
				'ja-JP': '誕生日 (YYYY-MM-DD形式)'
			}
		},

		avatarId: {
			validator: $.type(ID).optional.nullable,
			transform: transform,
			desc: {
				'ja-JP': 'アイコンに設定する画像のドライブファイルID'
			}
		},

		bannerId: {
			validator: $.type(ID).optional.nullable,
			transform: transform,
			desc: {
				'ja-JP': 'バナーに設定する画像のドライブファイルID'
			}
		},

		wallpaperId: {
			validator: $.type(ID).optional.nullable,
			transform: transform,
			desc: {
				'ja-JP': '壁紙に設定する画像のドライブファイルID'
			}
		},

		isLocked: {
			validator: $.bool.optional,
			desc: {
				'ja-JP': '鍵アカウントか否か'
			}
		},

		carefulBot: {
			validator: $.bool.optional,
			desc: {
				'ja-JP': 'Botからのフォローを承認制にするか'
			}
		},

		isBot: {
			validator: $.bool.optional,
			desc: {
				'ja-JP': 'Botか否か'
			}
		},

		isCat: {
			validator: $.bool.optional,
			desc: {
				'ja-JP': '猫か否か'
			}
		},

		autoWatch: {
			validator: $.bool.optional,
			desc: {
				'ja-JP': '投稿の自動ウォッチをするか否か'
			}
		},

		alwaysMarkNsfw: {
			validator: $.bool.optional,
			desc: {
				'ja-JP': 'アップロードするメディアをデフォルトで「閲覧注意」として設定するか'
			}
		},
	}
};

export default define(meta, (ps, user, app) => new Promise(async (res, rej) => {
	const isSecure = user != null && app == null;

	const updates = {} as any;

	if (ps.name !== undefined) updates.name = ps.name;
	if (ps.description !== undefined) updates.description = ps.description;
	if (ps.lang !== undefined) updates.lang = ps.lang;
	if (ps.location !== undefined) updates['profile.location'] = ps.location;
	if (ps.birthday !== undefined) updates['profile.birthday'] = ps.birthday;
	if (ps.avatarId !== undefined) updates.avatarId = ps.avatarId;
	if (ps.bannerId !== undefined) updates.bannerId = ps.bannerId;
	if (ps.wallpaperId !== undefined) updates.wallpaperId = ps.wallpaperId;
	if (typeof ps.isLocked == 'boolean') updates.isLocked = ps.isLocked;
	if (typeof ps.isBot == 'boolean') updates.isBot = ps.isBot;
	if (typeof ps.carefulBot == 'boolean') updates.carefulBot = ps.carefulBot;
	if (typeof ps.isCat == 'boolean') updates.isCat = ps.isCat;
	if (typeof ps.autoWatch == 'boolean') updates['settings.autoWatch'] = ps.autoWatch;
	if (typeof ps.alwaysMarkNsfw == 'boolean') updates['settings.alwaysMarkNsfw'] = ps.alwaysMarkNsfw;

	if (ps.avatarId) {
		const avatar = await DriveFile.findOne({
			_id: ps.avatarId
		});

		if (avatar == null) return rej('avatar not found');
		if (!avatar.contentType.startsWith('image/')) return rej('avatar not an image');

		updates.avatarUrl = getDriveFileUrl(avatar, true);

		if (avatar.metadata.properties.avgColor) {
			updates.avatarColor = avatar.metadata.properties.avgColor;
		}
	}

	if (ps.bannerId) {
		const banner = await DriveFile.findOne({
			_id: ps.bannerId
		});

		if (banner == null) return rej('banner not found');
		if (!banner.contentType.startsWith('image/')) return rej('banner not an image');

		updates.bannerUrl = getDriveFileUrl(banner, false);

		if (banner.metadata.properties.avgColor) {
			updates.bannerColor = banner.metadata.properties.avgColor;
		}
	}

	if (ps.wallpaperId !== undefined) {
		if (ps.wallpaperId === null) {
			updates.wallpaperUrl = null;
			updates.wallpaperColor = null;
		} else {
			const wallpaper = await DriveFile.findOne({
				_id: ps.wallpaperId
			});

			if (wallpaper == null) return rej('wallpaper not found');

			updates.wallpaperUrl = getDriveFileUrl(wallpaper);

			if (wallpaper.metadata.properties.avgColor) {
				updates.wallpaperColor = wallpaper.metadata.properties.avgColor;
			}
		}
	}

	//#region emojis
	if (updates.name != null || updates.description != null) {
		let emojis = [] as string[];

		if (updates.name != null) {
<<<<<<< HEAD
			const match = updates.name.match(/:@?\w{1,100}:/g) as string[];
			if (match) emojis = emojis.concat(match.map(m => m.replace(/:([^:]+):/, '$1')));
=======
			const tokens = parse(updates.name, true);
			emojis = emojis.concat(extractEmojis(tokens));
>>>>>>> 4ee7df88
		}

		if (updates.description != null) {
			const tokens = parse(updates.description);
			emojis = emojis.concat(extractEmojis(tokens));
		}

		updates.emojis = emojis;
	}
	//#endregion

	await User.update(user._id, {
		$set: updates
	});

	// Serialize
	const iObj = await pack(user._id, user, {
		detail: true,
		includeSecrets: isSecure
	});

	// Send response
	res(iObj);

	// Publish meUpdated event
	publishMainStream(user._id, 'meUpdated', iObj);

	// 鍵垢を解除したとき、溜まっていたフォローリクエストがあるならすべて承認
	if (user.isLocked && ps.isLocked === false) {
		acceptAllFollowRequests(user);
	}

	// フォロワーにUpdateを配信
	publishToFollowers(user._id);
}));<|MERGE_RESOLUTION|>--- conflicted
+++ resolved
@@ -198,13 +198,8 @@
 		let emojis = [] as string[];
 
 		if (updates.name != null) {
-<<<<<<< HEAD
-			const match = updates.name.match(/:@?\w{1,100}:/g) as string[];
-			if (match) emojis = emojis.concat(match.map(m => m.replace(/:([^:]+):/, '$1')));
-=======
 			const tokens = parse(updates.name, true);
 			emojis = emojis.concat(extractEmojis(tokens));
->>>>>>> 4ee7df88
 		}
 
 		if (updates.description != null) {
