import * as mongo from 'mongodb';
import $ from 'cafy'; import ID from '../../../../misc/cafy-id';
import User, { ILocalUser } from '../../../../models/user';
import Note from '../../../../models/note';
import { pack } from '../../../../models/user';
import { deliverPinnedChange } from '../../../../services/i/pin';

/**
 * Pin note
 */
export default async (params: any, user: ILocalUser) => new Promise(async (res, rej) => {
	// Get 'noteId' parameter
	const [noteId, noteIdErr] = $.type(ID).get(params.noteId);
	if (noteIdErr) return rej('invalid noteId param');

	// Fetch pinee
	const note = await Note.findOne({
		_id: noteId,
		userId: user._id
	});

	if (note === null) {
		return rej('note not found');
	}

<<<<<<< HEAD
	let addedId;
	let removedId;
=======
	let addedId: mongo.ObjectID;
	let removedId: mongo.ObjectID;
>>>>>>> 8134d141

	const pinnedNoteIds = user.pinnedNoteIds || [];

	if (pinnedNoteIds.some(id => id.equals(note._id))) {
		return rej('already exists');
	}

	pinnedNoteIds.unshift(note._id);
	addedId = note._id;

	if (pinnedNoteIds.length > 5) {
		removedId = pinnedNoteIds.pop();
	}

	await User.update(user._id, {
		$set: {
			pinnedNoteIds: pinnedNoteIds
		}
	});

	// Serialize
	const iObj = await pack(user, user, {
		detail: true
	});

	// Send Add/Remove to followers
	deliverPinnedChange(user._id, removedId, addedId);

	// Send response
	res(iObj);
});<|MERGE_RESOLUTION|>--- conflicted
+++ resolved
@@ -23,13 +23,8 @@
 		return rej('note not found');
 	}
 
-<<<<<<< HEAD
-	let addedId;
-	let removedId;
-=======
 	let addedId: mongo.ObjectID;
 	let removedId: mongo.ObjectID;
->>>>>>> 8134d141
 
 	const pinnedNoteIds = user.pinnedNoteIds || [];
 
