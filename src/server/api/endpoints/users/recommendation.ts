import * as ms from 'ms';
import $ from 'cafy';
import User, { pack, ILocalUser } from '../../../../models/user';
import { getFriendIds } from '../../common/get-friends';
import * as request from 'request-promise-native';
import config from '../../../../config';
import define from '../../define';
import fetchMeta from '../../../../misc/fetch-meta';
import resolveUser from '../../../../remote/resolve-user';
import { getHideUserIds } from '../../common/get-hide-users';
<<<<<<< HEAD
=======
import { apiLogger } from '../../logger';
>>>>>>> e1fb4f23

export const meta = {
	desc: {
		'ja-JP': 'おすすめのユーザー一覧を取得します。'
	},

	requireCredential: true,

	kind: 'account-read',

	params: {
		limit: {
			validator: $.num.optional.range(1, 100),
			default: 10
		},

		offset: {
			validator: $.num.optional.min(0),
			default: 0
		}
	}
};

export default define(meta, (ps, me) => new Promise(async (res, rej) => {
	const instance = await fetchMeta();

	if (instance.enableExternalUserRecommendation) {
		const userName = me.username;
		const hostName = config.hostname;
		const limit = ps.limit;
		const offset = ps.offset;
		const timeout = instance.externalUserRecommendationTimeout;
		const engine = instance.externalUserRecommendationEngine;
		const url = engine
			.replace('{{host}}', hostName)
			.replace('{{user}}', userName)
			.replace('{{limit}}', limit.toString())
			.replace('{{offset}}', offset.toString());

		request({
			url: url,
			proxy: config.proxy,
			timeout: timeout,
			json: true,
			followRedirect: true,
			followAllRedirects: true
		})
			.then(body => convertUsers(body, me))
			.then(packed => res(packed))
			.catch(e => rej(e));
	} else {
		// ID list of the user itself and other users who the user follows
		const followingIds = await getFriendIds(me._id);

	// 隠すユーザーを取得
	const hideUserIds = await getHideUserIds(me);

		const users = await User
			.find({
				_id: {
					$nin: followingIds.concat(hideUserIds)
				},
				isLocked: { $ne: true },
				updatedAt: {
					$gte: new Date(Date.now() - ms('7days'))
				},
				host: null
			}, {
				limit: ps.limit,
				skip: ps.offset,
				sort: {
					followersCount: -1
				}
			});

		res(await Promise.all(users.map(user => pack(user, me, { detail: true }))));
	}
}));

type IRecommendUser = {
	name: string;
	username: string;
	host: string;
	description: string;
	avatarUrl: string;
};

/**
 * Resolve/Pack dummy users
 */
async function convertUsers(src: IRecommendUser[], me: ILocalUser) {
	const packed = await Promise.all(src.map(async x => {
		const user = await resolveUser(x.username, x.host)
			.catch(() => {
				apiLogger.warn(`Can't resolve ${x.username}@${x.host}`);
				return null;
			});

		if (user == null) return x;

		return await pack(user, me, { detail: true });
	}));

	return packed;
}<|MERGE_RESOLUTION|>--- conflicted
+++ resolved
@@ -8,10 +8,7 @@
 import fetchMeta from '../../../../misc/fetch-meta';
 import resolveUser from '../../../../remote/resolve-user';
 import { getHideUserIds } from '../../common/get-hide-users';
-<<<<<<< HEAD
-=======
 import { apiLogger } from '../../logger';
->>>>>>> e1fb4f23
 
 export const meta = {
 	desc: {
