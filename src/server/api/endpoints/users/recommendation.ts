const ms = require('ms');
import $ from 'cafy';
import User, { pack, ILocalUser } from '../../../../models/user';
import { getFriendIds } from '../../common/get-friends';
import Mute from '../../../../models/mute';
import * as request from 'request-promise-native';
import config from '../../../../config';
import define from '../../define';
import fetchMeta from '../../../../misc/fetch-meta';
import resolveUser from '../../../../remote/resolve-user';

export const meta = {
	desc: {
		'ja-JP': 'おすすめのユーザー一覧を取得します。'
	},

	requireCredential: true,

	kind: 'account-read',

	params: {
		limit: {
			validator: $.num.optional.range(1, 100),
			default: 10
		},

		offset: {
			validator: $.num.optional.min(0),
			default: 0
		}
	}
};

export default define(meta, (ps, me) => new Promise(async (res, rej) => {
	const instance = await fetchMeta();

	if (instance.enableExternalUserRecommendation) {
		const userName = me.username;
		const hostName = config.hostname;
		const limit = ps.limit;
		const offset = ps.offset;
		const timeout = instance.externalUserRecommendationTimeout;
		const engine = instance.externalUserRecommendationEngine;
		const url = engine
			.replace('{{host}}', hostName)
			.replace('{{user}}', userName)
			.replace('{{limit}}', limit.toString())
			.replace('{{offset}}', offset.toString());

		request({
			url: url,
			proxy: config.proxy,
			timeout: timeout,
			json: true,
			followRedirect: true,
			followAllRedirects: true
		})
<<<<<<< HEAD
		.then(body => convertUsers(body, me))
		.then(packed => res(packed))
		.catch(e => rej(e));
=======
			.then(body => convertUsers(body, me))
			.then(packed => res(packed))
			.catch(e => rej(e));
>>>>>>> 345143b0
	} else {
		// ID list of the user itself and other users who the user follows
		const followingIds = await getFriendIds(me._id);

		// ミュートしているユーザーを取得
		const mutedUserIds = (await Mute.find({
			muterId: me._id
		})).map(m => m.muteeId);

		const users = await User
			.find({
				_id: {
					$nin: followingIds.concat(mutedUserIds)
				},
				isLocked: { $ne: true },
				updatedAt: {
					$gte: new Date(Date.now() - ms('7days'))
				},
				host: null
			}, {
				limit: ps.limit,
				skip: ps.offset,
				sort: {
					followersCount: -1
				}
			});

		res(await Promise.all(users.map(user => pack(user, me, { detail: true }))));
	}
}));

type IRecommendUser = {
	name: string;
	username: string;
	host: string;
	description: string;
	avatarUrl: string;
};

/**
 * Resolve/Pack dummy users
 */
async function convertUsers(src: IRecommendUser[], me: ILocalUser) {
<<<<<<< HEAD
	return await Promise.all(src.map(async x => {
		const user = await resolveUser(x.username, x.host);
		return await pack(user, me, { detail: true });
	}));
=======
	const packed = await Promise.all(src.map(async x => {
		const user = await resolveUser(x.username, x.host)
			.catch(() => {
				console.warn(`Can't resolve ${x.username}@${x.host}`);
				return null;
			});

		if (user == null) return x;

		return await pack(user, me, { detail: true });
	}));

	return packed;
>>>>>>> 345143b0
}<|MERGE_RESOLUTION|>--- conflicted
+++ resolved
@@ -55,15 +55,9 @@
 			followRedirect: true,
 			followAllRedirects: true
 		})
-<<<<<<< HEAD
-		.then(body => convertUsers(body, me))
-		.then(packed => res(packed))
-		.catch(e => rej(e));
-=======
 			.then(body => convertUsers(body, me))
 			.then(packed => res(packed))
 			.catch(e => rej(e));
->>>>>>> 345143b0
 	} else {
 		// ID list of the user itself and other users who the user follows
 		const followingIds = await getFriendIds(me._id);
@@ -107,12 +101,6 @@
  * Resolve/Pack dummy users
  */
 async function convertUsers(src: IRecommendUser[], me: ILocalUser) {
-<<<<<<< HEAD
-	return await Promise.all(src.map(async x => {
-		const user = await resolveUser(x.username, x.host);
-		return await pack(user, me, { detail: true });
-	}));
-=======
 	const packed = await Promise.all(src.map(async x => {
 		const user = await resolveUser(x.username, x.host)
 			.catch(() => {
@@ -126,5 +114,4 @@
 	}));
 
 	return packed;
->>>>>>> 345143b0
 }