import $ from 'cafy';
import Note from '../../../../models/note';
import { packMany } from '../../../../models/note';
import define from '../../define';
import { getHideUserIds } from '../../common/get-hide-users';

export const meta = {
	desc: {
		'ja-JP': 'Featuredな投稿を取得します。',
		'en-US': 'Get featured notes.'
	},

	tags: ['notes'],

	requireCredential: false,

	params: {
		limit: {
			validator: $.optional.num.range(1, 30),
			default: 10,
			desc: {
				'ja-JP': '最大数'
			}
<<<<<<< HEAD
		},
		days: {
			validator: $.optional.num.range(1, 1000),
			default: 2,
			desc: {
				'ja-JP': '最大数'
			}
		},
	}
};

export default define(meta, (ps, user) => new Promise(async (res, rej) => {
	const day = 1000 * 60 * 60 * 24 * ps.days;
=======
		}
	},

	res: {
		type: 'array',
		items: {
			type: 'Note',
		},
	},
};

export default define(meta, async (ps, user) => {
	const day = 1000 * 60 * 60 * 24 * 2;
>>>>>>> 1a2a1908

	const hideUserIds = await getHideUserIds(user);

	const notes = await Note.find({
		createdAt: {
			$gt: new Date(Date.now() - day)
		},
		deletedAt: null,
		visibility: { $in: ['public', 'home'] },
		'_user.host': null,
		...(hideUserIds && hideUserIds.length > 0 ? { userId: { $nin: hideUserIds } } : {})
	}, {
		limit: ps.limit,
		sort: {
			score: -1
		},
		hint: {
			score: -1
		}
	});

	return await packMany(notes, user);
});<|MERGE_RESOLUTION|>--- conflicted
+++ resolved
@@ -15,14 +15,6 @@
 	requireCredential: false,
 
 	params: {
-		limit: {
-			validator: $.optional.num.range(1, 30),
-			default: 10,
-			desc: {
-				'ja-JP': '最大数'
-			}
-<<<<<<< HEAD
-		},
 		days: {
 			validator: $.optional.num.range(1, 1000),
 			default: 2,
@@ -30,12 +22,12 @@
 				'ja-JP': '最大数'
 			}
 		},
-	}
-};
-
-export default define(meta, (ps, user) => new Promise(async (res, rej) => {
-	const day = 1000 * 60 * 60 * 24 * ps.days;
-=======
+		limit: {
+			validator: $.optional.num.range(1, 30),
+			default: 10,
+			desc: {
+				'ja-JP': '最大数'
+			}
 		}
 	},
 
@@ -48,8 +40,7 @@
 };
 
 export default define(meta, async (ps, user) => {
-	const day = 1000 * 60 * 60 * 24 * 2;
->>>>>>> 1a2a1908
+	const day = 1000 * 60 * 60 * 24 * ps.days;
 
 	const hideUserIds = await getHideUserIds(user);
 
