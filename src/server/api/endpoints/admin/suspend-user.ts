import $ from 'cafy';
import ID, { transform } from '../../../../misc/cafy-id';
import define from '../../define';
<<<<<<< HEAD
import User, { IUser } from '../../../../models/user';
import Following from '../../../../models/following';
import deleteFollowing from '../../../../services/following/delete';
=======
import User from '../../../../models/user';
>>>>>>> 3b4405de
import { doPostSuspend } from '../../../../services/suspend-user';

export const meta = {
	desc: {
		'ja-JP': '指定したユーザーを凍結します。',
		'en-US': 'Suspend a user.'
	},

	tags: ['admin'],

	requireCredential: true,
	requireModerator: true,

	params: {
		userId: {
			validator: $.type(ID),
			transform: transform,
			desc: {
				'ja-JP': '対象のユーザーID',
				'en-US': 'The user ID which you want to suspend'
			}
		},
	}
};

export default define(meta, async (ps) => {
	const user = await User.findOne({
		_id: ps.userId
	});

	if (user == null) {
		throw new Error('user not found');
	}

	if (user.isAdmin) {
		throw new Error('cannot suspend admin');
	}

	if (user.isModerator) {
		throw new Error('cannot suspend moderator');
	}

	await User.findOneAndUpdate({
		_id: user._id
	}, {
		$set: {
			isSuspended: true
		}
	});

<<<<<<< HEAD
	unFollowAll(user);

	doPostSuspend(user);
});

async function unFollowAll(follower: IUser) {
	const followings = await Following.find({
		followerId: follower._id
	});

	for (const following of followings) {
		const followee = await User.findOne({
			_id: following.followeeId
		});

		if (followee == null) {
			throw `Cant find followee ${following.followeeId}`;
		}

		await deleteFollowing(follower, followee, true);
	}
}
=======
	doPostSuspend(user);
});
>>>>>>> 3b4405de
<|MERGE_RESOLUTION|>--- conflicted
+++ resolved
@@ -1,13 +1,7 @@
 import $ from 'cafy';
 import ID, { transform } from '../../../../misc/cafy-id';
 import define from '../../define';
-<<<<<<< HEAD
-import User, { IUser } from '../../../../models/user';
-import Following from '../../../../models/following';
-import deleteFollowing from '../../../../services/following/delete';
-=======
 import User from '../../../../models/user';
->>>>>>> 3b4405de
 import { doPostSuspend } from '../../../../services/suspend-user';
 
 export const meta = {
@@ -58,30 +52,5 @@
 		}
 	});
 
-<<<<<<< HEAD
-	unFollowAll(user);
-
 	doPostSuspend(user);
-});
-
-async function unFollowAll(follower: IUser) {
-	const followings = await Following.find({
-		followerId: follower._id
-	});
-
-	for (const following of followings) {
-		const followee = await User.findOne({
-			_id: following.followeeId
-		});
-
-		if (followee == null) {
-			throw `Cant find followee ${following.followeeId}`;
-		}
-
-		await deleteFollowing(follower, followee, true);
-	}
-}
-=======
-	doPostSuspend(user);
-});
->>>>>>> 3b4405de
+});