--- conflicted
+++ resolved
@@ -80,11 +80,7 @@
 
 	try {
 		// Create file
-<<<<<<< HEAD
 		const driveFile = await create(user, file.path, name, null, ps.folderId, true, false, null, null, ps.isSensitive);
-=======
-		const driveFile = await create(user, file.path, name, null, ps.folderId, ps.force, false, null, null, ps.isSensitive);
->>>>>>> ebf87381
 
 		cleanup();
 
