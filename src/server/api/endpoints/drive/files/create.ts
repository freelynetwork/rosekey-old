--- conflicted
+++ resolved
@@ -87,16 +87,8 @@
 
 	try {
 		// Create file
-<<<<<<< HEAD
 		const driveFile = await create(user, file.path, name, null, ps.folderId, true, false, null, null, ps.isSensitive);
-
-		cleanup();
-
-		res(pack(driveFile, { self: true }));
-=======
-		const driveFile = await create(user, file.path, name, null, ps.folderId, ps.force, false, null, null, ps.isSensitive);
 		return pack(driveFile, { self: true });
->>>>>>> 1a2a1908
 	} catch (e) {
 		apiLogger.error(e);
 		throw new ApiError();
