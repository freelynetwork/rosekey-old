--- conflicted
+++ resolved
@@ -3,8 +3,9 @@
 
 module.exports = async (ctx: Koa.Context) => {
 	try {
-<<<<<<< HEAD
-		const summary = await summaly(ctx.query.url);
+		const summary = await summaly(ctx.query.url, {
+			followRedirects: false
+		});
 		summary.icon = wrap(summary.icon);
 		summary.thumbnail = wrap(summary.thumbnail);
 	
@@ -16,20 +17,6 @@
 		ctx.status = 200;
 		ctx.set('Cache-Control', 'max-age=604800, immutable');
 		ctx.body = '{}';
-=======
-		const summary = await summaly(ctx.query.url, {
-			followRedirects: false
-		});
-		summary.icon = wrap(summary.icon);
-		summary.thumbnail = wrap(summary.thumbnail);
-
-		// Cache 7days
-		ctx.set('Cache-Control', 'max-age=604800, immutable');
-
-		ctx.body = summary;
-	} catch (e) {
-		ctx.status = 500;
->>>>>>> f1581a93
 	}
 };
 
