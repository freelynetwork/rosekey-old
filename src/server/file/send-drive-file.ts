import * as Koa from 'koa';
import * as send from 'koa-send';
import * as mongodb from 'mongodb';
<<<<<<< HEAD
import * as tmp from 'tmp';
import * as fs from 'fs';
=======
import * as rename from 'rename';
>>>>>>> c65256d0
import DriveFile, { getDriveFileBucket } from '../../models/drive-file';
import DriveFileThumbnail, { getDriveFileThumbnailBucket } from '../../models/drive-file-thumbnail';
import DriveFileWebpublic, { getDriveFileWebpublicBucket } from '../../models/drive-file-webpublic';
import { serverLogger } from '..';
<<<<<<< HEAD
import { fetch, detectMine } from '../proxy/proxy-media';
import { ConvertToJpeg, ConvertToPng } from '../../services/drive/image-processor';
import { GenerateVideoThumbnail } from '../../services/drive/generate-video-thumbnail';
=======
import { contentDisposition } from '../../misc/content-disposition';
>>>>>>> c65256d0

const assets = `${__dirname}/../../server/file/assets/`;

const commonReadableHandlerGenerator = (ctx: Koa.BaseContext) => (e: Error): void => {
	serverLogger.error(e);
	ctx.status = 500;
};

export default async function(ctx: Koa.BaseContext) {
	// Validate id
	if (!mongodb.ObjectID.isValid(ctx.params.id)) {
		ctx.throw(400, 'incorrect id');
		return;
	}

	const fileId = new mongodb.ObjectID(ctx.params.id);

	// Fetch drive file
	const file = await DriveFile.findOne({ _id: fileId });

	if (file == null) {
		ctx.status = 404;
		await send(ctx as any, '/dummy.png', { root: assets });
		return;
	}

	if (file.metadata.withoutChunks && (file.metadata.isRemote || file.metadata._user && file.metadata._user.host != null)) {
		// urlは過去のバグで張り替え忘れている可能性があるためuriを優先する
		const url = file.metadata.uri || file.metadata.url;

		// Create temp file
		const [path, cleanup] = await new Promise<[string, any]>((res, rej) => {
			tmp.file((e, path, fd, cleanup) => {
				if (e) return rej(e);
				res([path, cleanup]);
			});
		});

		try {
			await fetch(url, path);

			const [type, ext] = await detectMine(path);

			const convertFile = async () => {
				if ('thumbnail' in ctx.query) {
					if (['image/jpg', 'image/webp'].includes(type)) {
						return await ConvertToJpeg(path, 498, 280);
					} else if (['image/png'].includes(type)) {
						return await ConvertToPng(path, 498, 280);
					} else if (type.startsWith('video/')) {
						return await GenerateVideoThumbnail(path);
					}
				}

				return {
					data: fs.readFileSync(path),
					ext,
					type,
				};
			};

			const file = await convertFile();
			ctx.set('Content-Type', file.type);
			ctx.set('Cache-Control', 'max-age=31536000, immutable');
			ctx.body = file.data;
		} catch (e) {
			serverLogger.error(e);

			if (typeof e == 'number' && e >= 400 && e < 500) {
				ctx.status = e;
			} else {
				ctx.status = 500;
			}
		} finally {
			cleanup();
		}
		return;
	}

	if (file.metadata.deletedAt) {
		ctx.status = 410;
		await send(ctx as any, '/tombstone.png', { root: assets });
		return;
	}

	if (file.metadata.withoutChunks) {
		ctx.status = 204;
		return;
	}

	const sendRaw = async () => {
		if (file.metadata && file.metadata.accessKey && file.metadata.accessKey != ctx.query['original']) {
			ctx.status = 403;
			return;
		}

		const bucket = await getDriveFileBucket();
		const readable = bucket.openDownloadStream(fileId);
		readable.on('error', commonReadableHandlerGenerator(ctx));
		ctx.set('Content-Type', file.contentType);
		ctx.body = readable;
	};

	if ('thumbnail' in ctx.query) {
		const thumb = await DriveFileThumbnail.findOne({
			'metadata.originalId': fileId
		});

		if (thumb != null) {
			ctx.set('Content-Type', 'image/jpeg');
			ctx.set('Content-Disposition', contentDisposition('inline', `${rename(file.filename, { suffix: '-thumb', extname: '.jpeg' })}"`));
			const bucket = await getDriveFileThumbnailBucket();
			ctx.body = bucket.openDownloadStream(thumb._id);
		} else {
			if (file.contentType.startsWith('image/')) {
				ctx.set('Content-Disposition', contentDisposition('inline', `${file.filename}"`));
				await sendRaw();
			} else {
				ctx.status = 404;
				await send(ctx as any, '/dummy.png', { root: assets });
			}
		}
	} else if ('web' in ctx.query) {
		const web = await DriveFileWebpublic.findOne({
			'metadata.originalId': fileId
		});

		if (web != null) {
			ctx.set('Content-Type', file.contentType);
			ctx.set('Content-Disposition', contentDisposition('inline', `${rename(file.filename, { suffix: '-web' })}"`));

			const bucket = await getDriveFileWebpublicBucket();
			ctx.body = bucket.openDownloadStream(web._id);
		} else {
			ctx.set('Content-Disposition', contentDisposition('inline', `${file.filename}"`));
			await sendRaw();
		}
	} else {
		if ('download' in ctx.query) {
			ctx.set('Content-Disposition', contentDisposition('attachment', `${file.filename}`));
		}

		await sendRaw();
	}
}<|MERGE_RESOLUTION|>--- conflicted
+++ resolved
@@ -1,23 +1,17 @@
 import * as Koa from 'koa';
 import * as send from 'koa-send';
 import * as mongodb from 'mongodb';
-<<<<<<< HEAD
 import * as tmp from 'tmp';
 import * as fs from 'fs';
-=======
 import * as rename from 'rename';
->>>>>>> c65256d0
 import DriveFile, { getDriveFileBucket } from '../../models/drive-file';
 import DriveFileThumbnail, { getDriveFileThumbnailBucket } from '../../models/drive-file-thumbnail';
 import DriveFileWebpublic, { getDriveFileWebpublicBucket } from '../../models/drive-file-webpublic';
 import { serverLogger } from '..';
-<<<<<<< HEAD
 import { fetch, detectMine } from '../proxy/proxy-media';
 import { ConvertToJpeg, ConvertToPng } from '../../services/drive/image-processor';
 import { GenerateVideoThumbnail } from '../../services/drive/generate-video-thumbnail';
-=======
 import { contentDisposition } from '../../misc/content-disposition';
->>>>>>> c65256d0
 
 const assets = `${__dirname}/../../server/file/assets/`;
 
