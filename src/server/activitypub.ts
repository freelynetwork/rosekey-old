import * as mongo from 'mongodb';
import * as Router from 'koa-router';
const json = require('koa-json-body');
const httpSignature = require('http-signature');

import { createHttpJob } from '../queue';
import pack from '../remote/activitypub/renderer';
import Note from '../models/note';
import User, { isLocalUser, ILocalUser, IUser } from '../models/user';
import renderNote from '../remote/activitypub/renderer/note';
import renderKey from '../remote/activitypub/renderer/key';
import renderPerson from '../remote/activitypub/renderer/person';
import Outbox, { packActivity } from './activitypub/outbox';
<<<<<<< HEAD
import SharedOutbox from './activitypub/shared-outbox';
=======
>>>>>>> 4b8bf4d0
import Followers from './activitypub/followers';
import Following from './activitypub/following';

// Init router
const router = new Router();

//#region Routing

function inbox(ctx: Router.IRouterContext) {
	let signature;

	ctx.req.headers.authorization = `Signature ${ctx.req.headers.signature}`;

	try {
		signature = httpSignature.parseRequest(ctx.req, { 'headers': [] });
	} catch (e) {
		ctx.status = 401;
		return;
	}

	createHttpJob({
		type: 'processInbox',
		activity: ctx.request.body,
		signature
	});

	ctx.status = 202;
}

function isActivityPubReq(ctx: Router.IRouterContext) {
	ctx.response.vary('Accept');
	const accepted = ctx.accepts('html', 'application/activity+json', 'application/ld+json');
	return ['application/activity+json', 'application/ld+json'].includes(accepted as string);
}

export function setResponseType(ctx: Router.IRouterContext) {
	const accpet = ctx.accepts('application/activity+json', 'application/ld+json');
	if (accpet === 'application/ld+json') {
		ctx.response.type = 'application/ld+json; profile="https://www.w3.org/ns/activitystreams"; charset=utf-8';
	} else {
		ctx.response.type = 'application/activity+json; charset=utf-8';
	}
}

// inbox
router.post('/inbox', json(), inbox);
router.post('/users/:user/inbox', json(), inbox);

// note
router.get('/notes/:note', async (ctx, next) => {
	if (!isActivityPubReq(ctx)) return await next();

	const note = await Note.findOne({
		_id: new mongo.ObjectID(ctx.params.note),
		$or: [ { visibility: 'public' }, { visibility: 'home' } ]
	});

	if (note === null) {
		ctx.status = 404;
		return;
	}

	ctx.body = pack(await renderNote(note, false));
	setResponseType(ctx);
});

// note activity
router.get('/notes/:note/activity', async ctx => {
	const note = await Note.findOne({
		_id: new mongo.ObjectID(ctx.params.note),
<<<<<<< HEAD
		$or: [ { visibility: 'public' }, { visibility: 'home' } ]
=======
		visibility: { $in: ['public', 'home'] }
>>>>>>> 4b8bf4d0
	});

	if (note === null) {
		ctx.status = 404;
		return;
	}

	ctx.body = pack(await packActivity(note));
	setResponseType(ctx);
});

// outbox
router.get('/users/:user/outbox', Outbox);

// shared-outbox
router.get('/outbox', SharedOutbox);

// followers
router.get('/users/:user/followers', Followers);

// following
router.get('/users/:user/following', Following);

// publickey
router.get('/users/:user/publickey', async ctx => {
	const userId = new mongo.ObjectID(ctx.params.user);

	const user = await User.findOne({
		_id: userId,
		host: null
	});

	if (user === null) {
		ctx.status = 404;
		return;
	}

	if (isLocalUser(user)) {
		ctx.body = pack(renderKey(user));
		setResponseType(ctx);
	} else {
		ctx.status = 400;
	}
});

// user
async function userInfo(ctx: Router.IRouterContext, user: IUser) {
	if (user === null) {
		ctx.status = 404;
		return;
	}

	ctx.body = pack(await renderPerson(user as ILocalUser));
	setResponseType(ctx);
}

router.get('/users/:user', async ctx => {
	const userId = new mongo.ObjectID(ctx.params.user);

	const user = await User.findOne({
		_id: userId,
		host: null
	});

	await userInfo(ctx, user);
});

router.get('/@:user', async (ctx, next) => {
	if (!isActivityPubReq(ctx)) return await next();

	const user = await User.findOne({
		usernameLower: ctx.params.user.toLowerCase(),
		host: null
	});

	await userInfo(ctx, user);
});
//#endregion

export default router;<|MERGE_RESOLUTION|>--- conflicted
+++ resolved
@@ -11,10 +11,7 @@
 import renderKey from '../remote/activitypub/renderer/key';
 import renderPerson from '../remote/activitypub/renderer/person';
 import Outbox, { packActivity } from './activitypub/outbox';
-<<<<<<< HEAD
 import SharedOutbox from './activitypub/shared-outbox';
-=======
->>>>>>> 4b8bf4d0
 import Followers from './activitypub/followers';
 import Following from './activitypub/following';
 
@@ -85,11 +82,7 @@
 router.get('/notes/:note/activity', async ctx => {
 	const note = await Note.findOne({
 		_id: new mongo.ObjectID(ctx.params.note),
-<<<<<<< HEAD
-		$or: [ { visibility: 'public' }, { visibility: 'home' } ]
-=======
 		visibility: { $in: ['public', 'home'] }
->>>>>>> 4b8bf4d0
 	});
 
 	if (note === null) {
