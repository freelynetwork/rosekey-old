--- conflicted
+++ resolved
@@ -13,11 +13,7 @@
 	const [path, cleanup] = await createTemp();
 
 	try {
-<<<<<<< HEAD
-		await fetch(url, path, config.proxyProxy);
-=======
 		await downloadUrl(url, path);
->>>>>>> 7bebea08
 
 		const [type, ext] = await detectMine(path);
 
@@ -49,74 +45,4 @@
 	} finally {
 		cleanup();
 	}
-<<<<<<< HEAD
-}
-
-export async function fetch(url: string, path: string, proxy?: string) {
-	await new Promise((res, rej) => {
-		const writable = fs.createWriteStream(path);
-
-		writable.on('finish', () => {
-			res();
-		});
-
-		writable.on('error', error => {
-			rej(error);
-		});
-
-		const requestUrl = URL.parse(url).pathname.match(/[^\u0021-\u00ff]/) ? encodeURI(url) : url;
-
-		const req = request({
-			url: requestUrl,
-			proxy: proxy || config.proxy,
-			timeout: 10 * 1000,
-			headers: {
-				'User-Agent': config.userAgent
-			}
-		});
-
-		req.pipe(writable);
-
-		req.on('response', response => {
-			if (response.statusCode !== 200) {
-				writable.close();
-				rej(response.statusCode);
-			}
-		});
-
-		req.on('error', error => {
-			writable.close();
-			rej(error);
-		});
-	});
-}
-
-export async function detectMine(path: string) {
-	return new Promise<[string, string]>((res, rej) => {
-		const readable = fs.createReadStream(path);
-		readable
-			.on('error', rej)
-			.once('data', (buffer: Buffer) => {
-				readable.destroy();
-				const type = fileType(buffer);
-				if (type) {
-					if (type.mime == 'application/xml' && checkSvg(path)) {
-						res(['image/svg+xml', 'svg']);
-					} else {
-						res([type.mime, type.ext]);
-					}
-				} else if (checkSvg(path)) {
-					res(['image/svg+xml', 'svg']);
-				} else {
-					// 種類が同定できなかったら application/octet-stream にする
-					res(['application/octet-stream', null]);
-				}
-			})
-			.on('end', () => {
-				// maybe 0 bytes
-				res(['application/octet-stream', null]);
-			});
-	});
-=======
->>>>>>> 7bebea08
 }