<div align="center">
<a href="https://firefish.org/">
	<img src="./title_float.svg" alt="Firefish logo" style="border-radius:50%" width="400"/>
</a>

**🌎 **[Firefish](https://firefish.org/)** is an open source, decentralized social media platform that's free forever! 🚀**

[![no github badge](https://nogithub.codeberg.page/badge.svg)](https://nogithub.codeberg.page/)
[![status badge](https://ci.codeberg.org/api/badges/firefish/firefish/status.svg)](https://ci.codeberg.org/firefish/firefish)
[![opencollective badge](https://opencollective.com/firefish/tiers/badge.svg)](https://opencollective.com/Firefish)
[![liberapay badge](https://img.shields.io/liberapay/receives/ThatOneCalculator?logo=liberapay)](https://liberapay.com/ThatOneCalculator)
[![translate-badge](https://hosted.weblate.org/widgets/firefish/-/svg-badge.svg)](https://hosted.weblate.org/engage/firefish/)
[![docker badge](https://img.shields.io/docker/pulls/thatonecalculator/firefish?logo=docker)](https://hub.docker.com/r/thatonecalculator/firefish)
[![Contributor Covenant](https://img.shields.io/badge/Contributor%20Covenant-2.1-4baaaa.svg)](./CODE_OF_CONDUCT.md)
[![Codeberg badge](https://custom-icon-badges.demolab.com/badge/hosted%20on-codeberg-4793CC.svg?logo=codeberg&logoColor=white)](https://codeberg.org/firefish/firefish/)

</div>

<div>

<img src="https://pool.jortage.com/voringme/misskey/e7cd2a17-8b23-4e1e-b5cf-709480c623e2.png" align="right" height="320px" alt="Calc (the Firefish mascot) smoking a fat dart"/>

# ✨ About Firefish

- Firefish is based off of Misskey, a powerful microblogging server on ActivityPub with features such as emoji reactions, a customizable web UI, rich chatting, and much more!
- Firefish adds many quality of life changes and bug fixes for users and server admins alike.
- Read **[this document](./FIREFISH.md)** all for current and future differences.
- Notable differences:
  - Improved UI/UX (especially on mobile)
  - Post editing
  - Content importing
  - Improved notifications
  - Improved server security
  - Improved accessibility
  - Improved threads
  - Recommended Servers timeline
  - OCR image captioning
  - New and improved Groups
  - Better intro tutorial
  - Compatibility with Mastodon clients/apps
  - Backfill user information
  - Advanced search
  - Many more user and admin settings
  - [So much more!](./FIREFISH.md)

</div>

<div style="clear: both;"></div>

# 🥂 Links

### Want to get involved? Great!

- If you have the means to, [donations](https://opencollective.com/Firefish) are a great way to keep us going.
- If you know how to program in TypeScript, Vue, or Rust, read the [contributing](./CONTRIBUTING.md) document.
- If you know a non-English language, translating Firefish on [Weblate](https://hosted.weblate.org/engage/firefish/) help bring Firefish to more people. No technical experience needed!
- Want to write/report about us, have any professional inquiries, or just have questions to ask? Contact us [here!](https://firefish.org/contact/)

### All links

- 🌐 Homepage: <https://firefish.org>
- 💸 Donations:
  - OpenCollective: <https://opencollective.com/Firefish>
  - Liberapay: <https://liberapay.com/ThatOneCalculator>
  - Donate publicly to get your name on the Patron list!
- 🚢 Flagship server: <https://firefish.social>
- 💁 Matrix support room: <https://matrix.to/#/#firefish:matrix.fedibird.com>
- 📣 Official account: <https://i.firefish.cloud/@firefish>
- 📜 Server list: <https://firefish.org/join>
- ✍️ Weblate: <https://hosted.weblate.org/engage/firefish/>
- ️️📬 Contact: <https://firefish.org/contact/>

# 🌠 Getting started

Want to just join a Calckey server? View the list here, pick one, and join:

### https://calckey.org/join

---

Want to make your own? Keep reading!

This guide will work for both **starting from scratch** and **migrating from Misskey**.

## 🔰 Easy installers

If you have access to a server that supports one of the sources below, I recommend you use it! Note that these methods *won't* allow you to migrate from Misskey without manual intervention.

[![Install on Ubuntu](https://pool.jortage.com/voringme/misskey/3b62a443-1b44-45cf-8f9e-f1c588f803ed.png)](https://codeberg.org/firefish/ubuntu-bash-install)　　[![Install on the Arch User Repository](https://pool.jortage.com/voringme/misskey/ba2a5c07-f078-43f1-8483-2e01acca9c40.png)](https://aur.archlinux.org/packages/firefish)　　[![Install Firefish with YunoHost](https://install-app.yunohost.org/install-with-yunohost.svg)](https://install-app.yunohost.org/?app=firefish)

## 🛳️ Containerization

- [🐳 How to run Firefish with Docker](https://codeberg.org/firefish/firefish/src/branch/develop/docs/docker.md)
- [🛞 How to run Firefish with Kubernetes/Helm](https://codeberg.org/firefish/firefish/src/branch/develop/docs/kubernetes.md)

## 🧑‍💻 Dependencies

- 🐢 At least [NodeJS](https://nodejs.org/en/) v18.16.0 (v20 recommended)
- 🐘 At least [PostgreSQL](https://www.postgresql.org/) v12 (v14 recommended)
- 🍱 At least [Redis](https://redis.io/) v6 (v7 recommended)
- Web Proxy (one of the following)
  - 🍀 Nginx (recommended)
  - 🦦 Caddy
  - 🪶 Apache
- ⚡ [libvips](https://www.libvips.org/)

### 😗 Optional dependencies

- [FFmpeg](https://ffmpeg.org/) for video transcoding
- Full text search (one of the following)
  - 🦔 [Sonic](https://crates.io/crates/sonic-server)
  - [MeiliSearch](https://www.meilisearch.com/)
  - [ElasticSearch](https://www.elastic.co/elasticsearch/)
- Caching server (one of the following)
  - 🐲 [DragonflyDB](https://www.dragonflydb.io/) (recommended)
  - 👻 [KeyDB](https://keydb.dev/)
  - 🍱 Another [Redis](https://redis.io/) server
  
### 🏗️ Build dependencies

- 🦀 At least [Rust](https://www.rust-lang.org/) v1.68.0
- 🦬 C/C++ compiler & build tools
  - `build-essential` on Debian/Ubuntu Linux
  - `base-devel` on Arch Linux
- 🐍 [Python 3](https://www.python.org/)

## 👀 Get folder ready

```sh
git clone https://codeberg.org/firefish/firefish.git
cd firefish/
```

> **Note**
> By default, you're on the develop branch. Run `git checkout main` or `git checkout beta` to switch to the Main/Beta branches.

## 📩 Install dependencies

```sh
# nvm install 19 && nvm use 19
corepack enable
corepack prepare pnpm@latest --activate
# To build without TensorFlow, append --no-optional
pnpm i # --no-optional
```

### pm2

To install pm2 run:

```
npm i -g pm2
pm2 install pm2-logrotate
```

> **Note**
> [`pm2-logrotate`](https://github.com/keymetrics/pm2-logrotate/blob/master/README.md) ensures that log files don't infinitely gather size, as Firefish produces a lot of logs.

## 🐘 Create database

In PostgreSQL (`psql`), run the following command:

```sql
CREATE DATABASE firefish WITH encoding = 'UTF8';
```

or run the following from the command line:

```sh
psql postgres -c "create database firefish with encoding = 'UTF8';"
```

In Firefish's directory, fill out the `db` section of `.config/default.yml` with the correct information, where the `db` key is `firefish`.

## 💰 Caching server

If you experience a lot of traffic, it's a good idea to set up another Redis-compatible caching server. If you don't set one one up, it'll fall back to the mandatory Redis server. DragonflyDB is the recommended option due to its unrivaled performance and ease of use.

## 🔎 Set up search

### 🦔 Sonic

Sonic is better suited for self hosters with smaller deployments. It uses almost no resources, barely any any disk space, and is relatively fast.

Follow sonic's [installation guide](https://github.com/valeriansaliou/sonic#installation)

> **Note**
> If you use IPv4: in Sonic's directory, edit the `config.cfg` file to change `inet` to `"0.0.0.0:1491"`.

In Firefish's directory, fill out the `sonic` section of `.config/default.yml` with the correct information.

### Meilisearch

Meilisearch is better suited for larger deployments. It's faster but uses far more resources and disk space.

Follow Meilisearch's [quick start guide](https://www.meilisearch.com/docs/learn/getting_started/quick_start)

In Firefish's directory, fill out the `meilisearch` section of `.config/default.yml` with the correct information.

### ElasticSearch

Please don't use ElasticSearch unless you already have an ElasticSearch setup and want to continue using it for Firefish. ElasticSearch is slow, heavy, and offers very few benefits over Sonic/Meilisearch.

## 💅 Customize

- To add custom CSS for all users, edit `./custom/assets/instance.css`.
- To add static assets (such as images for the splash screen), place them in the `./custom/assets/` directory. They'll then be available on `https://yourserver.tld/static-assets/filename.ext`.
- To add custom locales, place them in the `./custom/locales/` directory. If you name your custom locale the same as an existing locale, it will overwrite it. If you give it a unique name, it will be added to the list. Also make sure that the first part of the filename matches the locale you're basing it on. (Example: `en-FOO.yml`)
- To add custom error images, place them in the `./custom/assets/badges` directory, replacing the files already there.
- To add custom sounds, place only mp3 files in the `./custom/assets/sounds` directory.
- To update custom assets without rebuilding, just run `pnpm run gulp`.

## 🧑‍🔬 Configuring a new server

- Run `cp .config/example.yml .config/default.yml`
- Edit `.config/default.yml`, making sure to fill out required fields.
- Also copy and edit `.config/docker_example.env` to `.config/docker.env` if you're using Docker.

<<<<<<< HEAD
## 🚚 Migrating from Misskey to Firefish

For migrating from Misskey v13, Misskey v12, and Foundkey, read [this document](https://codeberg.org/firefish/firefish/src/branch/develop/docs/migrate.md).
=======
## 🚚 Migrating from Misskey/FoundKey to Calckey

For migrating from Misskey v13, Misskey v12, and FoundKey, read [this document](https://codeberg.org/calckey/calckey/src/branch/develop/docs/migrate.md).
>>>>>>> 9c2264fb

## 🌐 Web proxy

### 🍀 Nginx (recommended)

- Run `sudo cp ./firefish.nginx.conf /etc/nginx/sites-available/ && cd /etc/nginx/sites-available/`
- Edit `firefish.nginx.conf` to reflect your server properly
- Run `sudo ln -s ./firefish.nginx.conf ../sites-enabled/firefish.nginx.conf`
- Run `sudo nginx -t` to validate that the config is valid, then restart the NGINX service.

### 🦦 Caddy

- Add the following block to your `Caddyfile`, replacing `example.tld` with your own domain:
```caddy
example.tld {
    reverse_proxy http://127.0.0.1:3000
}
```
- Reload your caddy configuration

### 🪶 Apache

> **Warning**
> Apache has some known problems with Firefish. Only use it if you have to.

- Run `sudo cp ./firefish.apache.conf /etc/apache2/sites-available/ && cd /etc/apache2/sites-available/`
- Edit `firefish.apache.conf` to reflect your server properly
- Run `sudo a2ensite firefish.apache` to enable the site
- Run `sudo service apache2 restart` to reload apache2 configuration
## 🚀 Build and launch!

### 🐢 NodeJS + pm2

#### `git pull` and run these steps to update Firefish in the future!

```sh
# git pull
pnpm install
NODE_ENV=production pnpm run build && pnpm run migrate
pm2 start "NODE_ENV=production pnpm run start" --name Firefish
```

## 😉 Tips & Tricks

- When editing the config file, please don't fill out the settings at the bottom. They're designed *only* for managed hosting, not self hosting. Those settings are much better off being set in Firefish's control panel.
- Port 3000 (used in the default config) might be already used on your server for something else. To find an open port for Firefish, run `for p in {3000..4000}; do ss -tlnH | tr -s ' ' | cut -d" " -sf4 | grep -q "${p}$" || echo "${p}"; done | head -n 1`. Replace 3000 with the minimum port and 4000 with the maximum port if you need it.
- I'd recommend you use a S3 Bucket/CDN for Object Storage, especially if you use Docker.
- I'd ***strongly*** recommend against using CloudFlare, but if you do, make sure to turn code minification off.
- For push notifications, run `npx web-push generate-vapid-keys`, then put the public and private keys into Control Panel > General > ServiceWorker.
- For translations, make a [DeepL](https://deepl.com) account and generate an API key, then put it into Control Panel > General > DeepL Translation.
- To add another admin account:
  - Go to the user's page > 3 Dots > About > Moderation > turn on "Moderator"
  - Go back to Overview > click the clipboard icon next to the ID
  - Run `psql -d firefish` (or whatever the database name is)
  - Run `UPDATE "user" SET "isAdmin" = true WHERE id='999999';` (replace `999999` with the copied ID)
  - Restart your Firefish server<|MERGE_RESOLUTION|>--- conflicted
+++ resolved
@@ -216,15 +216,9 @@
 - Edit `.config/default.yml`, making sure to fill out required fields.
 - Also copy and edit `.config/docker_example.env` to `.config/docker.env` if you're using Docker.
 
-<<<<<<< HEAD
-## 🚚 Migrating from Misskey to Firefish
-
-For migrating from Misskey v13, Misskey v12, and Foundkey, read [this document](https://codeberg.org/firefish/firefish/src/branch/develop/docs/migrate.md).
-=======
 ## 🚚 Migrating from Misskey/FoundKey to Calckey
 
 For migrating from Misskey v13, Misskey v12, and FoundKey, read [this document](https://codeberg.org/calckey/calckey/src/branch/develop/docs/migrate.md).
->>>>>>> 9c2264fb
 
 ## 🌐 Web proxy
 
