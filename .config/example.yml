--- conflicted
+++ resolved
@@ -114,10 +114,5 @@
 # Clustering
 #clusterLimit: 1
 
-<<<<<<< HEAD
-# deliverJobConcurrency: 16;
-# inboxJobConcurrency: 16;
-=======
 # deliverJobConcurrency: 32
-# inboxJobConcurrency: 32
->>>>>>> 5ebcc8ff
+# inboxJobConcurrency: 32